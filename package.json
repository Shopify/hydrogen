{
  "name": "hydrogen",
  "packageManager": "npm@10.9.2",
  "private": true,
  "sideEffects": false,
  "scripts": {
    "build": "npm run build:pkg",
    "build:pkg": "turbo build --parallel --filter=./packages/*",
    "build:examples": "turbo build --parallel --filter=./examples/*",
    "build:templates": "turbo build --parallel --filter=./templates/*",
    "build:all": "npm run build:pkg && npm run build:templates && npm run build:examples",
    "ci:checks": "turbo run lint test format:check typecheck",
    "decrypt": "ejson decrypt secrets.ejson",
    "dev": "npm run dev:pkg",
    "dev:pkg": "turbo dev --parallel --filter=./packages/*",
    "dev:app": "cd templates/skeleton && npm run dev --",
    "docs:build": "turbo run build-docs",
    "docs:preview": "turbo run preview-docs",
    "encrypt": "ejson encrypt secrets.ejson",
    "lint": "eslint --no-error-on-unmatched-pattern ./packages",
    "lint-staged": "eslint --no-error-on-unmatched-pattern",
    "format": "prettier --write --ignore-unknown ./packages",
    "format:check": "prettier --check --ignore-unknown ./packages",
    "typecheck": "turbo typecheck --parallel",
    "typecheck:examples": "turbo typecheck --parallel --filter=./examples/*",
    "test": "turbo run test --parallel",
    "test:watch": "turbo run test:watch",
    "test:calver": "./.changeset/test-calver-comparison.sh",
    "test:calver:dry": "node .changeset/enforce-calver-local.js --dry-run",
    "test:calver:branch": "node .changeset/get-calver-version-branch.js",
    "version": "npm run version:changeset && node .changeset/enforce-calver-ci.js && npm run version:post && npm run format",
    "version:changeset": "changeset version",
    "version:post": "npm run version:hydrogen && npm run version:cli",
    "version:hydrogen": "node -p \"'export const LIB_VERSION = \\'' + require('./packages/hydrogen/package.json').version + '\\';'\" > packages/hydrogen/src/version.ts",
    "version:cli": "cd packages/cli && npm run generate:manifest",
    "version:next": "node scripts/changeset-version-next.mjs",
    "changeset": "changeset",
    "clean-all": "rimraf node_modules/.bin && rimraf node_modules/.cache && rimraf packages/*/dist && rimraf templates/*/.cache",
    "check": "npm run build && npm run lint && npm run typecheck && npm run test",
    "pre-commit:encrypt": "bash -c 'git diff --cached --name-only | grep -q \"^secrets.ejson$\" && ejson encrypt secrets.ejson && git add secrets.ejson || true'"
  },
  "workspaces": [
    "examples/b2b",
    "examples/custom-cart-method",
    "examples/express",
    "examples/gtm",
    "examples/infinite-scroll",
    "examples/legacy-customer-account-flow",
    "examples/metaobjects",
    "examples/multipass",
    "examples/partytown",
    "examples/sitemap",
    "examples/subscriptions",
    "examples/third-party-queries-caching",
    "packages/cli",
    "packages/create-hydrogen",
    "packages/hydrogen-codegen",
    "packages/hydrogen-react",
    "packages/hydrogen",
    "packages/mini-oxygen",
    "packages/remix-oxygen",
    "templates/skeleton"
  ],
  "prettier": "@shopify/prettier-config",
  "dependencies": {
<<<<<<< HEAD
    "@shopify/cli-hydrogen": "*",
    "react-router": "7.8.2",
    "react-router-dom": "7.8.2",
=======
    "react-router": "^7.5.1",
    "react-router-dom": "^7.5.1",
>>>>>>> c08a61f0
    "uuid": "^11.1.0"
  },
  "devDependencies": {
    "@changesets/changelog-github": "^0.4.8",
    "@react-router/dev": "7.8.2",
    "@react-router/fs-routes": "7.8.2",
    "@changesets/cli": "^2.29.6",
    "@eslint/compat": "^1.2.5",
    "@eslint/eslintrc": "^3.2.0",
    "@eslint/js": "^9.18.0",
    "@playwright/test": "^1.40.1",
    "@shopify/cli": "~3.80.4",
    "@types/eslint": "^9.6.1",
    "@types/semver": "^7.5.8",
    "@typescript-eslint/eslint-plugin": "^8.21.0",
    "@typescript-eslint/parser": "^8.21.0",
    "cross-env": "^7.0.3",
    "eslint": "^9.18.0",
    "eslint-import-resolver-node": "^0.3.9",
    "eslint-import-resolver-typescript": "^3.7.0",
    "eslint-plugin-eslint-comments": "^3.2.0",
    "eslint-plugin-import": "^2.31.0",
    "eslint-plugin-jest": "^28.11.0",
    "eslint-plugin-jsx-a11y": "^6.10.2",
    "eslint-plugin-node": "^11.1.0",
    "eslint-plugin-react": "^7.37.4",
    "eslint-plugin-react-hooks": "^5.1.0",
    "eslint-plugin-simple-import-sort": "^12.1.1",
    "eslint-plugin-tsdoc": "^0.4.0",
    "fast-fifo": "1.3.2",
    "globals": "^15.14.0",
    "lint-staged": "^10.5.4",
    "prettier": "^3.4.2",
    "rimraf": "^6.0.1",
    "tiny-invariant": "^1.3.3",
    "tsup": "^8.4.0",
    "turbo": "2.3.4",
    "typescript": "^5.2.2",
    "yorkie": "^2.0.0"
  },
  "engines": {
    "node": ">=18.0.0"
  },
  "gitHooks": {
    "pre-commit": "lint-staged && npm run pre-commit:encrypt"
  },
  "lint-staged": {
    "*.{js,jsx}": [
      "prettier --write"
    ],
    "*.{ts,tsx}": [
      "npm run lint-staged --",
      "prettier --parser=typescript --write"
    ],
    "*.html": [
      "prettier --write"
    ],
    "*.css": [
      "prettier --write"
    ]
  },
  "overrides": {
    "@oclif/core": "3.26.5",
    "@shopify/cli-kit": "3.80.4"
  },
  "optionalDependencies": {
    "@rollup/rollup-linux-x64-gnu": "^4.34.9"
  }
}<|MERGE_RESOLUTION|>--- conflicted
+++ resolved
@@ -63,14 +63,8 @@
   ],
   "prettier": "@shopify/prettier-config",
   "dependencies": {
-<<<<<<< HEAD
-    "@shopify/cli-hydrogen": "*",
     "react-router": "7.8.2",
     "react-router-dom": "7.8.2",
-=======
-    "react-router": "^7.5.1",
-    "react-router-dom": "^7.5.1",
->>>>>>> c08a61f0
     "uuid": "^11.1.0"
   },
   "devDependencies": {
