{
  "name": "hydrogen",
  "private": true,
  "sideEffects": false,
  "scripts": {
    "build": "npm run build:pkg",
    "build:pkg": "turbo build --parallel --filter=./packages/*",
    "build:examples": "turbo build --parallel --filter=./examples/*",
    "build:templates": "turbo build --parallel --filter=./templates/*",
    "build:all": "npm run build:pkg && npm run build:templates && npm run build:examples",
    "ci:checks": "turbo run lint test format:check typecheck",
    "dev": "npm run dev:pkg",
    "dev:pkg": "turbo dev --parallel --filter=./packages/*",
    "dev:app": "cd templates/skeleton && npm run dev --",
    "docs:build": "turbo run build-docs",
    "docs:preview": "turbo run preview-docs",
    "lint": "eslint --no-error-on-unmatched-pattern ./packages",
    "lint-staged": "eslint --no-error-on-unmatched-pattern",
    "format": "prettier --write --ignore-unknown ./packages",
    "format:check": "prettier --check --ignore-unknown ./packages",
    "typecheck": "turbo typecheck --parallel",
    "typecheck:examples": "turbo typecheck --parallel --filter=./examples/*",
    "test": "turbo run test --parallel",
    "test:watch": "turbo run test:watch",
    "version": "changeset version && npm run version:post",
    "version:post": "npm run version:hydrogen && npm run version:cli",
    "version:hydrogen": "node -p \"'export const LIB_VERSION = \\'' + require('./packages/hydrogen/package.json').version + '\\';'\" > packages/hydrogen/src/version.ts",
    "version:cli": "cd packages/cli && npm run generate:manifest",
    "version:next": "node scripts/changeset-version-next.mjs",
    "changeset": "changeset",
    "clean-all": "rimraf node_modules/.bin && rimraf node_modules/.cache && rimraf packages/*/dist && rimraf templates/*/.cache",
    "check": "npm run build && npm run lint && npm run typecheck && npm run test"
  },
  "workspaces": [
    "docs/preview",
    "examples/b2b",
    "examples/classic-remix",
    "examples/custom-cart-method",
    "examples/express",
    "examples/gtm",
    "examples/infinite-scroll",
    "examples/legacy-customer-account-flow",
    "examples/metaobjects",
    "examples/multipass",
    "examples/partytown",
    "examples/sitemap",
    "examples/subscriptions",
    "examples/third-party-queries-caching",
    "packages/cli",
    "packages/create-hydrogen",
    "packages/hydrogen-codegen",
    "packages/hydrogen-react",
    "packages/hydrogen",
    "packages/mini-oxygen",
    "packages/remix-oxygen",
    "templates/skeleton"
  ],
  "prettier": "@shopify/prettier-config",
  "dependencies": {
    "@shopify/cli-hydrogen": "*"
  },
  "devDependencies": {
    "@changesets/changelog-github": "^0.4.8",
    "@changesets/cli": "^2.26.0",
    "@eslint/compat": "^1.2.5",
    "@eslint/eslintrc": "^3.2.0",
    "@eslint/js": "^9.18.0",
    "@playwright/test": "^1.40.1",
<<<<<<< HEAD
    "@shopify/cli": "~3.73.0",
    "@types/eslint": "^9.6.1",
    "@types/semver": "^7.5.8",
    "@typescript-eslint/eslint-plugin": "^8.21.0",
    "@typescript-eslint/parser": "^8.21.0",
=======
    "@shopify/cli": "~3.74.1",
    "@types/eslint": "^8.4.10",
>>>>>>> 1b867015
    "cross-env": "^7.0.3",
    "eslint": "^9.18.0",
    "eslint-import-resolver-typescript": "^3.7.0",
    "eslint-plugin-eslint-comments": "^3.2.0",
    "eslint-plugin-import": "^2.31.0",
    "eslint-plugin-jest": "^28.11.0",
    "eslint-plugin-jsx-a11y": "^6.10.2",
    "eslint-plugin-node": "^11.1.0",
    "eslint-plugin-react": "^7.37.4",
    "eslint-plugin-react-hooks": "^5.1.0",
    "eslint-plugin-simple-import-sort": "^12.1.1",
    "eslint-plugin-tsdoc": "^0.4.0",
    "globals": "^15.14.0",
    "lint-staged": "^10.5.4",
    "prettier": "^2.8.4",
    "rimraf": "^3.0.2",
    "tiny-invariant": "^1.3.1",
    "tsup": "8.1.0",
    "turbo": "1.12.0",
    "typescript": "^5.2.2",
    "yorkie": "^2.0.0"
  },
  "engines": {
    "node": ">=18.0.0"
  },
  "gitHooks": {
    "pre-commit": "lint-staged"
  },
  "lint-staged": {
    "*.{js,jsx}": [
      "prettier --write"
    ],
    "*.{ts,tsx}": [
      "npm run lint-staged --",
      "prettier --parser=typescript --write"
    ],
    "*.html": [
      "prettier --write"
    ],
    "*.css": [
      "prettier --write"
    ]
  },
  "overrides": {
    "@oclif/core": "3.26.5",
    "@shopify/cli-kit": "3.74.1"
  }
}<|MERGE_RESOLUTION|>--- conflicted
+++ resolved
@@ -66,16 +66,11 @@
     "@eslint/eslintrc": "^3.2.0",
     "@eslint/js": "^9.18.0",
     "@playwright/test": "^1.40.1",
-<<<<<<< HEAD
-    "@shopify/cli": "~3.73.0",
+    "@shopify/cli": "~3.74.1",
     "@types/eslint": "^9.6.1",
     "@types/semver": "^7.5.8",
     "@typescript-eslint/eslint-plugin": "^8.21.0",
     "@typescript-eslint/parser": "^8.21.0",
-=======
-    "@shopify/cli": "~3.74.1",
-    "@types/eslint": "^8.4.10",
->>>>>>> 1b867015
     "cross-env": "^7.0.3",
     "eslint": "^9.18.0",
     "eslint-import-resolver-typescript": "^3.7.0",
