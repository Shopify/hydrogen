--- conflicted
+++ resolved
@@ -92,13 +92,9 @@
     ]
   },
   "overrides": {
-<<<<<<< HEAD
-    "@oclif/core": "3.23.0"
-=======
     "@oclif/core": "3.23.0",
     "@oclif/plugin-commands": "3.2.0",
     "@oclif/plugin-help": "6.0.18",
     "@oclif/plugin-plugins": "4.3.6"
->>>>>>> a9c6de0a
   }
 }