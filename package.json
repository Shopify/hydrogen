{
  "private": true,
  "sideEffects": false,
  "scripts": {
    "build": "rimraf build && npm run build:css && remix build && npm run bundle:worker && npm run copy:assets",
    "build:css": "postcss styles --base styles --dir app/styles --env production",
    "bundle:worker": "esbuild worker/index.ts --bundle --outfile=build/worker/index.js --sourcemap --minify --format=esm --log-override:this-is-undefined-in-esm=silent --define:process.env.REMIX_DEV_SERVER_WS_PORT=\\\"8002\\\" && echo '{\"type\":\"module\",\"main\":\"./index.js\",\"exports\":{\".\":\"./index.js\",\"./index.js\":\"./index.js\"}}' > build/worker/package.json",
    "copy:assets": "cp -r public/* build/client",
    "deploy": "//todo",
    "dev:remix": "remix watch",
    "dev:css": "postcss styles --base styles --dir app/styles -w",
    "dev:oxygen": "npm exec oxygen-preview",
    "dev": "npm run build && run-p \"dev:*\"",
    "lint": "eslint --no-error-on-unmatched-pattern --ext .js,.ts,.jsx,.tsx .",
    "start": "npm run build && cross-env NODE_ENV=production npm run dev:oxygen",
    "format": "prettier --write --ignore-unknown .",
    "typecheck": "tsc --noEmit"
  },
  "workspaces": [
    "packages/@remix-run/oxygen",
    "packages/@hydrogen/remix"
  ],
  "prettier": "@shopify/prettier-config",
  "dependencies": {
    "@cloudflare/kv-asset-handler": "^0.2.0",
    "@headlessui/react": "^1.7.2",
    "@remix-run/react": "0.0.0-experimental-e18af792a",
    "@shopify/hydrogen-ui-alpha": "^2022.7.4",
    "clsx": "^1.2.1",
    "cross-env": "^7.0.3",
    "graphql-tag": "^2.12.6",
    "react": "^18.2.0",
    "react-dom": "^18.2.0",
    "react-use": "^17.4.0",
    "tiny-invariant": "^1.2.0",
    "typographic-base": "^1.0.4"
  },
  "devDependencies": {
    "@remix-run/dev": "0.0.0-experimental-e18af792a",
<<<<<<< HEAD
    "@remix-run/eslint-config": "0.0.0-experimental-e18af792a",
    "@shopify/mini-oxygen": "^0.2.0",
    "@shopify/oxygen-workers-types": "^3.17.2",
=======
    "@shopify/prettier-config": "^1.1.2",
    "@shopify/eslint-plugin": "^42.0.1",
    "eslint-plugin-hydrogen": "0.12.2",
    "prettier": "^2.7.1",
>>>>>>> a844c58a
    "@tailwindcss/forms": "^0.5.3",
    "@tailwindcss/typography": "^0.5.7",
    "@types/react": "^18.0.20",
    "@types/react-dom": "^18.0.6",
    "concurrently": "^7.4.0",
    "cross-env": "^7.0.3",
    "eslint": "^8.20.0",
    "npm-run-all": "^4.1.5",
    "postcss": "^8.4.16",
    "postcss-cli": "^10.0.0",
    "postcss-import": "^15.0.0",
    "postcss-preset-env": "^7.8.2",
    "rimraf": "^3.0.2",
    "tailwindcss": "^3.1.8",
    "typescript": "^4.8.3"
  },
  "engines": {
    "node": ">=16.13"
  }
}<|MERGE_RESOLUTION|>--- conflicted
+++ resolved
@@ -37,16 +37,13 @@
   },
   "devDependencies": {
     "@remix-run/dev": "0.0.0-experimental-e18af792a",
-<<<<<<< HEAD
     "@remix-run/eslint-config": "0.0.0-experimental-e18af792a",
     "@shopify/mini-oxygen": "^0.2.0",
     "@shopify/oxygen-workers-types": "^3.17.2",
-=======
     "@shopify/prettier-config": "^1.1.2",
     "@shopify/eslint-plugin": "^42.0.1",
     "eslint-plugin-hydrogen": "0.12.2",
     "prettier": "^2.7.1",
->>>>>>> a844c58a
     "@tailwindcss/forms": "^0.5.3",
     "@tailwindcss/typography": "^0.5.7",
     "@types/react": "^18.0.20",
