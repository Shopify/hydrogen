{
  "name": "hydrogen",
  "private": true,
  "sideEffects": false,
  "scripts": {
    "build": "npm run build:pkg",
    "build:pkg": "turbo build --parallel --filter=./packages/*",
    "build:examples": "turbo build --parallel --filter=./examples/*",
    "build:templates": "turbo build --parallel --filter=./templates/*",
    "build:all": "npm run build:pkg && npm run build:templates && npm run build:examples",
    "ci:checks": "turbo run lint test format:check typecheck",
    "dev": "npm run dev:pkg",
    "dev:pkg": "cross-env LOCAL_DEV=true turbo dev --parallel --filter=./packages/*",
    "dev:app": "cd templates/skeleton && cross-env LOCAL_DEV=true npm run dev --",
    "docs:build": "turbo run build-docs",
    "docs:preview": "turbo run preview-docs",
    "lint": "eslint --no-error-on-unmatched-pattern --ext .js,.ts,.jsx,.tsx ./packages",
    "format": "prettier --write --ignore-unknown ./packages",
    "format:check": "prettier --check --ignore-unknown ./packages",
    "typecheck": "turbo typecheck --parallel",
    "test": "turbo run test --parallel",
    "test:watch": "turbo run test:watch",
    "version": "changeset version && npm run version:post",
    "version:post": "npm run version:hydrogen && npm run version:cli",
    "version:hydrogen": "node -p \"'export const LIB_VERSION = \\'' + require('./packages/hydrogen/package.json').version + '\\';'\" > packages/hydrogen/src/version.ts",
    "version:cli": "cd packages/cli && npm run generate:manifest",
    "version:next": "node scripts/changeset-version-next.mjs",
    "changeset": "changeset",
    "clean-all": "rimraf node_modules/.bin && rimraf node_modules/.cache && rimraf packages/*/dist && rimraf templates/*/.cache",
    "check": "npm run build && npm run lint && npm run typecheck && npm run test"
  },
  "workspaces": [
    "docs/preview",
    "examples/b2b",
    "examples/classic-remix",
    "examples/custom-cart-method",
    "examples/express",
    "examples/infinite-scroll",
    "examples/legacy-customer-account-flow",
    "examples/metaobjects",
    "examples/multipass",
    "examples/optimistic-cart-ui",
    "examples/partytown",
    "examples/subscriptions",
    "examples/third-party-queries-caching",
    "examples/gtm",
    "packages/cli",
    "packages/create-hydrogen",
    "packages/hydrogen",
    "packages/hydrogen-codegen",
    "packages/hydrogen-react",
    "packages/mini-oxygen",
    "packages/remix-oxygen",
    "templates/hello-world",
    "templates/skeleton"
  ],
  "prettier": "@shopify/prettier-config",
  "dependencies": {
    "@shopify/cli-hydrogen": "*"
  },
  "devDependencies": {
    "@changesets/changelog-github": "^0.4.8",
    "@changesets/cli": "^2.26.0",
    "@playwright/test": "^1.40.1",
    "@types/eslint": "^8.4.10",
    "cross-env": "^7.0.3",
    "eslint": "^8.20.0",
    "lint-staged": "^10.5.4",
    "prettier": "^2.8.4",
    "rimraf": "^3.0.2",
    "tiny-invariant": "^1.3.1",
<<<<<<< HEAD
    "tsup": "^8.1.0",
=======
    "tsup": "7.2.0",
>>>>>>> ca7a84a3
    "turbo": "1.12.0",
    "typescript": "^5.2.2",
    "yorkie": "^2.0.0"
  },
  "engines": {
    "node": ">=18.0.0"
  },
  "gitHooks": {
    "pre-commit": "lint-staged"
  },
  "lint-staged": {
    "*.{js,jsx}": [
      "prettier --write"
    ],
    "*.{ts,tsx}": [
      "npm run lint --",
      "prettier --parser=typescript --write"
    ],
    "*.html": [
      "prettier --write"
    ],
    "*.css": [
      "prettier --write"
    ]
  },
  "overrides": {
    "@oclif/core": "3.26.5",
    "@shopify/cli-kit": "3.61.0"
  }
}<|MERGE_RESOLUTION|>--- conflicted
+++ resolved
@@ -69,11 +69,7 @@
     "prettier": "^2.8.4",
     "rimraf": "^3.0.2",
     "tiny-invariant": "^1.3.1",
-<<<<<<< HEAD
-    "tsup": "^8.1.0",
-=======
-    "tsup": "7.2.0",
->>>>>>> ca7a84a3
+    "tsup": "8.1.0",
     "turbo": "1.12.0",
     "typescript": "^5.2.2",
     "yorkie": "^2.0.0"
