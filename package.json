{
  "name": "hydrogen",
  "packageManager": "npm@10.9.2",
  "private": true,
  "sideEffects": false,
  "scripts": {
    "build": "npm run build:pkg",
    "build:pkg": "turbo build --parallel --filter=./packages/*",
    "build:examples": "turbo build --parallel --filter=./examples/*",
    "build:templates": "turbo build --parallel --filter=./templates/*",
    "build:all": "npm run build:pkg && npm run build:templates && npm run build:examples",
    "ci:checks": "turbo run lint test format:check typecheck",
    "decrypt": "ejson decrypt secrets.ejson",
    "dev": "npm run dev:pkg",
    "dev:pkg": "turbo dev --parallel --filter=./packages/*",
    "dev:app": "cd templates/skeleton && npm run dev --",
    "docs:build": "turbo run build-docs",
    "docs:preview": "turbo run preview-docs",
    "encrypt": "ejson encrypt secrets.ejson",
    "lint": "eslint --no-error-on-unmatched-pattern ./packages",
    "lint-staged": "eslint --no-error-on-unmatched-pattern",
    "format": "prettier --write --ignore-unknown ./packages",
    "format:check": "prettier --check --ignore-unknown ./packages",
    "typecheck": "turbo typecheck --parallel",
    "typecheck:examples": "turbo typecheck --parallel --filter=./examples/*",
    "test": "turbo run test --parallel",
    "test:watch": "turbo run test:watch",
    "test:calver": "./.changeset/test-calver-comparison.sh",
    "test:calver:dry": "node .changeset/enforce-calver-local.js --dry-run",
    "test:calver:branch": "node .changeset/get-calver-version-branch.js",
    "version": "npm run version:changeset && node .changeset/enforce-calver-ci.js && npm run version:post && npm run format",
    "version:changeset": "changeset version",
    "version:post": "npm run version:hydrogen && npm run version:cli",
    "version:hydrogen": "node -p \"'export const LIB_VERSION = \\'' + require('./packages/hydrogen/package.json').version + '\\';'\" > packages/hydrogen/src/version.ts",
    "version:cli": "cd packages/cli && npm run generate:manifest",
    "version:next": "node scripts/changeset-version-next.mjs",
    "changeset": "changeset",
    "clean-all": "rimraf node_modules/.bin && rimraf node_modules/.cache && rimraf packages/*/dist && rimraf templates/*/.cache",
    "check": "npm run build && npm run lint && npm run typecheck && npm run test",
    "pre-commit:encrypt": "bash -c 'git diff --cached --name-only | grep -q \"^secrets.ejson$\" && ejson encrypt secrets.ejson && git add secrets.ejson || true'"
  },
  "workspaces": [
    "examples/b2b",
    "examples/custom-cart-method",
    "examples/express",
    "examples/gtm",
    "examples/infinite-scroll",
    "examples/legacy-customer-account-flow",
    "examples/metaobjects",
    "examples/multipass",
    "examples/partytown",
    "examples/sitemap",
    "examples/subscriptions",
    "examples/third-party-queries-caching",
    "packages/cli",
    "packages/create-hydrogen",
    "packages/hydrogen-codegen",
    "packages/hydrogen-react",
    "packages/hydrogen",
    "packages/mini-oxygen",
    "packages/remix-oxygen",
    "templates/skeleton"
  ],
  "prettier": "@shopify/prettier-config",
  "dependencies": {
    "@shopify/cli-hydrogen": "*",
<<<<<<< HEAD
=======
    "react": "18.2.0",
    "react-dom": "18.2.0",
>>>>>>> d57782a1
    "react-router": "7.8.2",
    "react-router-dom": "7.8.2",
    "uuid": "^11.1.0"
  },
  "devDependencies": {
    "@changesets/changelog-github": "^0.4.8",
    "@changesets/cli": "^2.29.6",
    "@eslint/compat": "1.2.5",
    "@eslint/eslintrc": "3.2.0",
    "@eslint/js": "9.19.0",
    "@playwright/test": "^1.40.1",
    "@react-router/dev": "7.8.2",
    "@react-router/fs-routes": "7.8.2",
    "@shopify/cli": "~3.80.4",
    "@total-typescript/ts-reset": "^0.6.1",
    "@types/eslint": "9.6.1",
    "@types/semver": "^7.5.8",
    "@typescript-eslint/eslint-plugin": "8.42.0",
    "@typescript-eslint/parser": "8.42.0",
    "cross-env": "^7.0.3",
    "eslint": "9.19.0",
    "eslint-import-resolver-node": "0.3.9",
    "eslint-import-resolver-typescript": "3.7.0",
    "eslint-plugin-eslint-comments": "3.2.0",
    "eslint-plugin-import": "2.31.0",
    "eslint-plugin-jest": "28.11.0",
    "eslint-plugin-jsx-a11y": "6.10.2",
    "eslint-plugin-node": "11.1.0",
    "eslint-plugin-react": "7.37.4",
    "eslint-plugin-react-hooks": "5.1.0",
    "eslint-plugin-simple-import-sort": "12.1.1",
    "eslint-plugin-tsdoc": "0.4.0",
    "fast-fifo": "1.3.2",
    "globals": "^15.14.0",
    "lint-staged": "^10.5.4",
    "prettier": "^3.4.2",
    "rimraf": "^6.0.1",
    "tiny-invariant": "^1.3.3",
    "tsup": "^8.4.0",
    "turbo": "2.3.4",
    "typescript": "5.9.2",
    "yorkie": "^2.0.0"
  },
  "engines": {
    "node": ">=18.0.0"
  },
  "gitHooks": {
    "pre-commit": "lint-staged && npm run pre-commit:encrypt"
  },
  "lint-staged": {
    "*.{js,jsx}": [
      "prettier --write"
    ],
    "*.{ts,tsx}": [
      "npm run lint-staged --",
      "prettier --parser=typescript --write"
    ],
    "*.html": [
      "prettier --write"
    ],
    "*.css": [
      "prettier --write"
    ]
  },
  "overrides": {
    "@oclif/core": "3.26.5",
    "@shopify/cli-kit": "3.80.4"
  },
  "optionalDependencies": {
    "@rollup/rollup-linux-x64-gnu": "^4.34.9"
  }
}<|MERGE_RESOLUTION|>--- conflicted
+++ resolved
@@ -64,11 +64,8 @@
   "prettier": "@shopify/prettier-config",
   "dependencies": {
     "@shopify/cli-hydrogen": "*",
-<<<<<<< HEAD
-=======
     "react": "18.2.0",
     "react-dom": "18.2.0",
->>>>>>> d57782a1
     "react-router": "7.8.2",
     "react-router-dom": "7.8.2",
     "uuid": "^11.1.0"
