--- conflicted
+++ resolved
@@ -40,6 +40,7 @@
     "pre-commit:encrypt": "bash -c 'git diff --cached --name-only | grep -q \"^secrets.ejson$\" && ejson encrypt secrets.ejson && git add secrets.ejson || true'"
   },
   "workspaces": [
+    "docs/preview",
     "examples/b2b",
     "examples/custom-cart-method",
     "examples/express",
@@ -62,12 +63,9 @@
   "prettier": "@shopify/prettier-config",
   "dependencies": {
     "@shopify/cli-hydrogen": "*",
-<<<<<<< HEAD
-=======
     "react": "18.3.1",
     "react-dom": "18.3.1",
     "react-intersection-observer": "^8.32.0",
->>>>>>> 0d4b5ecc
     "react-router": "7.8.2",
     "react-router-dom": "7.8.2",
     "uuid": "^11.1.0"
@@ -135,9 +133,7 @@
   },
   "overrides": {
     "@oclif/core": "3.26.5",
-    "@shopify/cli-kit": "3.80.4",
-    "react": "18.3.1",
-    "react-dom": "18.3.1"
+    "@shopify/cli-kit": "3.80.4"
   },
   "optionalDependencies": {
     "@rollup/rollup-linux-x64-gnu": "^4.34.9",
