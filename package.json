--- conflicted
+++ resolved
@@ -97,10 +97,6 @@
   },
   "overrides": {
     "@oclif/core": "3.26.5",
-<<<<<<< HEAD
     "@shopify/cli-kit": "3.64.1"
-=======
-    "@shopify/cli-kit": "3.65.1"
->>>>>>> 92741e8a
   }
 }