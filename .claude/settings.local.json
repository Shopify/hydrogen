{
  "permissions": {
    "allow": [
      "WebFetch(domain:github.com)",
      "Bash(gh run view:*)",
      "Bash(npm test:*)",
<<<<<<< HEAD
      "Bash(npm run ci:checks:*)",
      "Bash(git checkout:*)"
=======
      "Bash(gh pr view:*)",
      "Bash(npm run ci:checks:*)"
>>>>>>> 6681f92e
    ]
  },
  "enabledMcpjsonServers": [
    "docs-shopify-cli",
    "docs-cloudflare-workers-sdk",
    "docs-cloudflare-workerd",
    "docs-vite",
    "docs-react",
    "docs-react-router",
    "docs-remix",
    "docs-hydrogen",
    "docs-xstate",
    "shopify-dev-mcp"
  ]
}<|MERGE_RESOLUTION|>--- conflicted
+++ resolved
@@ -4,13 +4,8 @@
       "WebFetch(domain:github.com)",
       "Bash(gh run view:*)",
       "Bash(npm test:*)",
-<<<<<<< HEAD
-      "Bash(npm run ci:checks:*)",
-      "Bash(git checkout:*)"
-=======
       "Bash(gh pr view:*)",
       "Bash(npm run ci:checks:*)"
->>>>>>> 6681f92e
     ]
   },
   "enabledMcpjsonServers": [
