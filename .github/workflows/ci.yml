--- conflicted
+++ resolved
@@ -128,7 +128,6 @@
       - name: 🔬 Test
         run: SHOPIFY_HYDROGEN_FLAG_LOCKFILE_CHECK=false npm run test
 
-<<<<<<< HEAD
   # TODO: Re-enable validate_recipes job once recipes are updated for React Router 7.8.x
   # validate_recipes:
   #   name: ⬣ Validate Recipes
@@ -168,45 +167,4 @@
 
   #     - name: 🧐 Validate Recipes
   #       working-directory: cookbook
-  #       run: npm run cookbook -- validate
-=======
-  validate_recipes:
-    name: ⬣ Validate Recipes
-    runs-on: ubuntu-latest
-    timeout-minutes: 15
-    concurrency:
-      group: ci-validate-recipes-${{ github.ref }}
-      cancel-in-progress: true
-    steps:
-      - name: ⬇️ Checkout repo
-        uses: actions/checkout@11bd71901bbe5b1630ceea73d27597364c9af683 # v4.2.2
-
-      - name: ⎔ Setup node
-        uses: actions/setup-node@49933ea5288caeca8642d1e84afbd3f7d6820020 # v4.4.0
-        with:
-          node-version-file: '.nvmrc'
-          cache: 'npm'
-          cache-dependency-path: '**/package-lock.json'
-
-      - name: 📥 Install dependencies
-        run: |
-          npm ci
-          npm rebuild
-
-      - name: 📦 Build packages
-        run: SHOPIFY_HYDROGEN_FLAG_LOCKFILE_CHECK=false npm run build:pkg
-
-      - name: 📥 Install dependencies (cookbook)
-        working-directory: cookbook
-        run: |
-          npm ci
-          npm rebuild
-
-      - name: 📝 Validate schema
-        working-directory: cookbook
-        run: npm run cookbook -- schema && git diff --exit-code recipe.schema.json
-
-      - name: 🧐 Validate Recipes
-        working-directory: cookbook
-        run: SHOPIFY_HYDROGEN_FLAG_LOCKFILE_CHECK=false npm run cookbook -- validate
->>>>>>> 99c2a1d7
+  #       run: SHOPIFY_HYDROGEN_FLAG_LOCKFILE_CHECK=false npm run cookbook -- validate