name: 🚀 CI
on: [pull_request]

jobs:
  lint:
    name: ⬣ ESLint
    runs-on: ubuntu-latest
    timeout-minutes: 15
    concurrency:
      group: ci-lint-${{ github.ref }}
      cancel-in-progress: true
    steps:
      - name: ⬇️ Checkout repo
        uses: actions/checkout@11bd71901bbe5b1630ceea73d27597364c9af683 # v4.2.2

      - name: ⎔ Setup node
        uses: actions/setup-node@49933ea5288caeca8642d1e84afbd3f7d6820020 # v4.4.0
        with:
          node-version-file: '.nvmrc'
          cache: 'npm'
          cache-dependency-path: '**/package-lock.json'

      - name: 📥 Install dependencies
        run: |
          npm ci
          npm rebuild

      - name: 🔬 Lint
        run: npm run lint

  format:
    name: ⬣ Prettier
    runs-on: ubuntu-latest
    timeout-minutes: 15
    concurrency:
      group: ci-format-${{ github.ref }}
      cancel-in-progress: true
    steps:
      - name: ⬇️ Checkout repo
        uses: actions/checkout@11bd71901bbe5b1630ceea73d27597364c9af683 # v4.2.2

      - name: ⎔ Setup node
        uses: actions/setup-node@49933ea5288caeca8642d1e84afbd3f7d6820020 # v4.4.0
        with:
          node-version-file: '.nvmrc'
          cache: 'npm'
          cache-dependency-path: '**/package-lock.json'

      - name: 📥 Install dependencies
        run: |
          npm ci
          npm rebuild

      - name: 🔬 Check Formatting
        run: npm run format:check

  typecheck:
    name: Typescript
    runs-on: ubuntu-latest
    timeout-minutes: 15
    concurrency:
      group: ci-typecheck-${{ github.ref }}
      cancel-in-progress: true
    steps:
      - name: ⬇️ Checkout repo
        uses: actions/checkout@11bd71901bbe5b1630ceea73d27597364c9af683 # v4.2.2

      - name: ⎔ Setup node
        uses: actions/setup-node@49933ea5288caeca8642d1e84afbd3f7d6820020 # v4.4.0
        with:
          node-version-file: '.nvmrc'
          cache: 'npm'
          cache-dependency-path: '**/package-lock.json'

      - name: 📥 Install dependencies
        run: |
          npm ci
          npm rebuild

      # Enabling the turbo cache causes deployments to fail intermittently.
      # The build step fails with dependency issues. More investigation needed.
      # - name: 💾 Turbo cache
      #   id: turbo-cache
      #   uses: actions/cache@v3
      #   with:
      #     path: |
      #       node_modules/.cache/turbo
      #       **/.turbo
      #     key: turbo-${{ github.job }}-${{ github.ref_name }}-${{ github.sha }}
      #     restore-keys: |
      #       turbo-${{ github.job }}-${{ github.ref_name }}-

      - name: 📦 Build packages and templates
        run: SHOPIFY_HYDROGEN_FLAG_LOCKFILE_CHECK=false npm run build:all

      - name: ✅ Typecheck
        run: SHOPIFY_HYDROGEN_FLAG_LOCKFILE_CHECK=false npm run typecheck

      - name: 🧑‍💻 CLI manifest check
        run: 'test -z "$(git status --porcelain "packages/cli/oclif.manifest.json" )" || { echo -e "Run npm generate:manifest in packages/cli before pushing new commands or flags. Diff here:\n\n$(git diff)" ; exit 1; }'

  test:
    name: ⬣ Unit tests
    runs-on: ubuntu-latest
    timeout-minutes: 15
    concurrency:
      group: ci-test-${{ github.ref }}
      cancel-in-progress: true
    steps:
      - name: ⬇️ Checkout repo
        uses: actions/checkout@11bd71901bbe5b1630ceea73d27597364c9af683 # v4.2.2

      - name: ⎔ Setup node
        uses: actions/setup-node@49933ea5288caeca8642d1e84afbd3f7d6820020 # v4.4.0
        with:
          node-version-file: '.nvmrc'
          cache: 'npm'
          cache-dependency-path: '**/package-lock.json'

      - name: 📥 Install dependencies
        run: |
          npm ci
          npm rebuild

      - name: 📦 Build packages and templates
        run: SHOPIFY_HYDROGEN_FLAG_LOCKFILE_CHECK=false npm run build:all

      - name: 🔬 Test
        run: npm run test

<<<<<<< HEAD
  validate_recipes:
    name: ⬣ Validate Recipes
    runs-on: ubuntu-latest
    timeout-minutes: 15
    concurrency:
      group: ci-validate-recipes-${{ github.ref }}
      cancel-in-progress: true
    steps:
      - name: ⬇️ Checkout repo
        uses: actions/checkout@11bd71901bbe5b1630ceea73d27597364c9af683 # v4.2.2

      - name: ⎔ Setup node
        uses: actions/setup-node@49933ea5288caeca8642d1e84afbd3f7d6820020 # v4.4.0
        with:
          node-version-file: '.nvmrc'
          cache: 'npm'
          cache-dependency-path: '**/package-lock.json'

      - name: 📥 Install dependencies
        run: |
          npm ci
          npm rebuild

      - name: 📦 Build packages
        run: SHOPIFY_HYDROGEN_FLAG_LOCKFILE_CHECK=false npm run build:pkg

      - name: 📥 Install dependencies (cookbook)
        working-directory: cookbook
        run: |
          npm ci
          npm rebuild

      - name: 📝 Validate schema
        working-directory: cookbook
        run: npm run cookbook -- schema && git diff --exit-code recipe.schema.json

      - name: 🧐 Validate Recipes
        working-directory: cookbook
        run: SHOPIFY_HYDROGEN_FLAG_LOCKFILE_CHECK=false npm run cookbook -- validate
=======
  # TODO: Re-enable validate_recipes job once recipes are updated for React Router 7.8.x
  # validate_recipes:
  #   name: ⬣ Validate Recipes
  #   runs-on: ubuntu-latest
  #   timeout-minutes: 15
  #   concurrency:
  #     group: ci-validate-recipes-${{ github.ref }}
  #     cancel-in-progress: true
  #   steps:
  #     - name: ⬇️ Checkout repo
  #       uses: actions/checkout@11bd71901bbe5b1630ceea73d27597364c9af683 # v4.2.2

  #     - name: ⎔ Setup node
  #       uses: actions/setup-node@49933ea5288caeca8642d1e84afbd3f7d6820020 # v4.4.0
  #       with:
  #         node-version-file: '.nvmrc'
  #         cache: 'npm'
  #         cache-dependency-path: '**/package-lock.json'

  #     - name: 📥 Install dependencies
  #       run: |
  #         npm ci
  #         npm rebuild

  #     - name: 📦 Build packages
  #       run: SHOPIFY_HYDROGEN_FLAG_LOCKFILE_CHECK=false npm run build:pkg

  #     - name: 📥 Install dependencies (cookbook)
  #       working-directory: cookbook
  #       run: |
  #         npm ci
  #         npm rebuild

  #     - name: 📝 Validate schema
  #       working-directory: cookbook
  #       run: npm run cookbook -- schema && git diff --exit-code recipe.schema.json

  #     - name: 🧐 Validate Recipes
  #       working-directory: cookbook
  #       run: npm run cookbook -- validate
>>>>>>> 0d4b5ecc
<|MERGE_RESOLUTION|>--- conflicted
+++ resolved
@@ -94,7 +94,7 @@
         run: SHOPIFY_HYDROGEN_FLAG_LOCKFILE_CHECK=false npm run build:all
 
       - name: ✅ Typecheck
-        run: SHOPIFY_HYDROGEN_FLAG_LOCKFILE_CHECK=false npm run typecheck
+        run: npm run typecheck
 
       - name: 🧑‍💻 CLI manifest check
         run: 'test -z "$(git status --porcelain "packages/cli/oclif.manifest.json" )" || { echo -e "Run npm generate:manifest in packages/cli before pushing new commands or flags. Diff here:\n\n$(git diff)" ; exit 1; }'
@@ -128,47 +128,6 @@
       - name: 🔬 Test
         run: npm run test
 
-<<<<<<< HEAD
-  validate_recipes:
-    name: ⬣ Validate Recipes
-    runs-on: ubuntu-latest
-    timeout-minutes: 15
-    concurrency:
-      group: ci-validate-recipes-${{ github.ref }}
-      cancel-in-progress: true
-    steps:
-      - name: ⬇️ Checkout repo
-        uses: actions/checkout@11bd71901bbe5b1630ceea73d27597364c9af683 # v4.2.2
-
-      - name: ⎔ Setup node
-        uses: actions/setup-node@49933ea5288caeca8642d1e84afbd3f7d6820020 # v4.4.0
-        with:
-          node-version-file: '.nvmrc'
-          cache: 'npm'
-          cache-dependency-path: '**/package-lock.json'
-
-      - name: 📥 Install dependencies
-        run: |
-          npm ci
-          npm rebuild
-
-      - name: 📦 Build packages
-        run: SHOPIFY_HYDROGEN_FLAG_LOCKFILE_CHECK=false npm run build:pkg
-
-      - name: 📥 Install dependencies (cookbook)
-        working-directory: cookbook
-        run: |
-          npm ci
-          npm rebuild
-
-      - name: 📝 Validate schema
-        working-directory: cookbook
-        run: npm run cookbook -- schema && git diff --exit-code recipe.schema.json
-
-      - name: 🧐 Validate Recipes
-        working-directory: cookbook
-        run: SHOPIFY_HYDROGEN_FLAG_LOCKFILE_CHECK=false npm run cookbook -- validate
-=======
   # TODO: Re-enable validate_recipes job once recipes are updated for React Router 7.8.x
   # validate_recipes:
   #   name: ⬣ Validate Recipes
@@ -208,5 +167,4 @@
 
   #     - name: 🧐 Validate Recipes
   #       working-directory: cookbook
-  #       run: npm run cookbook -- validate
->>>>>>> 0d4b5ecc
+  #       run: npm run cookbook -- validate