--- conflicted
+++ resolved
@@ -13,11 +13,7 @@
     "typecheck": "tsc --noEmit"
   },
   "dependencies": {
-<<<<<<< HEAD
-    "@shopify/cli-hydrogen": "^5.0.0"
-=======
     "@shopify/cli-hydrogen": "^5.0.1"
->>>>>>> 80b2bb41
   },
   "bin": "dist/create-app.js",
   "files": [
