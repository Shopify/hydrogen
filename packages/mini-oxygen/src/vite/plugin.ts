--- conflicted
+++ resolved
@@ -149,13 +149,6 @@
           bundle[oxygenJsonFile] = {
             type: 'asset',
             fileName: oxygenJsonFile,
-<<<<<<< HEAD
-=======
-            originalFileName: oxygenJsonFile,
-            names: [oxygenJsonFile],
-            originalFileNames: [oxygenJsonFile],
-            name: oxygenJsonFile,
->>>>>>> bc81bbdd
             needsCodeReference: false,
             source: JSON.stringify(oxygenJsonContent, null, 2),
             names: [oxygenJsonFile],
