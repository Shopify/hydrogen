{
  "name": "@shopify/mini-oxygen",
  "publishConfig": {
    "access": "public",
    "@shopify:registry": "https://registry.npmjs.org"
  },
  "version": "3.2.1",
  "license": "MIT",
  "type": "module",
  "description": "Development assistant for custom Shopify Oxygen hosted storefronts",
  "main": "./dist/worker/index.js",
  "module": "dist/worker/index.js",
  "types": "./dist/worker/index.d.ts",
  "sideEffects": false,
  "repository": {
    "type": "git",
    "url": "git+https://github.com/Shopify/hydrogen.git",
    "directory": "packages/mini-oxygen"
  },
  "scripts": {
    "build": "tsup",
    "dev": "tsup --watch",
    "typecheck": "tsc --noEmit",
    "prepack": "npm run build",
    "test": "NODE_OPTIONS=--experimental-vm-modules vitest run --test-timeout=60000"
  },
  "files": [
    "dist"
  ],
  "engines": {
    "node": ">=18.0.0"
  },
  "exports": {
    ".": {
      "types": "./dist/worker/index.d.ts",
      "default": "./dist/worker/index.js"
    },
    "./node": {
      "types": "./dist/node/index.d.ts",
      "default": "./dist/node/index.js"
    },
    "./vite": {
      "types": "./dist/vite/plugin.d.ts",
      "default": "./dist/vite/plugin.js"
    },
    "./package.json": "./package.json"
  },
  "dependencies": {
<<<<<<< HEAD
    "@miniflare/cache": "^2.14.4",
    "@miniflare/core": "^2.14.4",
    "@miniflare/queues": "^2.14.4",
    "@miniflare/runner-vm": "^2.14.4",
    "@miniflare/shared": "^2.14.4",
    "@miniflare/storage-memory": "^2.14.4",
    "@miniflare/web-sockets": "^2.14.4",
    "@mjackson/node-fetch-server": "^0.7.0",
=======
>>>>>>> a37ec6ca
    "body-parser": "1.20.3",
    "connect": "^3.7.0",
    "get-port": "^7.1.0",
    "miniflare": "^4.20250617.1",
    "mrmime": "2.0.0",
    "source-map": "^0.7.4",
    "source-map-support": "^0.5.21",
    "stack-trace": "^1.0.0-pre2",
    "undici": "^7.3.0",
    "ws": "^8.18.0"
  },
  "devDependencies": {
    "@shopify/oxygen-workers-types": "^4.1.6",
    "@types/body-parser": "1.19.5",
    "@types/connect": "^3.4.38",
    "@types/eventsource": "^1.1.15",
    "@types/node": "^22.12.0",
    "@types/source-map-support": "^0.5.10",
    "@types/stack-trace": "^0.0.33",
    "@types/ws": "^8.5.14",
    "devtools-protocol": "^0.0.1412693",
    "eventsource": "^3.0.5",
    "tempy": "3.1.0",
    "vitest": "^1.0.4"
  },
  "peerDependencies": {
    "vite": "^6.2.1"
  },
  "peerDependenciesMeta": {
    "vite": {
      "optional": true
    }
  }
}<|MERGE_RESOLUTION|>--- conflicted
+++ resolved
@@ -46,17 +46,7 @@
     "./package.json": "./package.json"
   },
   "dependencies": {
-<<<<<<< HEAD
-    "@miniflare/cache": "^2.14.4",
-    "@miniflare/core": "^2.14.4",
-    "@miniflare/queues": "^2.14.4",
-    "@miniflare/runner-vm": "^2.14.4",
-    "@miniflare/shared": "^2.14.4",
-    "@miniflare/storage-memory": "^2.14.4",
-    "@miniflare/web-sockets": "^2.14.4",
     "@mjackson/node-fetch-server": "^0.7.0",
-=======
->>>>>>> a37ec6ca
     "body-parser": "1.20.3",
     "connect": "^3.7.0",
     "get-port": "^7.1.0",
