--- conflicted
+++ resolved
@@ -79,11 +79,7 @@
     "vitest": "^1.0.4"
   },
   "peerDependencies": {
-<<<<<<< HEAD
-    "vite": "^6.2.0"
-=======
-    "vite": "^5.1.8"
->>>>>>> bc81bbdd
+    "vite": "^6.2.1"
   },
   "peerDependenciesMeta": {
     "vite": {
