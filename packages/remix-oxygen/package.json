{
  "name": "@shopify/remix-oxygen",
  "publishConfig": {
    "access": "public",
    "@shopify:registry": "https://registry.npmjs.org"
  },
  "type": "module",
  "version": "2.0.3",
  "license": "MIT",
  "main": "dist/index.cjs",
  "module": "dist/production/index.js",
  "types": "dist/production/index.d.ts",
  "sideEffects": false,
  "scripts": {
    "build": "tsup --clean",
    "dev": "tsup --watch",
    "prepack": "npm run build",
    "typecheck": "tsc --noEmit"
  },
  "exports": {
    ".": {
      "types": "./dist/production/index.d.ts",
      "module": {
        "development": "./dist/development/index.js",
        "default": "./dist/production/index.js"
      },
      "require": "./dist/index.cjs",
      "import": {
        "development": "./dist/development/index.js",
        "default": "./dist/production/index.js"
      },
      "default": {
        "development": "./dist/development/index.js",
        "default": "./dist/production/index.js"
      }
    },
    "./package.json": "./package.json"
  },
  "files": [
    "dist"
  ],
  "devDependencies": {
<<<<<<< HEAD
    "@remix-run/server-runtime": "^2.7.0",
=======
    "@remix-run/server-runtime": "^2.8.0",
>>>>>>> 799f4cd6
    "@shopify/oxygen-workers-types": "^4.0.0"
  },
  "peerDependencies": {
    "@remix-run/server-runtime": "^2.1.0",
    "@shopify/oxygen-workers-types": "^3.17.3 || ^4.0.0"
  }
}<|MERGE_RESOLUTION|>--- conflicted
+++ resolved
@@ -40,11 +40,7 @@
     "dist"
   ],
   "devDependencies": {
-<<<<<<< HEAD
-    "@remix-run/server-runtime": "^2.7.0",
-=======
     "@remix-run/server-runtime": "^2.8.0",
->>>>>>> 799f4cd6
     "@shopify/oxygen-workers-types": "^4.0.0"
   },
   "peerDependencies": {
