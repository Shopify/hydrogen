import {CodegenConfig} from '@graphql-codegen/cli';
import {
  storefrontApiCustomScalars,
  customerAccountApiCustomScalars,
} from './src/codegen.helpers';

const SF_API_VERSION = '2025-07';
const CA_API_VERSION = '2025-07';

const storefrontAPISchema: CodegenConfig['schema'] = {
  [`https://hydrogen-preview.myshopify.com/api/${SF_API_VERSION}/graphql.json`]:
    {
      headers: {
        'X-Shopify-Storefront-Access-Token': '3b580e70970c4528da70c98e097c2fa0',
        'content-type': 'application/json',
      },
    },
};

// API Key used is specific for Hydrogen App
const customerAccountAPISchema: CodegenConfig['schema'] = {
  [`https://app.myshopify.com/services/graphql/introspection/customer?api_client_api_key=159a99b8a7289a72f68603f2f4de40ac&api_version=${CA_API_VERSION}`]:
    {method: 'GET'},
};

const config: CodegenConfig = {
  overwrite: true,
  generates: {
    // The generated base types
    'src/storefront-api-types.d.ts': {
      schema: storefrontAPISchema,
      plugins: [
        {
          add: {
            content: `
              /**
               * THIS FILE IS AUTO-GENERATED, DO NOT EDIT
               * Based on Storefront API ${SF_API_VERSION}
               * If changes need to happen to the types defined in this file, then generally the Storefront API needs to update. After it's updated, you can run \`npm run graphql-types\`.
               * Except custom Scalars, which are defined in the \`codegen.ts\` file
               */
              /* eslint-disable */`,
          },
        },
        {
          typescript: {
            useTypeImports: true,
            // If a default type for a scalar isn't set, then instead of 'any' we set to 'unknown' for better type safety.
            defaultScalarType: 'unknown',
            useImplementingTypes: true,
            enumsAsTypes: true,
            // Define how the Storefront API's custom scalars map to TypeScript types
            scalars: storefrontApiCustomScalars,
          },
        },
      ],
    },
    // The schema file, which is the local representation of the GraphQL endpoint
    './storefront.schema.json': {
      schema: storefrontAPISchema,
      plugins: [
        {
          introspection: {
            minify: true,
          },
        },
      ],
    },
    'src/customer-account-api-types.d.ts': {
      schema: customerAccountAPISchema,
      plugins: [
        {
          add: {
            content: `
              /**
               * THIS FILE IS AUTO-GENERATED, DO NOT EDIT
               * Based on Customer Account API ${CA_API_VERSION}
               * If changes need to happen to the types defined in this file, then generally the Storefront API needs to update. After it's updated, you can run \`npm run graphql-types\`.
               * Except custom Scalars, which are defined in the \`codegen.ts\` file
               */
              /* eslint-disable */`,
          },
        },
        {
          typescript: {
            useTypeImports: true,
            defaultScalarType: 'unknown',
            useImplementingTypes: true,
            enumsAsTypes: true,
            scalars: customerAccountApiCustomScalars,
<<<<<<< HEAD
            // Generate separate enum types for Customer Account API
            // These will be used in union types with Storefront API enums where needed
=======
            // TypeScript 5.9+ requires Customer Account API to reference Storefront API enum types
            // to avoid type conflicts when using both APIs together (e.g., CurrencyCode mismatch)
            enumValues: {
              LanguageCode: '#LanguageCode',
              CurrencyCode: '#CurrencyCode',
              CountryCode: '#CountryCode',
            },
>>>>>>> 5e769cf8
          },
        },
      ],
    },
    './customer-account.schema.json': {
      schema: customerAccountAPISchema,
      plugins: [
        {
          introspection: {
            minify: true,
          },
        },
      ],
    },
  },
};

export default config;<|MERGE_RESOLUTION|>--- conflicted
+++ resolved
@@ -88,18 +88,8 @@
             useImplementingTypes: true,
             enumsAsTypes: true,
             scalars: customerAccountApiCustomScalars,
-<<<<<<< HEAD
             // Generate separate enum types for Customer Account API
             // These will be used in union types with Storefront API enums where needed
-=======
-            // TypeScript 5.9+ requires Customer Account API to reference Storefront API enum types
-            // to avoid type conflicts when using both APIs together (e.g., CurrencyCode mismatch)
-            enumValues: {
-              LanguageCode: '#LanguageCode',
-              CurrencyCode: '#CurrencyCode',
-              CountryCode: '#CountryCode',
-            },
->>>>>>> 5e769cf8
           },
         },
       ],
