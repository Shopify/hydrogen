import {describe, expect, it} from 'vitest';

import {render, screen} from '@testing-library/react';
import {Money} from './Money.js';
import {ShopifyProvider} from './ShopifyProvider.js';
import {getShopifyConfig} from './ShopifyProvider.test.js';
import {
  getPrice,
  getCustomerPrice,
  getUnitPriceMeasurement,
} from './Money.test.helpers.js';

describe('<Money />', () => {
  it('renders a formatted money string', () => {
    const money = getPrice({currencyCode: 'USD'});
    render(<Money data={money} />, {
      wrapper: ({children}) => (
        <ShopifyProvider {...getShopifyConfig()}>{children}</ShopifyProvider>
      ),
    });

    expect(screen.getByText(`$${money.amount}`)).toBeInTheDocument();
  });

  it('handles different currency codes', () => {
    const money = getPrice({
      currencyCode: 'EUR',
    });
    render(<Money data={money} />, {
      wrapper: ({children}) => (
        <ShopifyProvider {...getShopifyConfig()}>{children}</ShopifyProvider>
      ),
    });

    expect(screen.getByText(money.amount, {exact: false})).toBeInTheDocument();
  });

  it('allows pass-through props to the wrapping component', () => {
    const money = getPrice();
    render(<Money data={money} className="money" />, {
      wrapper: ({children}) => (
        <ShopifyProvider {...getShopifyConfig()}>{children}</ShopifyProvider>
      ),
    });

    expect(screen.getByText(money.amount, {exact: false})).toHaveClass('money');
  });

  it(`validates props when a different Element  is passed to the 'as' prop`, () => {
    const money = getPrice();

    render(<Money data={money} as="button" disabled />, {
      wrapper: ({children}) => (
        <ShopifyProvider {...getShopifyConfig()}>{children}</ShopifyProvider>
      ),
    });

    const element = screen.getByRole('button', {
      name: new RegExp(money.amount),
    });

    expect(element).toHaveAttribute('disabled');
  });

  it(`removes trailing zeros when the prop is passed`, () => {
    const money = getPrice({
      currencyCode: 'EUR',
      amount: '19.00',
    });
    render(<Money data={money} withoutTrailingZeros />, {
      wrapper: ({children}) => (
        <ShopifyProvider {...getShopifyConfig()}>{children}</ShopifyProvider>
      ),
    });

    expect(screen.queryByText(`€${money.amount}`)).not.toBeInTheDocument();
    expect(screen.getByText(`€${19}`)).toBeInTheDocument();
  });

  it(`removes the currency symbol when the prop is passed`, () => {
    const money = getPrice({
      currencyCode: 'EUR',
    });
    render(<Money data={money} withoutCurrency />, {
      wrapper: ({children}) => (
        <ShopifyProvider {...getShopifyConfig()}>{children}</ShopifyProvider>
      ),
    });

    expect(screen.queryByText(`€${money.amount}`)).not.toBeInTheDocument();
    expect(screen.getByText(money.amount)).toBeInTheDocument();
  });

  it(`removes the currency symbol and trailing zeros when the props are both passed`, () => {
    const money = getPrice({
      currencyCode: 'EUR',
      amount: '19.00',
    });
    render(<Money data={money} withoutCurrency withoutTrailingZeros />, {
      wrapper: ({children}) => (
        <ShopifyProvider {...getShopifyConfig()}>{children}</ShopifyProvider>
      ),
    });

    expect(screen.queryByText(`€${money.amount}`)).not.toBeInTheDocument();
    expect(screen.queryByText(money.amount)).not.toBeInTheDocument();
    expect(screen.getByText('19')).toBeInTheDocument();
  });

  it(`allows a 'measurement' prop`, () => {
    const money = getPrice({
      currencyCode: 'EUR',
      amount: '19.00',
    });

    const measurement = getUnitPriceMeasurement();
    render(<Money data={money} measurement={measurement} />, {
      wrapper: ({children}) => (
        <ShopifyProvider {...getShopifyConfig()}>{children}</ShopifyProvider>
      ),
    });

    expect(
      screen.getByText(`/${measurement.referenceUnit ?? ''}`, {exact: false}),
    ).toBeInTheDocument();
  });

  it(`allows a 'measurement' prop with 'measurementSeparator' as a component`, () => {
    const money = getPrice({
      currencyCode: 'EUR',
      amount: '19.00',
    });

    const measurement = getUnitPriceMeasurement();
    const MeasurementSeparator = () => <br />;

    const {container} = render(
      <Money
        data={money}
        measurement={measurement}
        measurementSeparator={<MeasurementSeparator />}
      />,
      {
        wrapper: ({children}) => (
          <ShopifyProvider {...getShopifyConfig()}>{children}</ShopifyProvider>
        ),
      },
    );

    expect(container.querySelector('br')).toBeInTheDocument();
    expect(
      screen.getByText(measurement.referenceUnit ?? '', {exact: false}),
    ).toBeInTheDocument();
  });

  it(`allows a 'measurement' prop with 'measurementSeparator' as a string`, () => {
    const money = getPrice({
      currencyCode: 'EUR',
      amount: '19.00',
    });

    const measurement = getUnitPriceMeasurement();
    const MeasurementSeparator = '-';

    render(
      <Money
        data={money}
        measurement={measurement}
        measurementSeparator={MeasurementSeparator}
      />,
      {
        wrapper: ({children}) => (
          <ShopifyProvider {...getShopifyConfig()}>{children}</ShopifyProvider>
        ),
      },
    );

    expect(
      screen.getByText(
        `${MeasurementSeparator}${measurement.referenceUnit ?? ''}`,
        {
          exact: false,
        },
      ),
    ).toBeInTheDocument();
  });

  it('handles Customer Account API MoneyV2 with different currency codes (e.g., USDC)', () => {
    // Test that Money component accepts MoneyV2 from Customer Account API
    // which may have currency codes not present in Storefront API
    const money = getCustomerPrice({
      currencyCode: 'USDC',
      amount: '100.00',
    });

    render(<Money data={money} />, {
      wrapper: ({children}) => (
        <ShopifyProvider {...getShopifyConfig()}>{children}</ShopifyProvider>
      ),
    });

    // USDC should render with currency code appended since it's not supported by Intl.NumberFormat
    expect(screen.getByText('100.00 USDC')).toBeInTheDocument();
  });

  it('handles both Storefront and Customer Account MoneyV2 types interchangeably', () => {
    // Verify that the component works with both API types
    const storefrontMoney = getPrice({currencyCode: 'USD', amount: '50.00'});
    const customerMoney = getCustomerPrice({
      currencyCode: 'EUR',
      amount: '75.00',
    });

    const {rerender} = render(<Money data={storefrontMoney} />, {
      wrapper: ({children}) => (
        <ShopifyProvider {...getShopifyConfig()}>{children}</ShopifyProvider>
      ),
    });

    expect(screen.getByText('50.00', {exact: false})).toBeInTheDocument();

    // Re-render with Customer Account API data
    rerender(
      <ShopifyProvider {...getShopifyConfig()}>
        <Money data={customerMoney} />
      </ShopifyProvider>,
    );

    expect(screen.getByText('75.00', {exact: false})).toBeInTheDocument();
  });
<<<<<<< HEAD

  describe('unit price measurement formatting', () => {
    it('renders complete formatted price with imperial weight units', () => {
      const money = getPrice({
        currencyCode: 'USD',
        amount: '10.99',
      });

      const lbMeasurement = getUnitPriceMeasurement({
        referenceUnit: 'LB',
      });
      const {rerender} = render(
        <Money data={money} measurement={lbMeasurement} />,
        {
          wrapper: ({children}) => (
            <ShopifyProvider {...getShopifyConfig()}>
              {children}
            </ShopifyProvider>
          ),
        },
      );

      expect(screen.getByText('$10.99/LB')).toBeInTheDocument();

      const ozMoney = getPrice({
        currencyCode: 'USD',
        amount: '0.69',
      });
      const ozMeasurement = getUnitPriceMeasurement({
        referenceUnit: 'OZ',
      });
      rerender(
        <ShopifyProvider {...getShopifyConfig()}>
          <Money data={ozMoney} measurement={ozMeasurement} />
        </ShopifyProvider>,
      );

      expect(screen.getByText('$0.69/OZ')).toBeInTheDocument();
    });

    it('renders complete formatted price with metric weight units', () => {
      const money = getPrice({
        currencyCode: 'EUR',
        amount: '25.50',
      });

      const kgMeasurement = getUnitPriceMeasurement({
        referenceUnit: 'KG',
      });
      render(<Money data={money} measurement={kgMeasurement} />, {
        wrapper: ({children}) => (
          <ShopifyProvider {...getShopifyConfig()}>{children}</ShopifyProvider>
        ),
      });

      expect(screen.getByText('€25.50/KG')).toBeInTheDocument();
    });

    it('renders complete formatted price with imperial volume units', () => {
      const money = getPrice({
        currencyCode: 'USD',
        amount: '5.00',
      });

      const galMeasurement = getUnitPriceMeasurement({
        referenceUnit: 'GAL',
      });
      render(<Money data={money} measurement={galMeasurement} />, {
        wrapper: ({children}) => (
          <ShopifyProvider {...getShopifyConfig()}>{children}</ShopifyProvider>
        ),
      });

      expect(screen.getByText('$5.00/GAL')).toBeInTheDocument();
    });

    it('renders complete formatted price with metric volume units', () => {
      const money = getPrice({
        currencyCode: 'EUR',
        amount: '3.75',
      });

      const literMeasurement = getUnitPriceMeasurement({
        referenceUnit: 'L',
      });
      render(<Money data={money} measurement={literMeasurement} />, {
        wrapper: ({children}) => (
          <ShopifyProvider {...getShopifyConfig()}>{children}</ShopifyProvider>
        ),
      });

      expect(screen.getByText('€3.75/L')).toBeInTheDocument();
    });

    it('renders complete formatted price with length units', () => {
      // Imperial
      const ftMoney = getPrice({
        currencyCode: 'USD',
        amount: '15.00',
      });
      const ftMeasurement = getUnitPriceMeasurement({
        referenceUnit: 'FT',
      });
      const {rerender} = render(
        <Money data={ftMoney} measurement={ftMeasurement} />,
        {
          wrapper: ({children}) => (
            <ShopifyProvider {...getShopifyConfig()}>
              {children}
            </ShopifyProvider>
          ),
        },
      );

      expect(screen.getByText('$15.00/FT')).toBeInTheDocument();

      // Metric
      const mMoney = getPrice({
        currencyCode: 'EUR',
        amount: '12.00',
      });
      const mMeasurement = getUnitPriceMeasurement({
        referenceUnit: 'M',
      });
      rerender(
        <ShopifyProvider {...getShopifyConfig()}>
          <Money data={mMoney} measurement={mMeasurement} />
        </ShopifyProvider>,
      );

      expect(screen.getByText('€12.00/M')).toBeInTheDocument();
    });

    it('renders complete formatted price with area units', () => {
      // Imperial
      const ft2Money = getPrice({
        currencyCode: 'USD',
        amount: '20.00',
      });
      const ft2Measurement = getUnitPriceMeasurement({
        referenceUnit: 'FT2',
      });
      const {rerender} = render(
        <Money data={ft2Money} measurement={ft2Measurement} />,
        {
          wrapper: ({children}) => (
            <ShopifyProvider {...getShopifyConfig()}>
              {children}
            </ShopifyProvider>
          ),
        },
      );

      expect(screen.getByText('$20.00/FT2')).toBeInTheDocument();

      // Metric
      const m2Money = getPrice({
        currencyCode: 'EUR',
        amount: '18.50',
      });
      const m2Measurement = getUnitPriceMeasurement({
        referenceUnit: 'M2',
      });
      rerender(
        <ShopifyProvider {...getShopifyConfig()}>
          <Money data={m2Money} measurement={m2Measurement} />
        </ShopifyProvider>,
      );

      expect(screen.getByText('€18.50/M2')).toBeInTheDocument();
    });

    it('renders complete formatted price with ITEM unit', () => {
      const money = getPrice({
        currencyCode: 'USD',
        amount: '2.00',
      });

      const itemMeasurement = getUnitPriceMeasurement({
        referenceUnit: 'ITEM',
      });
      render(<Money data={money} measurement={itemMeasurement} />, {
        wrapper: ({children}) => (
          <ShopifyProvider {...getShopifyConfig()}>{children}</ShopifyProvider>
        ),
      });

      expect(screen.getByText('$2.00/ITEM')).toBeInTheDocument();
    });

    it('handles decimal places correctly with unit measurements', () => {
      const measurement = getUnitPriceMeasurement({
        referenceUnit: 'LB',
      });

      const {rerender} = render(
        <Money
          data={{amount: '10.00', currencyCode: 'USD'}}
          measurement={measurement}
        />,
        {
          wrapper: ({children}) => (
            <ShopifyProvider {...getShopifyConfig()}>
              {children}
            </ShopifyProvider>
          ),
        },
      );
      expect(screen.getByText('$10.00/LB')).toBeInTheDocument();

      rerender(
        <ShopifyProvider {...getShopifyConfig()}>
          <Money
            data={{amount: '10.00', currencyCode: 'USD'}}
            measurement={measurement}
            withoutTrailingZeros
          />
        </ShopifyProvider>,
      );
      expect(screen.getByText('$10/LB')).toBeInTheDocument();

      rerender(
        <ShopifyProvider {...getShopifyConfig()}>
          <Money
            data={{amount: '10.50', currencyCode: 'USD'}}
            measurement={measurement}
          />
        </ShopifyProvider>,
      );
      expect(screen.getByText('$10.50/LB')).toBeInTheDocument();

      rerender(
        <ShopifyProvider {...getShopifyConfig()}>
          <Money
            data={{amount: '10.50', currencyCode: 'USD'}}
            measurement={measurement}
            withoutTrailingZeros
          />
        </ShopifyProvider>,
      );
      expect(screen.getByText('$10.5', {exact: false})).toBeInTheDocument();
      expect(screen.getByText('/LB', {exact: false})).toBeInTheDocument();
    });

    it('handles withoutCurrency prop with unit measurements', () => {
      const measurement = getUnitPriceMeasurement({
        referenceUnit: 'KG',
      });

      const {rerender} = render(
        <Money
          data={{amount: '25.99', currencyCode: 'USD'}}
          measurement={measurement}
          withoutCurrency
        />,
        {
          wrapper: ({children}) => (
            <ShopifyProvider {...getShopifyConfig()}>
              {children}
            </ShopifyProvider>
          ),
        },
      );
      expect(screen.getByText('25.99/KG')).toBeInTheDocument();

      // Both withoutCurrency and withoutTrailingZeros
      rerender(
        <ShopifyProvider {...getShopifyConfig()}>
          <Money
            data={{amount: '25.00', currencyCode: 'USD'}}
            measurement={measurement}
            withoutCurrency
            withoutTrailingZeros
          />
        </ShopifyProvider>,
      );
      expect(screen.getByText('25/KG')).toBeInTheDocument();
    });

    it('renders custom separators with full price formatting', () => {
      const measurement = getUnitPriceMeasurement({
        referenceUnit: 'LB',
      });

      const {rerender} = render(
        <Money
          data={{amount: '10.00', currencyCode: 'USD'}}
          measurement={measurement}
          measurementSeparator=" per "
        />,
        {
          wrapper: ({children}) => (
            <ShopifyProvider {...getShopifyConfig()}>
              {children}
            </ShopifyProvider>
          ),
        },
      );
      expect(screen.getByText('$10.00 per LB')).toBeInTheDocument();

      rerender(
        <ShopifyProvider {...getShopifyConfig()}>
          <Money
            data={{amount: '5.50', currencyCode: 'EUR'}}
            measurement={measurement}
            measurementSeparator=" - "
          />
        </ShopifyProvider>,
      );
      expect(screen.getByText('€5.50 - LB')).toBeInTheDocument();

      rerender(
        <ShopifyProvider {...getShopifyConfig()}>
          <Money
            data={{amount: '8.00', currencyCode: 'USD'}}
            measurement={measurement}
            measurementSeparator=""
          />
        </ShopifyProvider>,
      );
      expect(screen.getByText('$8.00LB')).toBeInTheDocument();
    });

    it('handles edge cases with very small and large amounts', () => {
      const smallMoney = getPrice({
        currencyCode: 'USD',
        amount: '0.01',
      });
      const ozMeasurement = getUnitPriceMeasurement({
        referenceUnit: 'OZ',
      });
      const {rerender} = render(
        <Money data={smallMoney} measurement={ozMeasurement} />,
        {
          wrapper: ({children}) => (
            <ShopifyProvider {...getShopifyConfig()}>
              {children}
            </ShopifyProvider>
          ),
        },
      );
      expect(screen.getByText('$0.01/OZ')).toBeInTheDocument();

      const largeMoney = getPrice({
        currencyCode: 'USD',
        amount: '1000.00',
      });
      const lbMeasurement = getUnitPriceMeasurement({
        referenceUnit: 'LB',
      });
      rerender(
        <ShopifyProvider {...getShopifyConfig()}>
          <Money data={largeMoney} measurement={lbMeasurement} />
        </ShopifyProvider>,
      );
      expect(screen.getByText('$1,000.00/LB')).toBeInTheDocument();

      const veryLargeMoney = getPrice({
        currencyCode: 'USD',
        amount: '999999.99',
      });
      rerender(
        <ShopifyProvider {...getShopifyConfig()}>
          <Money data={veryLargeMoney} measurement={lbMeasurement} />
        </ShopifyProvider>,
      );
      expect(screen.getByText('$999,999.99/LB')).toBeInTheDocument();
    });

    it('renders different currencies with appropriate units', () => {
      // CAD with imperial units
      const cadMoney = getPrice({
        currencyCode: 'CAD',
        amount: '10.00',
      });
      const lbMeasurement = getUnitPriceMeasurement({
        referenceUnit: 'LB',
      });
      const {rerender} = render(
        <Money data={cadMoney} measurement={lbMeasurement} />,
        {
          wrapper: ({children}) => (
            <ShopifyProvider {...getShopifyConfig()}>
              {children}
            </ShopifyProvider>
          ),
        },
      );
      expect(screen.getByText('CA$10.00/LB')).toBeInTheDocument();

      // CAD with metric units
      const kgMeasurement = getUnitPriceMeasurement({
        referenceUnit: 'KG',
      });
      rerender(
        <ShopifyProvider {...getShopifyConfig()}>
          <Money data={cadMoney} measurement={kgMeasurement} />
        </ShopifyProvider>,
      );
      expect(screen.getByText('CA$10.00/KG')).toBeInTheDocument();
    });
  });
=======
>>>>>>> 0d4b5ecc
});<|MERGE_RESOLUTION|>--- conflicted
+++ resolved
@@ -228,409 +228,4 @@
 
     expect(screen.getByText('75.00', {exact: false})).toBeInTheDocument();
   });
-<<<<<<< HEAD
-
-  describe('unit price measurement formatting', () => {
-    it('renders complete formatted price with imperial weight units', () => {
-      const money = getPrice({
-        currencyCode: 'USD',
-        amount: '10.99',
-      });
-
-      const lbMeasurement = getUnitPriceMeasurement({
-        referenceUnit: 'LB',
-      });
-      const {rerender} = render(
-        <Money data={money} measurement={lbMeasurement} />,
-        {
-          wrapper: ({children}) => (
-            <ShopifyProvider {...getShopifyConfig()}>
-              {children}
-            </ShopifyProvider>
-          ),
-        },
-      );
-
-      expect(screen.getByText('$10.99/LB')).toBeInTheDocument();
-
-      const ozMoney = getPrice({
-        currencyCode: 'USD',
-        amount: '0.69',
-      });
-      const ozMeasurement = getUnitPriceMeasurement({
-        referenceUnit: 'OZ',
-      });
-      rerender(
-        <ShopifyProvider {...getShopifyConfig()}>
-          <Money data={ozMoney} measurement={ozMeasurement} />
-        </ShopifyProvider>,
-      );
-
-      expect(screen.getByText('$0.69/OZ')).toBeInTheDocument();
-    });
-
-    it('renders complete formatted price with metric weight units', () => {
-      const money = getPrice({
-        currencyCode: 'EUR',
-        amount: '25.50',
-      });
-
-      const kgMeasurement = getUnitPriceMeasurement({
-        referenceUnit: 'KG',
-      });
-      render(<Money data={money} measurement={kgMeasurement} />, {
-        wrapper: ({children}) => (
-          <ShopifyProvider {...getShopifyConfig()}>{children}</ShopifyProvider>
-        ),
-      });
-
-      expect(screen.getByText('€25.50/KG')).toBeInTheDocument();
-    });
-
-    it('renders complete formatted price with imperial volume units', () => {
-      const money = getPrice({
-        currencyCode: 'USD',
-        amount: '5.00',
-      });
-
-      const galMeasurement = getUnitPriceMeasurement({
-        referenceUnit: 'GAL',
-      });
-      render(<Money data={money} measurement={galMeasurement} />, {
-        wrapper: ({children}) => (
-          <ShopifyProvider {...getShopifyConfig()}>{children}</ShopifyProvider>
-        ),
-      });
-
-      expect(screen.getByText('$5.00/GAL')).toBeInTheDocument();
-    });
-
-    it('renders complete formatted price with metric volume units', () => {
-      const money = getPrice({
-        currencyCode: 'EUR',
-        amount: '3.75',
-      });
-
-      const literMeasurement = getUnitPriceMeasurement({
-        referenceUnit: 'L',
-      });
-      render(<Money data={money} measurement={literMeasurement} />, {
-        wrapper: ({children}) => (
-          <ShopifyProvider {...getShopifyConfig()}>{children}</ShopifyProvider>
-        ),
-      });
-
-      expect(screen.getByText('€3.75/L')).toBeInTheDocument();
-    });
-
-    it('renders complete formatted price with length units', () => {
-      // Imperial
-      const ftMoney = getPrice({
-        currencyCode: 'USD',
-        amount: '15.00',
-      });
-      const ftMeasurement = getUnitPriceMeasurement({
-        referenceUnit: 'FT',
-      });
-      const {rerender} = render(
-        <Money data={ftMoney} measurement={ftMeasurement} />,
-        {
-          wrapper: ({children}) => (
-            <ShopifyProvider {...getShopifyConfig()}>
-              {children}
-            </ShopifyProvider>
-          ),
-        },
-      );
-
-      expect(screen.getByText('$15.00/FT')).toBeInTheDocument();
-
-      // Metric
-      const mMoney = getPrice({
-        currencyCode: 'EUR',
-        amount: '12.00',
-      });
-      const mMeasurement = getUnitPriceMeasurement({
-        referenceUnit: 'M',
-      });
-      rerender(
-        <ShopifyProvider {...getShopifyConfig()}>
-          <Money data={mMoney} measurement={mMeasurement} />
-        </ShopifyProvider>,
-      );
-
-      expect(screen.getByText('€12.00/M')).toBeInTheDocument();
-    });
-
-    it('renders complete formatted price with area units', () => {
-      // Imperial
-      const ft2Money = getPrice({
-        currencyCode: 'USD',
-        amount: '20.00',
-      });
-      const ft2Measurement = getUnitPriceMeasurement({
-        referenceUnit: 'FT2',
-      });
-      const {rerender} = render(
-        <Money data={ft2Money} measurement={ft2Measurement} />,
-        {
-          wrapper: ({children}) => (
-            <ShopifyProvider {...getShopifyConfig()}>
-              {children}
-            </ShopifyProvider>
-          ),
-        },
-      );
-
-      expect(screen.getByText('$20.00/FT2')).toBeInTheDocument();
-
-      // Metric
-      const m2Money = getPrice({
-        currencyCode: 'EUR',
-        amount: '18.50',
-      });
-      const m2Measurement = getUnitPriceMeasurement({
-        referenceUnit: 'M2',
-      });
-      rerender(
-        <ShopifyProvider {...getShopifyConfig()}>
-          <Money data={m2Money} measurement={m2Measurement} />
-        </ShopifyProvider>,
-      );
-
-      expect(screen.getByText('€18.50/M2')).toBeInTheDocument();
-    });
-
-    it('renders complete formatted price with ITEM unit', () => {
-      const money = getPrice({
-        currencyCode: 'USD',
-        amount: '2.00',
-      });
-
-      const itemMeasurement = getUnitPriceMeasurement({
-        referenceUnit: 'ITEM',
-      });
-      render(<Money data={money} measurement={itemMeasurement} />, {
-        wrapper: ({children}) => (
-          <ShopifyProvider {...getShopifyConfig()}>{children}</ShopifyProvider>
-        ),
-      });
-
-      expect(screen.getByText('$2.00/ITEM')).toBeInTheDocument();
-    });
-
-    it('handles decimal places correctly with unit measurements', () => {
-      const measurement = getUnitPriceMeasurement({
-        referenceUnit: 'LB',
-      });
-
-      const {rerender} = render(
-        <Money
-          data={{amount: '10.00', currencyCode: 'USD'}}
-          measurement={measurement}
-        />,
-        {
-          wrapper: ({children}) => (
-            <ShopifyProvider {...getShopifyConfig()}>
-              {children}
-            </ShopifyProvider>
-          ),
-        },
-      );
-      expect(screen.getByText('$10.00/LB')).toBeInTheDocument();
-
-      rerender(
-        <ShopifyProvider {...getShopifyConfig()}>
-          <Money
-            data={{amount: '10.00', currencyCode: 'USD'}}
-            measurement={measurement}
-            withoutTrailingZeros
-          />
-        </ShopifyProvider>,
-      );
-      expect(screen.getByText('$10/LB')).toBeInTheDocument();
-
-      rerender(
-        <ShopifyProvider {...getShopifyConfig()}>
-          <Money
-            data={{amount: '10.50', currencyCode: 'USD'}}
-            measurement={measurement}
-          />
-        </ShopifyProvider>,
-      );
-      expect(screen.getByText('$10.50/LB')).toBeInTheDocument();
-
-      rerender(
-        <ShopifyProvider {...getShopifyConfig()}>
-          <Money
-            data={{amount: '10.50', currencyCode: 'USD'}}
-            measurement={measurement}
-            withoutTrailingZeros
-          />
-        </ShopifyProvider>,
-      );
-      expect(screen.getByText('$10.5', {exact: false})).toBeInTheDocument();
-      expect(screen.getByText('/LB', {exact: false})).toBeInTheDocument();
-    });
-
-    it('handles withoutCurrency prop with unit measurements', () => {
-      const measurement = getUnitPriceMeasurement({
-        referenceUnit: 'KG',
-      });
-
-      const {rerender} = render(
-        <Money
-          data={{amount: '25.99', currencyCode: 'USD'}}
-          measurement={measurement}
-          withoutCurrency
-        />,
-        {
-          wrapper: ({children}) => (
-            <ShopifyProvider {...getShopifyConfig()}>
-              {children}
-            </ShopifyProvider>
-          ),
-        },
-      );
-      expect(screen.getByText('25.99/KG')).toBeInTheDocument();
-
-      // Both withoutCurrency and withoutTrailingZeros
-      rerender(
-        <ShopifyProvider {...getShopifyConfig()}>
-          <Money
-            data={{amount: '25.00', currencyCode: 'USD'}}
-            measurement={measurement}
-            withoutCurrency
-            withoutTrailingZeros
-          />
-        </ShopifyProvider>,
-      );
-      expect(screen.getByText('25/KG')).toBeInTheDocument();
-    });
-
-    it('renders custom separators with full price formatting', () => {
-      const measurement = getUnitPriceMeasurement({
-        referenceUnit: 'LB',
-      });
-
-      const {rerender} = render(
-        <Money
-          data={{amount: '10.00', currencyCode: 'USD'}}
-          measurement={measurement}
-          measurementSeparator=" per "
-        />,
-        {
-          wrapper: ({children}) => (
-            <ShopifyProvider {...getShopifyConfig()}>
-              {children}
-            </ShopifyProvider>
-          ),
-        },
-      );
-      expect(screen.getByText('$10.00 per LB')).toBeInTheDocument();
-
-      rerender(
-        <ShopifyProvider {...getShopifyConfig()}>
-          <Money
-            data={{amount: '5.50', currencyCode: 'EUR'}}
-            measurement={measurement}
-            measurementSeparator=" - "
-          />
-        </ShopifyProvider>,
-      );
-      expect(screen.getByText('€5.50 - LB')).toBeInTheDocument();
-
-      rerender(
-        <ShopifyProvider {...getShopifyConfig()}>
-          <Money
-            data={{amount: '8.00', currencyCode: 'USD'}}
-            measurement={measurement}
-            measurementSeparator=""
-          />
-        </ShopifyProvider>,
-      );
-      expect(screen.getByText('$8.00LB')).toBeInTheDocument();
-    });
-
-    it('handles edge cases with very small and large amounts', () => {
-      const smallMoney = getPrice({
-        currencyCode: 'USD',
-        amount: '0.01',
-      });
-      const ozMeasurement = getUnitPriceMeasurement({
-        referenceUnit: 'OZ',
-      });
-      const {rerender} = render(
-        <Money data={smallMoney} measurement={ozMeasurement} />,
-        {
-          wrapper: ({children}) => (
-            <ShopifyProvider {...getShopifyConfig()}>
-              {children}
-            </ShopifyProvider>
-          ),
-        },
-      );
-      expect(screen.getByText('$0.01/OZ')).toBeInTheDocument();
-
-      const largeMoney = getPrice({
-        currencyCode: 'USD',
-        amount: '1000.00',
-      });
-      const lbMeasurement = getUnitPriceMeasurement({
-        referenceUnit: 'LB',
-      });
-      rerender(
-        <ShopifyProvider {...getShopifyConfig()}>
-          <Money data={largeMoney} measurement={lbMeasurement} />
-        </ShopifyProvider>,
-      );
-      expect(screen.getByText('$1,000.00/LB')).toBeInTheDocument();
-
-      const veryLargeMoney = getPrice({
-        currencyCode: 'USD',
-        amount: '999999.99',
-      });
-      rerender(
-        <ShopifyProvider {...getShopifyConfig()}>
-          <Money data={veryLargeMoney} measurement={lbMeasurement} />
-        </ShopifyProvider>,
-      );
-      expect(screen.getByText('$999,999.99/LB')).toBeInTheDocument();
-    });
-
-    it('renders different currencies with appropriate units', () => {
-      // CAD with imperial units
-      const cadMoney = getPrice({
-        currencyCode: 'CAD',
-        amount: '10.00',
-      });
-      const lbMeasurement = getUnitPriceMeasurement({
-        referenceUnit: 'LB',
-      });
-      const {rerender} = render(
-        <Money data={cadMoney} measurement={lbMeasurement} />,
-        {
-          wrapper: ({children}) => (
-            <ShopifyProvider {...getShopifyConfig()}>
-              {children}
-            </ShopifyProvider>
-          ),
-        },
-      );
-      expect(screen.getByText('CA$10.00/LB')).toBeInTheDocument();
-
-      // CAD with metric units
-      const kgMeasurement = getUnitPriceMeasurement({
-        referenceUnit: 'KG',
-      });
-      rerender(
-        <ShopifyProvider {...getShopifyConfig()}>
-          <Money data={cadMoney} measurement={kgMeasurement} />
-        </ShopifyProvider>,
-      );
-      expect(screen.getByText('CA$10.00/KG')).toBeInTheDocument();
-    });
-  });
-=======
->>>>>>> 0d4b5ecc
 });