import {describe, expect, it} from 'vitest';

import {render, screen} from '@testing-library/react';
import {Money} from './Money.js';
import {ShopifyProvider} from './ShopifyProvider.js';
import {getShopifyConfig} from './ShopifyProvider.test.js';
import {
  getPrice,
  getCustomerPrice,
  getUnitPriceMeasurement,
} from './Money.test.helpers.js';

describe('<Money />', () => {
  it('renders a formatted money string', () => {
    const money = getPrice({currencyCode: 'USD'});
    render(<Money data={money} />, {
      wrapper: ({children}) => (
        <ShopifyProvider {...getShopifyConfig()}>{children}</ShopifyProvider>
      ),
    });

    expect(screen.getByText(`$${money.amount}`)).toBeInTheDocument();
  });

  it('handles different currency codes', () => {
    const money = getPrice({
      currencyCode: 'EUR',
    });
    render(<Money data={money} />, {
      wrapper: ({children}) => (
        <ShopifyProvider {...getShopifyConfig()}>{children}</ShopifyProvider>
      ),
    });

    expect(screen.getByText(money.amount, {exact: false})).toBeInTheDocument();
  });

  it('allows pass-through props to the wrapping component', () => {
    const money = getPrice();
    render(<Money data={money} className="money" />, {
      wrapper: ({children}) => (
        <ShopifyProvider {...getShopifyConfig()}>{children}</ShopifyProvider>
      ),
    });

    expect(screen.getByText(money.amount, {exact: false})).toHaveClass('money');
  });

  it(`validates props when a different Element  is passed to the 'as' prop`, () => {
    const money = getPrice();

    render(<Money data={money} as="button" disabled />, {
      wrapper: ({children}) => (
        <ShopifyProvider {...getShopifyConfig()}>{children}</ShopifyProvider>
      ),
    });

    const element = screen.getByRole('button', {
      name: new RegExp(money.amount),
    });

    expect(element).toHaveAttribute('disabled');
  });

  it(`removes trailing zeros when the prop is passed`, () => {
    const money = getPrice({
      currencyCode: 'EUR',
      amount: '19.00',
    });
    render(<Money data={money} withoutTrailingZeros />, {
      wrapper: ({children}) => (
        <ShopifyProvider {...getShopifyConfig()}>{children}</ShopifyProvider>
      ),
    });

    expect(screen.queryByText(`€${money.amount}`)).not.toBeInTheDocument();
    expect(screen.getByText(`€${19}`)).toBeInTheDocument();
  });

  it(`removes the currency symbol when the prop is passed`, () => {
    const money = getPrice({
      currencyCode: 'EUR',
    });
    render(<Money data={money} withoutCurrency />, {
      wrapper: ({children}) => (
        <ShopifyProvider {...getShopifyConfig()}>{children}</ShopifyProvider>
      ),
    });

    expect(screen.queryByText(`€${money.amount}`)).not.toBeInTheDocument();
    expect(screen.getByText(money.amount)).toBeInTheDocument();
  });

  it(`removes the currency symbol and trailing zeros when the props are both passed`, () => {
    const money = getPrice({
      currencyCode: 'EUR',
      amount: '19.00',
    });
    render(<Money data={money} withoutCurrency withoutTrailingZeros />, {
      wrapper: ({children}) => (
        <ShopifyProvider {...getShopifyConfig()}>{children}</ShopifyProvider>
      ),
    });

    expect(screen.queryByText(`€${money.amount}`)).not.toBeInTheDocument();
    expect(screen.queryByText(money.amount)).not.toBeInTheDocument();
    expect(screen.getByText('19')).toBeInTheDocument();
  });

  it(`allows a 'measurement' prop`, () => {
    const money = getPrice({
      currencyCode: 'EUR',
      amount: '19.00',
    });

    const measurement = getUnitPriceMeasurement();
    render(<Money data={money} measurement={measurement} />, {
      wrapper: ({children}) => (
        <ShopifyProvider {...getShopifyConfig()}>{children}</ShopifyProvider>
      ),
    });

    expect(
      screen.getByText(`/${measurement.referenceUnit ?? ''}`, {exact: false}),
    ).toBeInTheDocument();
  });

  it(`allows a 'measurement' prop with 'measurementSeparator' as a component`, () => {
    const money = getPrice({
      currencyCode: 'EUR',
      amount: '19.00',
    });

    const measurement = getUnitPriceMeasurement();
    const MeasurementSeparator = () => <br />;

    const {container} = render(
      <Money
        data={money}
        measurement={measurement}
        measurementSeparator={<MeasurementSeparator />}
      />,
      {
        wrapper: ({children}) => (
          <ShopifyProvider {...getShopifyConfig()}>{children}</ShopifyProvider>
        ),
      },
    );

    expect(container.querySelector('br')).toBeInTheDocument();
    expect(
      screen.getByText(measurement.referenceUnit ?? '', {exact: false}),
    ).toBeInTheDocument();
  });

  it(`allows a 'measurement' prop with 'measurementSeparator' as a string`, () => {
    const money = getPrice({
      currencyCode: 'EUR',
      amount: '19.00',
    });

    const measurement = getUnitPriceMeasurement();
    const MeasurementSeparator = '-';

    render(
      <Money
        data={money}
        measurement={measurement}
        measurementSeparator={MeasurementSeparator}
      />,
      {
        wrapper: ({children}) => (
          <ShopifyProvider {...getShopifyConfig()}>{children}</ShopifyProvider>
        ),
      },
    );

    expect(
      screen.getByText(
        `${MeasurementSeparator}${measurement.referenceUnit ?? ''}`,
        {
          exact: false,
        },
      ),
    ).toBeInTheDocument();
  });

  it('handles Customer Account API MoneyV2 with different currency codes (e.g., USDC)', () => {
    // Test that Money component accepts MoneyV2 from Customer Account API
    // which may have currency codes not present in Storefront API
    const money = getCustomerPrice({
      currencyCode: 'USDC',
      amount: '100.00',
    });

    render(<Money data={money} />, {
      wrapper: ({children}) => (
        <ShopifyProvider {...getShopifyConfig()}>{children}</ShopifyProvider>
      ),
    });

    // USDC should render with currency code appended since it's not supported by Intl.NumberFormat
    expect(screen.getByText('100.00 USDC')).toBeInTheDocument();
  });

  it('handles both Storefront and Customer Account MoneyV2 types interchangeably', () => {
    // Verify that the component works with both API types
    const storefrontMoney = getPrice({currencyCode: 'USD', amount: '50.00'});
    const customerMoney = getCustomerPrice({
      currencyCode: 'EUR',
      amount: '75.00',
    });

    const {rerender} = render(<Money data={storefrontMoney} />, {
      wrapper: ({children}) => (
        <ShopifyProvider {...getShopifyConfig()}>{children}</ShopifyProvider>
      ),
    });

    expect(screen.getByText('50.00', {exact: false})).toBeInTheDocument();

    // Re-render with Customer Account API data
    rerender(
      <ShopifyProvider {...getShopifyConfig()}>
        <Money data={customerMoney} />
      </ShopifyProvider>,
    );

    expect(screen.getByText('75.00', {exact: false})).toBeInTheDocument();
  });
<<<<<<< HEAD
=======

  describe('unit price measurement formatting', () => {
    it('renders complete formatted price with imperial weight units', () => {
      const money = getPrice({
        currencyCode: 'USD',
        amount: '10.99',
      });

      const lbMeasurement = getUnitPriceMeasurement({
        referenceUnit: 'LB',
      });
      const {rerender} = render(
        <Money data={money} measurement={lbMeasurement} />,
        {
          wrapper: ({children}) => (
            <ShopifyProvider {...getShopifyConfig()}>
              {children}
            </ShopifyProvider>
          ),
        },
      );

      expect(screen.getByText('$10.99/LB')).toBeInTheDocument();

      const ozMoney = getPrice({
        currencyCode: 'USD',
        amount: '0.69',
      });
      const ozMeasurement = getUnitPriceMeasurement({
        referenceUnit: 'OZ',
      });
      rerender(
        <ShopifyProvider {...getShopifyConfig()}>
          <Money data={ozMoney} measurement={ozMeasurement} />
        </ShopifyProvider>,
      );

      expect(screen.getByText('$0.69/OZ')).toBeInTheDocument();
    });

    it('renders complete formatted price with metric weight units', () => {
      const money = getPrice({
        currencyCode: 'EUR',
        amount: '25.50',
      });

      const kgMeasurement = getUnitPriceMeasurement({
        referenceUnit: 'KG',
      });
      render(<Money data={money} measurement={kgMeasurement} />, {
        wrapper: ({children}) => (
          <ShopifyProvider {...getShopifyConfig()}>{children}</ShopifyProvider>
        ),
      });

      expect(screen.getByText('€25.50/KG')).toBeInTheDocument();
    });

    it('renders complete formatted price with imperial volume units', () => {
      const money = getPrice({
        currencyCode: 'USD',
        amount: '5.00',
      });

      const galMeasurement = getUnitPriceMeasurement({
        referenceUnit: 'GAL',
      });
      render(<Money data={money} measurement={galMeasurement} />, {
        wrapper: ({children}) => (
          <ShopifyProvider {...getShopifyConfig()}>{children}</ShopifyProvider>
        ),
      });

      expect(screen.getByText('$5.00/GAL')).toBeInTheDocument();
    });

    it('renders complete formatted price with metric volume units', () => {
      const money = getPrice({
        currencyCode: 'EUR',
        amount: '3.75',
      });

      const literMeasurement = getUnitPriceMeasurement({
        referenceUnit: 'L',
      });
      render(<Money data={money} measurement={literMeasurement} />, {
        wrapper: ({children}) => (
          <ShopifyProvider {...getShopifyConfig()}>{children}</ShopifyProvider>
        ),
      });

      expect(screen.getByText('€3.75/L')).toBeInTheDocument();
    });

    it('renders complete formatted price with length units', () => {
      // Imperial
      const ftMoney = getPrice({
        currencyCode: 'USD',
        amount: '15.00',
      });
      const ftMeasurement = getUnitPriceMeasurement({
        referenceUnit: 'FT',
      });
      const {rerender} = render(
        <Money data={ftMoney} measurement={ftMeasurement} />,
        {
          wrapper: ({children}) => (
            <ShopifyProvider {...getShopifyConfig()}>
              {children}
            </ShopifyProvider>
          ),
        },
      );

      expect(screen.getByText('$15.00/FT')).toBeInTheDocument();

      // Metric
      const mMoney = getPrice({
        currencyCode: 'EUR',
        amount: '12.00',
      });
      const mMeasurement = getUnitPriceMeasurement({
        referenceUnit: 'M',
      });
      rerender(
        <ShopifyProvider {...getShopifyConfig()}>
          <Money data={mMoney} measurement={mMeasurement} />
        </ShopifyProvider>,
      );

      expect(screen.getByText('€12.00/M')).toBeInTheDocument();
    });

    it('renders complete formatted price with area units', () => {
      // Imperial
      const ft2Money = getPrice({
        currencyCode: 'USD',
        amount: '20.00',
      });
      const ft2Measurement = getUnitPriceMeasurement({
        referenceUnit: 'FT2',
      });
      const {rerender} = render(
        <Money data={ft2Money} measurement={ft2Measurement} />,
        {
          wrapper: ({children}) => (
            <ShopifyProvider {...getShopifyConfig()}>
              {children}
            </ShopifyProvider>
          ),
        },
      );

      expect(screen.getByText('$20.00/FT2')).toBeInTheDocument();

      // Metric
      const m2Money = getPrice({
        currencyCode: 'EUR',
        amount: '18.50',
      });
      const m2Measurement = getUnitPriceMeasurement({
        referenceUnit: 'M2',
      });
      rerender(
        <ShopifyProvider {...getShopifyConfig()}>
          <Money data={m2Money} measurement={m2Measurement} />
        </ShopifyProvider>,
      );

      expect(screen.getByText('€18.50/M2')).toBeInTheDocument();
    });

    it('renders complete formatted price with ITEM unit', () => {
      const money = getPrice({
        currencyCode: 'USD',
        amount: '2.00',
      });

      const itemMeasurement = getUnitPriceMeasurement({
        referenceUnit: 'ITEM',
      });
      render(<Money data={money} measurement={itemMeasurement} />, {
        wrapper: ({children}) => (
          <ShopifyProvider {...getShopifyConfig()}>{children}</ShopifyProvider>
        ),
      });

      expect(screen.getByText('$2.00/ITEM')).toBeInTheDocument();
    });

    it('handles decimal places correctly with unit measurements', () => {
      const measurement = getUnitPriceMeasurement({
        referenceUnit: 'LB',
      });

      const {rerender} = render(
        <Money
          data={{amount: '10.00', currencyCode: 'USD'}}
          measurement={measurement}
        />,
        {
          wrapper: ({children}) => (
            <ShopifyProvider {...getShopifyConfig()}>
              {children}
            </ShopifyProvider>
          ),
        },
      );
      expect(screen.getByText('$10.00/LB')).toBeInTheDocument();

      rerender(
        <ShopifyProvider {...getShopifyConfig()}>
          <Money
            data={{amount: '10.00', currencyCode: 'USD'}}
            measurement={measurement}
            withoutTrailingZeros
          />
        </ShopifyProvider>,
      );
      expect(screen.getByText('$10/LB')).toBeInTheDocument();

      rerender(
        <ShopifyProvider {...getShopifyConfig()}>
          <Money
            data={{amount: '10.50', currencyCode: 'USD'}}
            measurement={measurement}
          />
        </ShopifyProvider>,
      );
      expect(screen.getByText('$10.50/LB')).toBeInTheDocument();

      rerender(
        <ShopifyProvider {...getShopifyConfig()}>
          <Money
            data={{amount: '10.50', currencyCode: 'USD'}}
            measurement={measurement}
            withoutTrailingZeros
          />
        </ShopifyProvider>,
      );
      expect(screen.getByText('$10.5', {exact: false})).toBeInTheDocument();
      expect(screen.getByText('/LB', {exact: false})).toBeInTheDocument();
    });

    it('handles withoutCurrency prop with unit measurements', () => {
      const measurement = getUnitPriceMeasurement({
        referenceUnit: 'KG',
      });

      const {rerender} = render(
        <Money
          data={{amount: '25.99', currencyCode: 'USD'}}
          measurement={measurement}
          withoutCurrency
        />,
        {
          wrapper: ({children}) => (
            <ShopifyProvider {...getShopifyConfig()}>
              {children}
            </ShopifyProvider>
          ),
        },
      );
      expect(screen.getByText('25.99/KG')).toBeInTheDocument();

      // Both withoutCurrency and withoutTrailingZeros
      rerender(
        <ShopifyProvider {...getShopifyConfig()}>
          <Money
            data={{amount: '25.00', currencyCode: 'USD'}}
            measurement={measurement}
            withoutCurrency
            withoutTrailingZeros
          />
        </ShopifyProvider>,
      );
      expect(screen.getByText('25/KG')).toBeInTheDocument();
    });

    it('renders custom separators with full price formatting', () => {
      const measurement = getUnitPriceMeasurement({
        referenceUnit: 'LB',
      });

      const {rerender} = render(
        <Money
          data={{amount: '10.00', currencyCode: 'USD'}}
          measurement={measurement}
          measurementSeparator=" per "
        />,
        {
          wrapper: ({children}) => (
            <ShopifyProvider {...getShopifyConfig()}>
              {children}
            </ShopifyProvider>
          ),
        },
      );
      expect(screen.getByText('$10.00 per LB')).toBeInTheDocument();

      rerender(
        <ShopifyProvider {...getShopifyConfig()}>
          <Money
            data={{amount: '5.50', currencyCode: 'EUR'}}
            measurement={measurement}
            measurementSeparator=" - "
          />
        </ShopifyProvider>,
      );
      expect(screen.getByText('€5.50 - LB')).toBeInTheDocument();

      rerender(
        <ShopifyProvider {...getShopifyConfig()}>
          <Money
            data={{amount: '8.00', currencyCode: 'USD'}}
            measurement={measurement}
            measurementSeparator=""
          />
        </ShopifyProvider>,
      );
      expect(screen.getByText('$8.00LB')).toBeInTheDocument();
    });

    it('handles edge cases with very small and large amounts', () => {
      const smallMoney = getPrice({
        currencyCode: 'USD',
        amount: '0.01',
      });
      const ozMeasurement = getUnitPriceMeasurement({
        referenceUnit: 'OZ',
      });
      const {rerender} = render(
        <Money data={smallMoney} measurement={ozMeasurement} />,
        {
          wrapper: ({children}) => (
            <ShopifyProvider {...getShopifyConfig()}>
              {children}
            </ShopifyProvider>
          ),
        },
      );
      expect(screen.getByText('$0.01/OZ')).toBeInTheDocument();

      const largeMoney = getPrice({
        currencyCode: 'USD',
        amount: '1000.00',
      });
      const lbMeasurement = getUnitPriceMeasurement({
        referenceUnit: 'LB',
      });
      rerender(
        <ShopifyProvider {...getShopifyConfig()}>
          <Money data={largeMoney} measurement={lbMeasurement} />
        </ShopifyProvider>,
      );
      expect(screen.getByText('$1,000.00/LB')).toBeInTheDocument();

      const veryLargeMoney = getPrice({
        currencyCode: 'USD',
        amount: '999999.99',
      });
      rerender(
        <ShopifyProvider {...getShopifyConfig()}>
          <Money data={veryLargeMoney} measurement={lbMeasurement} />
        </ShopifyProvider>,
      );
      expect(screen.getByText('$999,999.99/LB')).toBeInTheDocument();
    });

    it('renders different currencies with appropriate units', () => {
      // CAD with imperial units
      const cadMoney = getPrice({
        currencyCode: 'CAD',
        amount: '10.00',
      });
      const lbMeasurement = getUnitPriceMeasurement({
        referenceUnit: 'LB',
      });
      const {rerender} = render(
        <Money data={cadMoney} measurement={lbMeasurement} />,
        {
          wrapper: ({children}) => (
            <ShopifyProvider {...getShopifyConfig()}>
              {children}
            </ShopifyProvider>
          ),
        },
      );
      expect(screen.getByText('CA$10.00/LB')).toBeInTheDocument();

      // CAD with metric units
      const kgMeasurement = getUnitPriceMeasurement({
        referenceUnit: 'KG',
      });
      rerender(
        <ShopifyProvider {...getShopifyConfig()}>
          <Money data={cadMoney} measurement={kgMeasurement} />
        </ShopifyProvider>,
      );
      expect(screen.getByText('CA$10.00/KG')).toBeInTheDocument();
    });
  });
>>>>>>> 0d165ff2
});<|MERGE_RESOLUTION|>--- conflicted
+++ resolved
@@ -228,8 +228,6 @@
 
     expect(screen.getByText('75.00', {exact: false})).toBeInTheDocument();
   });
-<<<<<<< HEAD
-=======
 
   describe('unit price measurement formatting', () => {
     it('renders complete formatted price with imperial weight units', () => {
@@ -632,5 +630,4 @@
       expect(screen.getByText('CA$10.00/KG')).toBeInTheDocument();
     });
   });
->>>>>>> 0d165ff2
 });