--- conflicted
+++ resolved
@@ -1,8 +1,4 @@
-<<<<<<< HEAD
-=======
 import {vi, describe, expect, it} from 'vitest';
-
->>>>>>> a1364aad
 import {render, screen} from '@testing-library/react';
 import {faker} from '@faker-js/faker';
 import {Image} from './Image.js';
@@ -209,7 +205,6 @@
     it('does not warn user if no sizes are provided but width is fixed', async () => {
       await withEnv('development', () => {
         render(<Image {...defaultProps} sizes={undefined} width={100} />);
-
         expect(console.warn).toHaveBeenCalledTimes(0);
       });
     });
@@ -246,25 +241,8 @@
   });
 });
 
-<<<<<<< HEAD
 function getWarnings(): string[] {
   return (console.warn as Mock<[string]>).mock.calls.map(
     ([message]) => message,
   );
-}
-=======
-  it.skip(`typescript types`, () => {
-    // this test is actually just using //@ts-expect-error as the assertion, and don't need to execute in order to have TS validation on them
-    // I don't love this idea, but at the moment I also don't have other great ideas for how to easily test our component TS types
-
-    // no errors in these situations
-    <Image data={{url: ''}} />;
-
-    // @ts-expect-error data and src
-    <Image data={{url: ''}} src="" width="" height="" />;
-
-    // @ts-expect-error foo is invalid
-    <Image data={{url: ''}} foo="bar" />;
-  });
-});
->>>>>>> a1364aad
+}