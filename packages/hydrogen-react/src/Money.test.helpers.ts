import {
  MoneyV2,
  UnitPriceMeasurement,
  UnitPriceMeasurementMeasuredUnit,
} from './storefront-api-types.js';
import {MoneyV2 as CustomerMoneyV2} from './customer-account-api-types.js';
import {faker} from '@faker-js/faker';

export function getPrice(price: Partial<MoneyV2> = {}): MoneyV2 {
  return {
    currencyCode: price.currencyCode ?? 'CAD',
    amount: price.amount ?? faker.finance.amount(),
  };
}

// Helper for Customer Account API MoneyV2 which may have different currency codes
export function getCustomerPrice(
  price: Partial<CustomerMoneyV2> = {},
): CustomerMoneyV2 {
  return {
    currencyCode: price.currencyCode ?? 'USDC', // Use USDC as example of Customer Account API-specific currency
    amount: price.amount ?? faker.finance.amount(),
  };
}
<<<<<<< HEAD

=======
>>>>>>> 2002c6cd
export function getUnitPriceMeasurement(
  unitPriceMeasurement: Partial<UnitPriceMeasurement> = {},
): UnitPriceMeasurement {
  const measuredTypeToUnitMap: {
    WEIGHT: UnitPriceMeasurementMeasuredUnit[];
    VOLUME: UnitPriceMeasurementMeasuredUnit[];
    LENGTH: UnitPriceMeasurementMeasuredUnit[];
    AREA: UnitPriceMeasurementMeasuredUnit[];
    COUNT: UnitPriceMeasurementMeasuredUnit[];
  } = {
    WEIGHT: ['MG', 'G', 'KG', 'LB', 'OZ'],
    VOLUME: ['ML', 'CL', 'L', 'M3', 'FLOZ', 'PT', 'QT', 'GAL'],
    LENGTH: ['MM', 'CM', 'M', 'IN', 'FT', 'YD'],
    AREA: ['M2', 'FT2'],
    COUNT: ['ITEM'],
  };
  const measuredType = faker.helpers.arrayElement<
    keyof typeof measuredTypeToUnitMap
  >(['WEIGHT', 'VOLUME', 'AREA', 'LENGTH', 'COUNT']);
  const quantityUnit = faker.helpers.arrayElement(
    measuredTypeToUnitMap[measuredType],
  );
  const referenceUnit = faker.helpers.arrayElement(
    measuredTypeToUnitMap[measuredType],
  );

  return {
    measuredType: unitPriceMeasurement.measuredType ?? measuredType,
    quantityUnit: unitPriceMeasurement.quantityUnit ?? quantityUnit,
    quantityValue: unitPriceMeasurement.quantityValue ?? faker.number.float(),
    referenceUnit: unitPriceMeasurement.referenceUnit ?? referenceUnit,
    referenceValue: unitPriceMeasurement.referenceValue ?? faker.number.int(),
  };
}<|MERGE_RESOLUTION|>--- conflicted
+++ resolved
@@ -22,10 +22,6 @@
     amount: price.amount ?? faker.finance.amount(),
   };
 }
-<<<<<<< HEAD
-
-=======
->>>>>>> 2002c6cd
 export function getUnitPriceMeasurement(
   unitPriceMeasurement: Partial<UnitPriceMeasurement> = {},
 ): UnitPriceMeasurement {
