--- conflicted
+++ resolved
@@ -18,15 +18,10 @@
   price: Partial<CustomerMoneyV2> = {},
 ): CustomerMoneyV2 {
   return {
-<<<<<<< HEAD
     currencyCode: price.currencyCode ?? 'USDC', // Use USDC as example of Customer Account API-specific currency
-=======
-    currencyCode: price.currencyCode ?? 'USDC', // Use USDC as example of Customer-only currency
->>>>>>> 5e769cf8
     amount: price.amount ?? faker.finance.amount(),
   };
 }
-
 export function getUnitPriceMeasurement(
   unitPriceMeasurement: Partial<UnitPriceMeasurement> = {},
 ): UnitPriceMeasurement {
