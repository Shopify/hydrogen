--- conflicted
+++ resolved
@@ -22,10 +22,6 @@
     amount: price.amount ?? faker.finance.amount(),
   };
 }
-<<<<<<< HEAD
-
-=======
->>>>>>> 0d165ff2
 export function getUnitPriceMeasurement(
   unitPriceMeasurement: Partial<UnitPriceMeasurement> = {},
 ): UnitPriceMeasurement {
