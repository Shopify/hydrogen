{
  "name": "@shopify/hydrogen-codegen",
  "publishConfig": {
    "access": "public",
    "@shopify:registry": "https://registry.npmjs.org"
  },
  "version": "0.0.2",
  "license": "MIT",
  "type": "module",
  "main": "dist/cjs/index.cjs",
  "module": "dist/esm/index.js",
  "types": "dist/esm/index.d.ts",
  "sideEffects": false,
  "scripts": {
    "build": "tsup --clean",
    "dev": "tsup --watch",
    "typecheck": "tsc --noEmit",
    "test": "cross-env SHOPIFY_UNIT_TEST=1 vitest run",
    "test:watch": "cross-env SHOPIFY_UNIT_TEST=1 vitest"
  },
  "exports": {
    ".": {
      "types": "./dist/esm/index.d.ts",
      "require": "./dist/cjs/index.cjs",
      "import": "./dist/esm/index.js",
      "default": "./dist/esm/index.js"
    },
    "./package.json": "./package.json"
  },
  "repository": {
    "type": "git",
    "url": "https://github.com/shopify/hydrogen.git",
    "directory": "packages/hydrogen-codegen"
  },
  "files": [
    "dist",
    "vendor"
  ],
  "devDependencies": {
<<<<<<< HEAD
    "@graphql-codegen/cli": "^4.0.1",
    "@graphql-codegen/plugin-helpers": "^5.0.0",
    "@graphql-tools/utils": "^10.0.3"
=======
    "@graphql-codegen/cli": "3.3.1",
    "@graphql-codegen/plugin-helpers": "^4.1.0",
    "@graphql-tools/utils": "^9.0.0",
    "vitest": "^0.33.0"
>>>>>>> 49fb53dd
  },
  "dependencies": {
    "@graphql-codegen/add": "^5.0.0",
    "@graphql-codegen/typescript": "^4.0.1",
    "@graphql-codegen/typescript-operations": "^4.0.1"
  },
  "peerDependencies": {
    "graphql": "^0.8.0 || ^0.9.0 || ^0.10.0 || ^0.11.0 || ^0.12.0 || ^0.13.0 || ^14.0.0 || ^15.0.0 || ^16.0.0"
  }
}<|MERGE_RESOLUTION|>--- conflicted
+++ resolved
@@ -37,16 +37,10 @@
     "vendor"
   ],
   "devDependencies": {
-<<<<<<< HEAD
     "@graphql-codegen/cli": "^4.0.1",
     "@graphql-codegen/plugin-helpers": "^5.0.0",
-    "@graphql-tools/utils": "^10.0.3"
-=======
-    "@graphql-codegen/cli": "3.3.1",
-    "@graphql-codegen/plugin-helpers": "^4.1.0",
-    "@graphql-tools/utils": "^9.0.0",
+    "@graphql-tools/utils": "^10.0.3",
     "vitest": "^0.33.0"
->>>>>>> 49fb53dd
   },
   "dependencies": {
     "@graphql-codegen/add": "^5.0.0",
