import type {GenericVariables} from '@shopify/hydrogen-codegen';
import {
  DEFAULT_CUSTOMER_API_VERSION,
  CUSTOMER_ACCOUNT_SESSION_KEY,
  USER_AGENT,
} from './constants';
import {
  clearSession,
  generateCodeChallenge,
  generateCodeVerifier,
  generateState,
  checkExpires,
  exchangeAccessToken,
  AccessTokenResponse,
  getNonce,
  redirect,
  Locks,
  logFetchEvent,
} from './auth.helpers';
import {BadRequest} from './BadRequest';
import {generateNonce} from '../csp/nonce';
import {
  minifyQuery,
  assertQuery,
  assertMutation,
  throwErrorWithGqlLink,
  type GraphQLErrorOptions,
} from '../utils/graphql';
import {parseJSON} from '../utils/parse-json';
import {
  CrossRuntimeRequest,
  getHeader,
  getDebugHeaders,
} from '../utils/request';
import {getCallerStackLine, withSyncStack} from '../utils/callsites';
import {getRedirectUrl} from '../utils/get-redirect-url';
import type {CustomerAccountOptions, CustomerAccount} from './types';

const DEFAULT_LOGIN_URL = '/account/login';
const DEFAULT_AUTH_URL = '/account/authorize';
const DEFAULT_REDIRECT_PATH = '/account';

function defaultAuthStatusHandler(request: CrossRuntimeRequest) {
  if (!request.url) return DEFAULT_LOGIN_URL;

  const {pathname} = new URL(request.url);

  const redirectTo =
    DEFAULT_LOGIN_URL +
    `?${new URLSearchParams({return_to: pathname}).toString()}`;

  return redirect(redirectTo);
}

export function createCustomerAccountClient({
  session,
  customerAccountId,
  customerAccountUrl,
  customerApiVersion = DEFAULT_CUSTOMER_API_VERSION,
  request,
  waitUntil,
  authUrl = DEFAULT_AUTH_URL,
  customAuthStatusHandler,
}: CustomerAccountOptions): CustomerAccount {
  if (customerApiVersion !== DEFAULT_CUSTOMER_API_VERSION) {
    console.warn(
      `[h2:warn:createCustomerAccountClient] You are using Customer Account API version ${customerApiVersion} when this version of Hydrogen was built for ${DEFAULT_CUSTOMER_API_VERSION}.`,
    );
  }

  if (!customerAccountId || !customerAccountUrl) {
    console.warn(
      "[h2:warn:createCustomerAccountClient] `customerAccountId` and `customerAccountUrl` need to be provided to use Customer Account API. Mock.shop doesn't automatically supply these variables.\nUse `h2 env pull` to link your store credentials.",
    );
  }

  if (!request?.url) {
    throw new Error(
      '[h2:error:createCustomerAccountClient] The request object does not contain a URL.',
    );
  }
  const authStatusHandler = customAuthStatusHandler
    ? customAuthStatusHandler
    : () => defaultAuthStatusHandler(request);

  const requestUrl = new URL(request.url);
  const origin =
    requestUrl.protocol === 'http:'
      ? requestUrl.origin.replace('http', 'https')
      : requestUrl.origin;
  const redirectUri = authUrl.startsWith('/') ? origin + authUrl : authUrl;

  const customerAccountApiUrl = `${customerAccountUrl}/account/customer/api/${customerApiVersion}/graphql`;

  const locks: Locks = {};

<<<<<<< HEAD
  type LogSubrequestOptions = {
    startTime: number;
    url?: string;
    query?: string;
    variables?: Record<string, any> | null;
    stackInfo?: StackInfo;
  };

  const logSubRequestEvent =
    process.env.NODE_ENV === 'development'
      ? ({
          url,
          query = '',
          variables,
          startTime,
          stackInfo,
        }: LogSubrequestOptions) => {
          const shopifyDevUrl = 'https://shopify.dev/';
          const cacheKey =
            url ||
            /((query|mutation) [^\s\(]+)/g.exec(query)?.[0] ||
            query.substring(0, 10);

          globalThis.__H2O_LOG_EVENT?.({
            eventType: 'subrequest',
            url: `${shopifyDevUrl}?${hashKey([`Customer Account `, cacheKey])}`,
            startTime,
            waitUntil,
            stackInfo,
            graphql:
              query &&
              JSON.stringify({query, variables, schema: 'customer-account'}),
            ...getDebugHeaders(request),
          });
        }
      : undefined;

=======
>>>>>>> d91e02b1
  async function fetchCustomerAPI<T>({
    query,
    type,
    variables = {},
  }: {
    query: string;
    type: 'query' | 'mutation';
    variables?: GenericVariables;
  }) {
    const accessToken = await getAccessToken();
    if (!accessToken) {
      throw authStatusHandler();
    }

    // Get stack trace before losing it with any async operation.
    // Since this is an internal function that is always called from
    // the public query/mutate wrappers, add 1 to the stack offset.
<<<<<<< HEAD
    const stackInfo = getCallerStackLine?.();

    const startTime = new Date().getTime();
    const response = await fetch(customerAccountApiUrl, {
=======
    const stackInfo = getCallerStackLine?.(1);
    const startTime = new Date().getTime();

    const url = `${customerAccountUrl}/account/customer/api/${customerApiVersion}/graphql`;
    const graphqlData = JSON.stringify({query, variables});

    const response = await fetch(url, {
>>>>>>> d91e02b1
      method: 'POST',
      headers: {
        'Content-Type': 'application/json',
        'User-Agent': USER_AGENT,
        Origin: origin,
        Authorization: accessToken,
      },
      body: graphqlData,
    });

<<<<<<< HEAD
    logSubRequestEvent?.({query, variables, startTime, stackInfo});
=======
    logFetchEvent?.({
      url,
      startTime,
      response,
      waitUntil,
      stackInfo,
      graphql: graphqlData,
      ...getDebugHeaders(request),
    });
>>>>>>> d91e02b1

    const body = await response.text();

    const errorOptions: GraphQLErrorOptions<T> = {
      url: customerAccountApiUrl,
      response,
      type,
      query,
      queryVariables: variables,
      errors: undefined,
      client: 'customer',
    };

    if (!response.ok) {
      if (response.status === 401) {
        // clear session because current access token is invalid
        clearSession(session);
        throw authStatusHandler();
      }

      /**
       * The Customer API might return a string error, or a JSON-formatted {error: string}.
       * We try both and conform them to a single {errors} format.
       */
      let errors;
      try {
        errors = parseJSON(body);
      } catch (_e) {
        errors = [{message: body}];
      }

      throwErrorWithGqlLink({...errorOptions, errors});
    }

    try {
      return parseJSON(body);
    } catch (e) {
      throwErrorWithGqlLink({...errorOptions, errors: [{message: body}]});
    }
  }

  async function isLoggedIn() {
    const customerAccount = session.get(CUSTOMER_ACCOUNT_SESSION_KEY);
    const accessToken = customerAccount?.accessToken;
    const expiresAt = customerAccount?.expiresAt;

    if (!accessToken || !expiresAt) return false;

    // Get stack trace before losing it with any async operation.
    const stackInfo = getCallerStackLine?.();

    try {
      await checkExpires({
        locks,
        expiresAt,
        session,
        customerAccountId,
        customerAccountUrl,
        origin,
        debugInfo: {
          waitUntil,
          stackInfo,
          ...getDebugHeaders(request),
        },
      });
<<<<<<< HEAD

      logSubRequestEvent?.({
        url: ' check expires',
        startTime,
        stackInfo,
      });
=======
>>>>>>> d91e02b1
    } catch {
      return false;
    }

    return true;
  }

  async function handleAuthStatus() {
    if (!(await isLoggedIn())) {
      throw authStatusHandler();
    }
  }

  async function getAccessToken() {
    const hasAccessToken = await isLoggedIn();

    if (hasAccessToken)
      return session.get(CUSTOMER_ACCOUNT_SESSION_KEY)?.accessToken;
  }

  return {
    login: async () => {
      const loginUrl = new URL(customerAccountUrl + '/auth/oauth/authorize');

      const state = await generateState();
      const nonce = await generateNonce();

      loginUrl.searchParams.set('client_id', customerAccountId);
      loginUrl.searchParams.set('scope', 'openid email');
      loginUrl.searchParams.append('response_type', 'code');
      loginUrl.searchParams.append('redirect_uri', redirectUri);
      loginUrl.searchParams.set(
        'scope',
        'openid email https://api.customers.com/auth/customer.graphql',
      );
      loginUrl.searchParams.append('state', state);
      loginUrl.searchParams.append('nonce', nonce);

      const verifier = await generateCodeVerifier();
      const challenge = await generateCodeChallenge(verifier);

      session.set(CUSTOMER_ACCOUNT_SESSION_KEY, {
        ...session.get(CUSTOMER_ACCOUNT_SESSION_KEY),
        codeVerifier: verifier,
        state,
        nonce,
        redirectPath:
          getRedirectUrl(request.url) ||
          getHeader(request, 'Referer') ||
          DEFAULT_REDIRECT_PATH,
      });

      loginUrl.searchParams.append('code_challenge', challenge);
      loginUrl.searchParams.append('code_challenge_method', 'S256');

      return redirect(loginUrl.toString(), {
        headers: {
          'Set-Cookie': await session.commit(),
        },
      });
    },
    logout: async () => {
      const idToken = session.get(CUSTOMER_ACCOUNT_SESSION_KEY)?.idToken;

      clearSession(session);

      return redirect(
        `${customerAccountUrl}/auth/logout?id_token_hint=${idToken}`,
        {
          status: 302,

          headers: {
            'Set-Cookie': await session.commit(),
          },
        },
      );
    },
    isLoggedIn,
    handleAuthStatus,
    getAccessToken,
    getApiUrl: () => customerAccountApiUrl,
    mutate(mutation, options?) {
      mutation = minifyQuery(mutation);
      assertMutation(mutation, 'customer.mutate');

      return withSyncStack(
        fetchCustomerAPI({query: mutation, type: 'mutation', ...options}),
      );
    },
    query(query, options?) {
      query = minifyQuery(query);
      assertQuery(query, 'customer.query');

      return withSyncStack(
        fetchCustomerAPI({query, type: 'query', ...options}),
      );
    },
    authorize: async () => {
      const code = requestUrl.searchParams.get('code');
      const state = requestUrl.searchParams.get('state');

      if (!code || !state) {
        clearSession(session);
        throw new BadRequest(
          'Unauthorized',
          'No code or state parameter found in the redirect URL.',
        );
      }

      if (session.get(CUSTOMER_ACCOUNT_SESSION_KEY)?.state !== state) {
        clearSession(session);
        throw new BadRequest(
          'Unauthorized',
          'The session state does not match the state parameter. Make sure that the session is configured correctly and passed to `createCustomerAccountClient`.',
        );
      }

      const clientId = customerAccountId;
      const body = new URLSearchParams();

      body.append('grant_type', 'authorization_code');
      body.append('client_id', clientId);
      body.append('redirect_uri', redirectUri);
      body.append('code', code);

      // Public Client
      const codeVerifier = session.get(
        CUSTOMER_ACCOUNT_SESSION_KEY,
      )?.codeVerifier;

      if (!codeVerifier)
        throw new BadRequest(
          'Unauthorized',
          'No code verifier found in the session. Make sure that the session is configured correctly and passed to `createCustomerAccountClient`.',
        );

      body.append('code_verifier', codeVerifier);

      const headers = {
        'content-type': 'application/x-www-form-urlencoded',
        'User-Agent': USER_AGENT,
        Origin: origin,
      };

      const stackInfo = getCallerStackLine?.();
      const startTime = new Date().getTime();
      const url = `${customerAccountUrl}/auth/oauth/token`;
      const response = await fetch(url, {
        method: 'POST',
        headers,
        body,
      });

      logFetchEvent?.({
        url,
        startTime,
        response,
        waitUntil,
        stackInfo,
        ...getDebugHeaders(request),
      });

      if (!response.ok) {
        throw new Response(await response.text(), {
          status: response.status,
          headers: {
            'Content-Type': 'text/html; charset=utf-8',
          },
        });
      }

      const {access_token, expires_in, id_token, refresh_token} =
        await response.json<AccessTokenResponse>();

      const sessionNonce = session.get(CUSTOMER_ACCOUNT_SESSION_KEY)?.nonce;
      const responseNonce = await getNonce(id_token);

      if (sessionNonce !== responseNonce) {
        throw new BadRequest(
          'Unauthorized',
          `Returned nonce does not match: ${sessionNonce} !== ${responseNonce}`,
        );
      }

      const customerAccessToken = await exchangeAccessToken(
        access_token,
        customerAccountId,
        customerAccountUrl,
        origin,
        {
          waitUntil,
          stackInfo,
          ...getDebugHeaders(request),
        },
      );

      const redirectPath = session.get(
        CUSTOMER_ACCOUNT_SESSION_KEY,
      )?.redirectPath;

      session.set(CUSTOMER_ACCOUNT_SESSION_KEY, {
        accessToken: customerAccessToken,
        expiresAt:
          new Date(
            new Date().getTime() + (expires_in! - 120) * 1000,
          ).getTime() + '',
        refreshToken: refresh_token,
        idToken: id_token,
        redirectPath: undefined,
      });

      return redirect(redirectPath || DEFAULT_REDIRECT_PATH, {
        headers: {
          'Set-Cookie': await session.commit(),
        },
      });
    },
  };
}<|MERGE_RESOLUTION|>--- conflicted
+++ resolved
@@ -15,7 +15,7 @@
   getNonce,
   redirect,
   Locks,
-  logFetchEvent,
+  logSubRequestEvent,
 } from './auth.helpers';
 import {BadRequest} from './BadRequest';
 import {generateNonce} from '../csp/nonce';
@@ -89,51 +89,9 @@
       ? requestUrl.origin.replace('http', 'https')
       : requestUrl.origin;
   const redirectUri = authUrl.startsWith('/') ? origin + authUrl : authUrl;
-
   const customerAccountApiUrl = `${customerAccountUrl}/account/customer/api/${customerApiVersion}/graphql`;
-
   const locks: Locks = {};
 
-<<<<<<< HEAD
-  type LogSubrequestOptions = {
-    startTime: number;
-    url?: string;
-    query?: string;
-    variables?: Record<string, any> | null;
-    stackInfo?: StackInfo;
-  };
-
-  const logSubRequestEvent =
-    process.env.NODE_ENV === 'development'
-      ? ({
-          url,
-          query = '',
-          variables,
-          startTime,
-          stackInfo,
-        }: LogSubrequestOptions) => {
-          const shopifyDevUrl = 'https://shopify.dev/';
-          const cacheKey =
-            url ||
-            /((query|mutation) [^\s\(]+)/g.exec(query)?.[0] ||
-            query.substring(0, 10);
-
-          globalThis.__H2O_LOG_EVENT?.({
-            eventType: 'subrequest',
-            url: `${shopifyDevUrl}?${hashKey([`Customer Account `, cacheKey])}`,
-            startTime,
-            waitUntil,
-            stackInfo,
-            graphql:
-              query &&
-              JSON.stringify({query, variables, schema: 'customer-account'}),
-            ...getDebugHeaders(request),
-          });
-        }
-      : undefined;
-
-=======
->>>>>>> d91e02b1
   async function fetchCustomerAPI<T>({
     query,
     type,
@@ -151,20 +109,11 @@
     // Get stack trace before losing it with any async operation.
     // Since this is an internal function that is always called from
     // the public query/mutate wrappers, add 1 to the stack offset.
-<<<<<<< HEAD
     const stackInfo = getCallerStackLine?.();
 
     const startTime = new Date().getTime();
+
     const response = await fetch(customerAccountApiUrl, {
-=======
-    const stackInfo = getCallerStackLine?.(1);
-    const startTime = new Date().getTime();
-
-    const url = `${customerAccountUrl}/account/customer/api/${customerApiVersion}/graphql`;
-    const graphqlData = JSON.stringify({query, variables});
-
-    const response = await fetch(url, {
->>>>>>> d91e02b1
       method: 'POST',
       headers: {
         'Content-Type': 'application/json',
@@ -172,22 +121,19 @@
         Origin: origin,
         Authorization: accessToken,
       },
-      body: graphqlData,
+      body: JSON.stringify({query, variables}),
     });
 
-<<<<<<< HEAD
-    logSubRequestEvent?.({query, variables, startTime, stackInfo});
-=======
-    logFetchEvent?.({
-      url,
+    logSubRequestEvent?.({
+      url: customerAccountApiUrl,
       startTime,
       response,
       waitUntil,
       stackInfo,
-      graphql: graphqlData,
+      query,
+      variables,
       ...getDebugHeaders(request),
     });
->>>>>>> d91e02b1
 
     const body = await response.text();
 
@@ -253,15 +199,6 @@
           ...getDebugHeaders(request),
         },
       });
-<<<<<<< HEAD
-
-      logSubRequestEvent?.({
-        url: ' check expires',
-        startTime,
-        stackInfo,
-      });
-=======
->>>>>>> d91e02b1
     } catch {
       return false;
     }
@@ -415,7 +352,7 @@
         body,
       });
 
-      logFetchEvent?.({
+      logSubRequestEvent?.({
         url,
         startTime,
         response,
