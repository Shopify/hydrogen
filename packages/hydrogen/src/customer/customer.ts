import type {
  ClientReturn,
  ClientVariablesInRestParams,
  GenericVariables,
} from '@shopify/hydrogen-codegen';
import type {HydrogenSession} from '../hydrogen';
import {
  DEFAULT_CUSTOMER_API_VERSION,
  CUSTOMER_ACCOUNT_SESSION_KEY,
  USER_AGENT,
} from './constants';
import {
  clearSession,
  generateCodeChallenge,
  generateCodeVerifier,
  generateState,
  checkExpires,
  exchangeAccessToken,
  AccessTokenResponse,
  getNonce,
  redirect,
  Locks,
} from './auth.helpers';
import {BadRequest} from './BadRequest';
import {generateNonce} from '../csp/nonce';
import {
  minifyQuery,
  assertQuery,
  assertMutation,
  throwGraphQLError,
  type GraphQLErrorOptions,
} from '../utils/graphql';
import {parseJSON} from '../utils/parse-json';
import {hashKey} from '../utils/hash';
import {CrossRuntimeRequest, getDebugHeaders} from '../utils/request';
<<<<<<< HEAD
import {StackInfo, getCallerStackLine} from '../utils/callsites';
=======
import {getCallerStackLine, withSyncStack} from '../utils/callsites';
>>>>>>> 952fedf2

type CustomerAPIResponse<ReturnType> = {
  data: ReturnType;
  errors: Array<{
    message: string;
    locations?: Array<{line: number; column: number}>;
    path?: Array<string>;
    extensions: {code: string};
  }>;
  extensions: {
    cost: {
      requestQueryCost: number;
      actualQueryCakes: number;
      throttleStatus: {
        maximumAvailable: number;
        currentAvailable: number;
        restoreRate: number;
      };
    };
  };
};

export interface CustomerAccountQueries {
  // Example of how a generated query type looks like:
  // '#graphql query q1 {...}': {return: Q1Query; variables: Q1QueryVariables};
}

export interface CustomerAccountMutations {
  // Example of how a generated mutation type looks like:
  // '#graphql mutation m1 {...}': {return: M1Mutation; variables: M1MutationVariables};
}

export type CustomerClient = {
  /** Start the OAuth login flow. This function should be called and returned from a Remix action. It redirects the user to a login domain. An optional `redirectPath` parameter defines the final path the user lands on at the end of the oAuth flow. It defaults to `/`. */
  login: (redirectPath?: string) => Promise<Response>;
  /** On successful login, the user redirects back to your app. This function validates the OAuth response and exchanges the authorization code for an access token and refresh token. It also persists the tokens on your session. This function should be called and returned from the Remix loader configured as the redirect URI within the Customer Account API settings. */
  authorize: () => Promise<Response>;
  /** Returns if the user is logged in. It also checks if the access token is expired and refreshes it if needed. */
  isLoggedIn: () => Promise<boolean>;
  /** Returns CustomerAccessToken if the user is logged in. It also run a expirey check and does a token refresh if needed. */
  getAccessToken: () => Promise<string | undefined>;
  /** Logout the user by clearing the session and redirecting to the login domain. It should be called and returned from a Remix action. */
  logout: () => Promise<Response>;
  /** Execute a GraphQL query against the Customer Account API. Usually you should first check if the user is logged in before querying the API. */
  query: <
    OverrideReturnType extends any = never,
    RawGqlString extends string = string,
  >(
    query: RawGqlString,
    ...options: ClientVariablesInRestParams<
      CustomerAccountQueries,
      RawGqlString
    >
  ) => Promise<
    CustomerAPIResponse<
      ClientReturn<CustomerAccountQueries, RawGqlString, OverrideReturnType>
    >
  >;
  /** Execute a GraphQL mutation against the Customer Account API. Usually you should first check if the user is logged in before querying the API. */
  mutate: <
    OverrideReturnType extends any = never,
    RawGqlString extends string = string,
  >(
    mutation: RawGqlString,
    ...options: ClientVariablesInRestParams<
      CustomerAccountMutations,
      RawGqlString
    >
  ) => Promise<
    CustomerAPIResponse<
      ClientReturn<CustomerAccountMutations, RawGqlString, OverrideReturnType>
    >
  >;
};

type CustomerClientOptions = {
  /** The client requires a session to persist the auth and refresh token. By default Hydrogen ships with cookie session storage, but you can use [another session storage](https://remix.run/docs/en/main/utils/sessions) implementation.  */
  session: HydrogenSession;
  /** Unique UUID prefixed with `shp_` associated with the application, this should be visible in the customer account api settings in the Hydrogen admin channel. Mock.shop doesn't automatically supply customerAccountId. Use h2 env pull to link your store credentials. */
  customerAccountId: string;
  /** The account URL associated with the application, this should be visible in the customer account api settings in the Hydrogen admin channel. Mock.shop doesn't automatically supply customerAccountUrl. Use h2 env pull to link your store credentials. */
  customerAccountUrl: string;
  /** Override the version of the API */
  customerApiVersion?: string;
  /** The object for the current Request. It should be provided by your platform. */
  request: CrossRuntimeRequest;
  /** The waitUntil function is used to keep the current request/response lifecycle alive even after a response has been sent. It should be provided by your platform. */
  waitUntil?: ExecutionContext['waitUntil'];
  /** This is the route in your app that authorizes the user after logging in. Make sure to call `customer.authorize()` within the loader on this route. It defaults to `/account/authorize`. */
  authUrl?: string;
};

export function createCustomerClient({
  session,
  customerAccountId,
  customerAccountUrl,
  customerApiVersion = DEFAULT_CUSTOMER_API_VERSION,
  request,
  waitUntil,
  authUrl = '/account/authorize',
}: CustomerClientOptions): CustomerClient {
  if (customerApiVersion !== DEFAULT_CUSTOMER_API_VERSION) {
    console.log(
      `[h2:warn:createCustomerClient] You are using Customer Account API version ${customerApiVersion} when this version of Hydrogen was built for ${DEFAULT_CUSTOMER_API_VERSION}.`,
    );
  }

  if (!customerAccountId || !customerAccountUrl) {
    console.log(
      "[h2:warn:createCustomerClient] customerAccountId and customerAccountUrl need to be provided to use Customer Account API. mock.shop doesn't automatically supply these variables. Use `h2 env pull` to link your store credentials.",
    );
  }

  if (!request?.url) {
    throw new Error(
      '[h2:error:createCustomerClient] The request object does not contain a URL.',
    );
  }
  const url = new URL(request.url);
  const origin =
    url.protocol === 'http:' ? url.origin.replace('http', 'https') : url.origin;
  const redirectUri = authUrl.startsWith('/') ? origin + authUrl : authUrl;

  const locks: Locks = {};

  const logSubRequestEvent =
    process.env.NODE_ENV === 'development'
      ? (query: string, startTime: number, stackInfo?: StackInfo) => {
          globalThis.__H2O_LOG_EVENT?.({
            eventType: 'subrequest',
            url: `https://shopify.dev/?${hashKey([
              `Customer Account `,
              /((query|mutation) [^\s\(]+)/g.exec(query)?.[0] ||
                query.substring(0, 10),
            ])}`,
            startTime,
            waitUntil,
            stackInfo,
            ...getDebugHeaders(request),
          });
        }
      : undefined;

  async function fetchCustomerAPI<T>({
    query,
    type,
    variables = {},
  }: {
    query: string;
    type: 'query' | 'mutation';
    variables?: GenericVariables;
  }) {
    const customerAccount = session.get(CUSTOMER_ACCOUNT_SESSION_KEY);
    const accessToken = customerAccount?.accessToken;
    const expiresAt = customerAccount?.expiresAt;

    if (!accessToken || !expiresAt)
      throw new BadRequest(
        'Unauthorized',
        'Login before querying the Customer Account API.',
      );

    // Get stack trace before losing it with any async operation.
    // Since this is an internal function that is always called form
    // the public query/mutate wrappers, add 1 to the stack offset.
    const stackInfo = getCallerStackLine?.(1);

    await checkExpires({
      locks,
      expiresAt,
      session,
      customerAccountId,
      customerAccountUrl,
      origin,
    });

    const startTime = new Date().getTime();
    const url = `${customerAccountUrl}/account/customer/api/${customerApiVersion}/graphql`;
    const response = await fetch(url, {
      method: 'POST',
      headers: {
        'Content-Type': 'application/json',
        'User-Agent': USER_AGENT,
        Origin: origin,
        Authorization: accessToken,
      },
      body: JSON.stringify({
        operationName: 'SomeQuery',
        query,
        variables,
      }),
    });

    logSubRequestEvent?.(query, startTime, stackInfo);

    const body = await response.text();

    const errorOptions: GraphQLErrorOptions<T> = {
      url,
      response,
      type,
      query,
      queryVariables: variables,
      errors: undefined,
      client: 'customer',
    };

    if (!response.ok) {
      /**
       * The Customer API might return a string error, or a JSON-formatted {error: string}.
       * We try both and conform them to a single {errors} format.
       */
      let errors;
      try {
        errors = parseJSON(body);
      } catch (_e) {
        errors = [{message: body}];
      }

      throwGraphQLError({...errorOptions, errors});
    }

    try {
      return parseJSON(body);
    } catch (e) {
      throwGraphQLError({...errorOptions, errors: [{message: body}]});
    }
  }

  async function isLoggedIn() {
    const customerAccount = session.get(CUSTOMER_ACCOUNT_SESSION_KEY);
    const accessToken = customerAccount?.accessToken;
    const expiresAt = customerAccount?.expiresAt;

    if (!accessToken || !expiresAt) return false;

    // Get stack trace before losing it with any async operation.
    const stackInfo = getCallerStackLine?.();

    const startTime = new Date().getTime();

    try {
      await checkExpires({
        locks,
        expiresAt,
        session,
        customerAccountId,
        customerAccountUrl,
        origin,
      });

      logSubRequestEvent?.(' check expires', startTime, stackInfo);
    } catch {
      return false;
    }

    return true;
  }

  return {
    login: async (redirectPath?: string) => {
      const loginUrl = new URL(customerAccountUrl + '/auth/oauth/authorize');

      const state = await generateState();
      const nonce = await generateNonce();

      loginUrl.searchParams.set('client_id', customerAccountId);
      loginUrl.searchParams.set('scope', 'openid email');
      loginUrl.searchParams.append('response_type', 'code');
      loginUrl.searchParams.append('redirect_uri', redirectUri);
      loginUrl.searchParams.set(
        'scope',
        'openid email https://api.customers.com/auth/customer.graphql',
      );
      loginUrl.searchParams.append('state', state);
      loginUrl.searchParams.append('nonce', nonce);

      const verifier = await generateCodeVerifier();
      const challenge = await generateCodeChallenge(verifier);

      session.set(CUSTOMER_ACCOUNT_SESSION_KEY, {
        ...session.get(CUSTOMER_ACCOUNT_SESSION_KEY),
        codeVerifier: verifier,
        state,
        nonce,
        redirectPath,
      });

      loginUrl.searchParams.append('code_challenge', challenge);
      loginUrl.searchParams.append('code_challenge_method', 'S256');

      return redirect(loginUrl.toString(), {
        headers: {
          'Set-Cookie': await session.commit(),
        },
      });
    },
    logout: async () => {
      const idToken = session.get(CUSTOMER_ACCOUNT_SESSION_KEY)?.idToken;

      clearSession(session);

      return redirect(
        `${customerAccountUrl}/auth/logout?id_token_hint=${idToken}`,
        {
          status: 302,

          headers: {
            'Set-Cookie': await session.commit(),
          },
        },
      );
    },
    isLoggedIn,
    getAccessToken: async () => {
      const hasAccessToken = await isLoggedIn;

      if (!hasAccessToken) {
        return;
      } else {
        return session.get(CUSTOMER_ACCOUNT_SESSION_KEY)?.accessToken;
      }
    },
    mutate(mutation, options?) {
      mutation = minifyQuery(mutation);
      assertMutation(mutation, 'customer.mutate');

      return withSyncStack(
        fetchCustomerAPI({query: mutation, type: 'mutation', ...options}),
      );
    },
    query(query, options?) {
      query = minifyQuery(query);
      assertQuery(query, 'customer.query');

      return withSyncStack(
        fetchCustomerAPI({query, type: 'query', ...options}),
      );
    },
    authorize: async () => {
      const code = url.searchParams.get('code');
      const state = url.searchParams.get('state');

      if (!code || !state) {
        clearSession(session);
        throw new BadRequest(
          'Unauthorized',
          'No code or state parameter found in the redirect URL.',
        );
      }

      if (session.get(CUSTOMER_ACCOUNT_SESSION_KEY)?.state !== state) {
        clearSession(session);
        throw new BadRequest(
          'Unauthorized',
          'The session state does not match the state parameter. Make sure that the session is configured correctly and passed to `createCustomerClient`.',
        );
      }

      const clientId = customerAccountId;
      const body = new URLSearchParams();

      body.append('grant_type', 'authorization_code');
      body.append('client_id', clientId);
      body.append('redirect_uri', redirectUri);
      body.append('code', code);

      // Public Client
      const codeVerifier = session.get(
        CUSTOMER_ACCOUNT_SESSION_KEY,
      )?.codeVerifier;

      if (!codeVerifier)
        throw new BadRequest(
          'Unauthorized',
          'No code verifier found in the session. Make sure that the session is configured correctly and passed to `createCustomerClient`.',
        );

      body.append('code_verifier', codeVerifier);

      const headers = {
        'content-type': 'application/x-www-form-urlencoded',
        'User-Agent': USER_AGENT,
        Origin: origin,
      };

      const response = await fetch(`${customerAccountUrl}/auth/oauth/token`, {
        method: 'POST',
        headers,
        body,
      });

      if (!response.ok) {
        throw new Response(await response.text(), {
          status: response.status,
          headers: {
            'Content-Type': 'text/html; charset=utf-8',
          },
        });
      }

      const {access_token, expires_in, id_token, refresh_token} =
        await response.json<AccessTokenResponse>();

      const sessionNonce = session.get(CUSTOMER_ACCOUNT_SESSION_KEY)?.nonce;
      const responseNonce = await getNonce(id_token);

      if (sessionNonce !== responseNonce) {
        throw new BadRequest(
          'Unauthorized',
          `Returned nonce does not match: ${sessionNonce} !== ${responseNonce}`,
        );
      }

      const customerAccessToken = await exchangeAccessToken(
        access_token,
        customerAccountId,
        customerAccountUrl,
        origin,
      );

      const redirectPath = session.get(
        CUSTOMER_ACCOUNT_SESSION_KEY,
      )?.redirectPath;

      session.set(CUSTOMER_ACCOUNT_SESSION_KEY, {
        accessToken: customerAccessToken,
        expiresAt:
          new Date(
            new Date().getTime() + (expires_in! - 120) * 1000,
          ).getTime() + '',
        refreshToken: refresh_token,
        idToken: id_token,
        redirectPath: undefined,
      });

      return redirect(redirectPath || '/', {
        headers: {
          'Set-Cookie': await session.commit(),
        },
      });
    },
  };
}<|MERGE_RESOLUTION|>--- conflicted
+++ resolved
@@ -33,11 +33,11 @@
 import {parseJSON} from '../utils/parse-json';
 import {hashKey} from '../utils/hash';
 import {CrossRuntimeRequest, getDebugHeaders} from '../utils/request';
-<<<<<<< HEAD
-import {StackInfo, getCallerStackLine} from '../utils/callsites';
-=======
-import {getCallerStackLine, withSyncStack} from '../utils/callsites';
->>>>>>> 952fedf2
+import {
+  getCallerStackLine,
+  withSyncStack,
+  type StackInfo,
+} from '../utils/callsites';
 
 type CustomerAPIResponse<ReturnType> = {
   data: ReturnType;
