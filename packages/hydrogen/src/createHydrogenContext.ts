--- conflicted
+++ resolved
@@ -38,10 +38,7 @@
   sessionContext,
   waitUntilContext,
 } from './context-keys';
-<<<<<<< HEAD
-=======
 import {getStorefrontHeaders} from './oxygen/getStorefrontHeaders';
->>>>>>> 99c2a1d7
 
 export type HydrogenContextOptions<
   TSession extends HydrogenSession = HydrogenSession,
@@ -267,68 +264,6 @@
     // Merge additional context properties (CMS clients, 3P SDKs, etc.)
     ...(additionalContext || {}),
   };
-<<<<<<< HEAD
-
-  // Create Proxy for hybrid access pattern - cleanest approach
-  const hybridProvider = new Proxy(routerProvider, {
-    get(target, prop, receiver) {
-      // If it's a React Router method or property, use the target
-      if (prop in target) {
-        const value = target[prop as keyof typeof target];
-        // Bind methods to preserve 'this' context
-        return typeof value === 'function' ? value.bind(target) : value;
-      }
-
-      // If it's a Hydrogen service property, return from services
-      if (prop in services) {
-        return services[prop as keyof typeof services];
-      }
-
-      // Default behavior for other properties
-      return Reflect.get(target, prop, receiver);
-    },
-
-    has(target, prop) {
-      // Property exists if it's in target OR services
-      return prop in target || prop in services;
-    },
-
-    ownKeys(target) {
-      // Return all keys from both target and services
-      return [...Reflect.ownKeys(target), ...Object.keys(services)];
-    },
-
-    getOwnPropertyDescriptor(target, prop) {
-      // If property exists on target, return its descriptor
-      if (prop in target) {
-        return Reflect.getOwnPropertyDescriptor(target, prop);
-      }
-
-      // If property exists in services, return a descriptor that makes it enumerable
-      if (prop in services) {
-        return {
-          enumerable: true,
-          configurable: true,
-          writable: false,
-          value: services[prop as keyof typeof services],
-        };
-      }
-
-      // Property doesn't exist
-      return undefined;
-    },
-  });
-
-  return hybridProvider as HydrogenRouterContextProvider<
-    TSession,
-    TCustomMethods,
-    TI18n,
-    TEnv
-  > &
-    TAdditionalContext;
-}
-=======
->>>>>>> 99c2a1d7
 
   // Create Proxy for hybrid access pattern - cleanest approach
   const hybridProvider = new Proxy(routerProvider, {
