import {hashKey} from '../utils/hash.js';
import {CacheShort, CachingStrategy} from './strategies';
<<<<<<< HEAD
import {
  deleteItemFromCache,
  getItemFromCache,
  isStale,
  setItemInCache,
} from './sub-request';
=======
import {getItemFromCache, setItemInCache, isStale} from './subrequest';
>>>>>>> 4fc0642b

export type FetchCacheOptions = {
  cache?: CachingStrategy;
  cacheInstance?: Cache;
  cacheKey?: string | readonly unknown[];
  shouldCacheResponse?: (body: any, response: Response) => boolean;
  waitUntil?: ExecutionContext['waitUntil'];
  returnType?: 'json' | 'text' | 'arrayBuffer' | 'blob';
};

function serializeResponse(body: any, response: Response) {
  return [
    body,
    {
      status: response.status,
      statusText: response.statusText,
      headers: Array.from(response.headers.entries()),
    },
  ];
}

// Check if the response body has GraphQL errors
// https://spec.graphql.org/June2018/#sec-Response-Format
export const checkGraphQLErrors = (body: any) => !body?.errors;

// Lock to prevent revalidating the same sub-request
// in the same isolate. Note that different isolates
// in the same colo could duplicate the revalidation
// since this is only an in-memory lock.
// https://github.com/Shopify/oxygen-platform/issues/625
const swrLock = new Set<string>();

/**
 * `fetch` equivalent that stores responses in cache.
 * Useful for calling third-party APIs that need to be cached.
 * @private
 */
export async function fetchWithServerCache(
  url: string,
  requestInit: Request | RequestInit,
  {
    cacheInstance,
    cache: cacheOptions,
    cacheKey = [url, requestInit],
    shouldCacheResponse = () => true,
    waitUntil,
    returnType = 'json',
  }: FetchCacheOptions = {},
): Promise<readonly [any, Response]> {
  if (!cacheOptions && (!requestInit.method || requestInit.method === 'GET')) {
    cacheOptions = CacheShort();
  }

  const doFetch = async () => {
    const response = await fetch(url, requestInit);
    let data;

    try {
      data = await response[returnType]();
    } catch {
      data = await response.text();
    }

    return [data, response] as const;
  };

  if (!cacheInstance || !cacheKey || !cacheOptions) return doFetch();

  const key = hashKey([
    // '__HYDROGEN_CACHE_ID__', // TODO purgeQueryCacheOnBuild
    ...(typeof cacheKey === 'string' ? [cacheKey] : cacheKey),
  ]);

  const cachedItem = await getItemFromCache(cacheInstance, key);
  // console.log('--- Cache', cachedItem ? 'HIT' : 'MISS');

  if (cachedItem) {
    const [cachedValue, cacheInfo] = cachedItem;

    if (!swrLock.has(key) && isStale(key, cacheInfo)) {
      swrLock.add(key);

      // Important: Run revalidation asynchronously.
      const revalidatingPromise = Promise.resolve().then(async () => {
        try {
          const [body, response] = await doFetch();

          if (shouldCacheResponse(body, response)) {
            await setItemInCache(
              cacheInstance,
              key,
              serializeResponse(body, response),
              cacheOptions,
            );
          }
        } catch (error: any) {
          if (error.message) {
            error.message = 'SWR in sub-request failed: ' + error.message;
          }

          console.error(error);
        } finally {
          swrLock.delete(key);
        }
      });

      // Asynchronously wait for it in workers
      waitUntil?.(revalidatingPromise);
    }

    const [body, init] = cachedValue;
    return [body, new Response(body, init)];
  }

  const [body, response] = await doFetch();

  /**
   * Important: Do this async
   */
  if (shouldCacheResponse(body, response)) {
    const setItemInCachePromise = setItemInCache(
      cacheInstance,
      key,
      serializeResponse(body, response),
      cacheOptions,
    );

    waitUntil?.(setItemInCachePromise);
  }

  return [body, response];
}<|MERGE_RESOLUTION|>--- conflicted
+++ resolved
@@ -1,15 +1,6 @@
 import {hashKey} from '../utils/hash.js';
 import {CacheShort, CachingStrategy} from './strategies';
-<<<<<<< HEAD
-import {
-  deleteItemFromCache,
-  getItemFromCache,
-  isStale,
-  setItemInCache,
-} from './sub-request';
-=======
-import {getItemFromCache, setItemInCache, isStale} from './subrequest';
->>>>>>> 4fc0642b
+import {getItemFromCache, setItemInCache, isStale} from './sub-request';
 
 export type FetchCacheOptions = {
   cache?: CachingStrategy;
