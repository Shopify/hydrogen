import type {Plugin, ConfigEnv} from 'vite';
import type {Preset as RemixPreset} from '@react-router/dev/config';
import {
  setupHydrogenMiddleware,
  type HydrogenMiddlewareOptions,
} from './hydrogen-middleware.js';
import type {HydrogenPluginOptions} from './types.js';
import {type RequestEventPayload, emitRequestEvent} from './request-events.js';
import {getVirtualRoutes} from './get-virtual-routes.js';

// Do not import JS from here, only types
import type {OxygenPlugin} from '~/mini-oxygen/vite/plugin.js';
import {getCompatDate} from './compat-date.js';

export type {HydrogenPluginOptions};

type HydrogenSharedOptions = Partial<
  Pick<HydrogenPluginOptions, 'disableVirtualRoutes'> &
    Pick<ConfigEnv, 'command'> & {
      remixConfig?: Parameters<
        NonNullable<RemixPreset['reactRouterConfigResolved']>
      >[0]['reactRouterConfig'];
    }
>;

const sharedOptions: HydrogenSharedOptions = {};

/**
 * For internal use only.
 * @private
 */
export type HydrogenPlugin = Plugin<{
  registerPluginOptions(newOptions: HydrogenPluginOptions): void;
  getPluginOptions(): HydrogenSharedOptions;
}>;

/**
 * Enables Hydrogen utilities for local development
 * such as GraphiQL, Subrequest Profiler, etc.
 */
export function hydrogen(pluginOptions: HydrogenPluginOptions = {}): Plugin[] {
  let middlewareOptions: HydrogenMiddlewareOptions = {};

  return [
    {
      name: 'hydrogen:main',
      config(_, env) {
        sharedOptions.command = env.command;

        return {
          build: {
            outDir: 'dist',
          },
          server: {
            watch: null,
          },
          resolve: {
            // Deduplicate React to ensure single instance for context sharing
            dedupe: ['react', 'react-dom'],
          },
          ssr: {
            optimizeDeps: {
              // Add CJS dependencies that break code in workerd
              // with errors like "require/module/exports is not defined":
              include: [
                // React deps:
                'react',
                'react/jsx-runtime',
                'react/jsx-dev-runtime',
                'react-dom',
                'react-dom/server',
                'react-router',
              ],
            },
          },
          // Vite performs an initial reload after optimizing these dependencies.
          // Do it early to avoid the initial reload:
          optimizeDeps: {
<<<<<<< HEAD
            // Avoid optimizing Hydrogen itself in the monorepo
            // to prevent caching source code changes:
            include: isHydrogenMonorepo
              ? [
                  'content-security-policy-builder',
                  'worktop/cookie',
                  '@shopify/graphql-client',
                ]
              : ['@shopify/hydrogen'],
=======
            include: [
              // Optimize CJS dependencies that would otherwise cause issues
              'content-security-policy-builder',
              'worktop/cookie',
              '@shopify/graphql-client',
            ],
>>>>>>> 99c2a1d7
          },
        };
      },
      api: {
        registerPluginOptions(newOptions) {
          middlewareOptions = mergeOptions(middlewareOptions, newOptions);
          if ('disableVirtualRoutes' in middlewareOptions) {
            sharedOptions.disableVirtualRoutes =
              middlewareOptions.disableVirtualRoutes;
          }
        },
        getPluginOptions() {
          return sharedOptions;
        },
      },
      configResolved(resolvedConfig) {
        // Pass the setup functions to the Oxygen runtime.
        const oxygenPlugin = resolvedConfig.plugins.find(
          (plugin) => plugin.name === 'oxygen:main',
        ) as undefined | OxygenPlugin;

        middlewareOptions.isOxygen = !!oxygenPlugin;

        oxygenPlugin?.api?.registerPluginOptions?.({
          compatibilityDate: getCompatDate(),
          env: {
            // Pass the project root to the worker for Chrome DevTools workspace configuration
            HYDROGEN_PROJECT_ROOT: resolvedConfig.root,
          },
          requestHook: ({request, response, meta}) => {
            // Emit events for requests
            emitRequestEvent(
              {
                __fromVite: true,
                eventType: 'request',
                url: request.url,
                requestId: request.headers['request-id'],
                purpose: request.headers['purpose'],
                startTime: meta.startTimeMs,
                endTime: meta.endTimeMs,
                responseInit: {
                  status: response.status,
                  statusText: response.statusText,
                  headers: Object.entries(response.headers),
                },
              },
              resolvedConfig.root,
            );
          },
          crossBoundarySetup: [
            {
              // Setup the global function in the Oxygen worker
              script: (binding) => {
                globalThis.__H2O_LOG_EVENT = binding;
              },
              binding: (data) => {
                // Emit events for subrequests from the parent process
                emitRequestEvent(
                  data as RequestEventPayload,
                  resolvedConfig.root,
                );
              },
            },
            {
              // Improve stack traces in Oxygen by showing full error stack
              script: () => {
                const originalErrorToString = Error.prototype.toString;
                Error.prototype.toString = function () {
                  return this.stack || originalErrorToString.call(this);
                };
              },
            },
            /**
             * To avoid initial CSS flash during development,
             * most frameworks implement a way to gather critical CSS.
             * Remix does this by calling a global function that their
             * Vite plugin creates in the Node.js process:
             * @see https://github.com/remix-run/remix/blob/b07921efd5e8eed98e2996749852777c71bc3e50/packages/remix-server-runtime/dev.ts#L37-L47
             *
             * Here we are setting up a stub function in the Oxygen worker
             * that will be called by Remix during development. Then, we forward
             * this request to the Node.js process (Vite server) where the actual
             * Remix function is called and the critical CSS is returned to the worker.
             */
            {
              script: (binding) => {
                // Setup global dev hooks in Remix in the worker environment
                // using the binding function passed from Node environment:
                globalThis.__remix_devServerHooks = {getCriticalCss: binding};
              },
              binding: (...args) => {
                // Call the global Remix dev hook for critical CSS in Node environment:
                return globalThis.__remix_devServerHooks?.getCriticalCss?.(
                  ...args,
                );
              },
            },
          ],
        });
      },
      configureServer: {
        order: 'pre',
        handler: (viteDevServer) => {
          return () => {
            setupHydrogenMiddleware(
              viteDevServer,
              mergeOptions(pluginOptions, middlewareOptions),
            );
          };
        },
      },
    } satisfies HydrogenPlugin,
  ];
}

function mergeOptions(
  acc: HydrogenPluginOptions,
  newOptions: HydrogenPluginOptions,
) {
  const newOptionsWithoutUndefined = Object.fromEntries(
    Object.entries(newOptions).filter(([_, value]) => value !== undefined),
  );

  return {...acc, ...newOptionsWithoutUndefined};
}<|MERGE_RESOLUTION|>--- conflicted
+++ resolved
@@ -76,24 +76,32 @@
           // Vite performs an initial reload after optimizing these dependencies.
           // Do it early to avoid the initial reload:
           optimizeDeps: {
-<<<<<<< HEAD
             // Avoid optimizing Hydrogen itself in the monorepo
             // to prevent caching source code changes:
             include: isHydrogenMonorepo
               ? [
+                  // React Router dependencies for initial reload optimization
+                  'react',
+                  'react-dom',
+                  'react-router',
+                  'react-router-dom',
+                  // CJS dependencies that would otherwise cause issues
                   'content-security-policy-builder',
                   'worktop/cookie',
                   '@shopify/graphql-client',
                 ]
-              : ['@shopify/hydrogen'],
-=======
-            include: [
-              // Optimize CJS dependencies that would otherwise cause issues
-              'content-security-policy-builder',
-              'worktop/cookie',
-              '@shopify/graphql-client',
-            ],
->>>>>>> 99c2a1d7
+              : [
+                  '@shopify/hydrogen',
+                  // React Router dependencies for initial reload optimization
+                  'react',
+                  'react-dom',
+                  'react-router',
+                  'react-router-dom',
+                  // CJS dependencies that would otherwise cause issues
+                  'content-security-policy-builder',
+                  'worktop/cookie',
+                  '@shopify/graphql-client',
+                ],
           },
         };
       },
