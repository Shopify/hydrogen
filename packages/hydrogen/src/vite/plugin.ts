import type {Plugin, ConfigEnv} from 'vite';
import type {Preset as RemixPreset} from '@react-router/dev/config';
import {
  setupHydrogenMiddleware,
  type HydrogenMiddlewareOptions,
} from './hydrogen-middleware.js';
import type {HydrogenPluginOptions} from './types.js';
import {type RequestEventPayload, emitRequestEvent} from './request-events.js';
import {getVirtualRoutes} from './get-virtual-routes.js';

// Do not import JS from here, only types
import type {OxygenPlugin} from '~/mini-oxygen/vite/plugin.js';
import {getCompatDate} from './compat-date.js';

export type {HydrogenPluginOptions};

type HydrogenSharedOptions = Partial<
  Pick<HydrogenPluginOptions, 'disableVirtualRoutes'> &
    Pick<ConfigEnv, 'command'> & {
      remixConfig?: Parameters<
        NonNullable<RemixPreset['reactRouterConfigResolved']>
      >[0]['reactRouterConfig'];
    }
>;

const sharedOptions: HydrogenSharedOptions = {};

/**
 * For internal use only.
 * @private
 */
export type HydrogenPlugin = Plugin<{
  registerPluginOptions(newOptions: HydrogenPluginOptions): void;
  getPluginOptions(): HydrogenSharedOptions;
}>;

/**
 * Enables Hydrogen utilities for local development
 * such as GraphiQL, Subrequest Profiler, etc.
 */
export function hydrogen(pluginOptions: HydrogenPluginOptions = {}): Plugin[] {
  let middlewareOptions: HydrogenMiddlewareOptions = {};

  return [
    {
      name: 'hydrogen:main',
      config(_, env) {
        sharedOptions.command = env.command;

        return {
          build: {
            outDir: 'dist',
          },
          server: {
            watch: null,
          },
          resolve: {
            // Deduplicate React to ensure single instance for context sharing
            dedupe: ['react', 'react-dom'],
          },
          ssr: {
            optimizeDeps: {
              // Add CJS dependencies that break code in workerd
              // with errors like "require/module/exports is not defined":
              include: [
                // React deps:
                'react',
                'react/jsx-runtime',
                'react/jsx-dev-runtime',
                'react-dom',
                'react-dom/server',
                'react-router',
              ],
            },
          },
          // Vite performs an initial reload after optimizing these dependencies.
          // Do it early to avoid the initial reload:
          optimizeDeps: {
<<<<<<< HEAD
            // Avoid optimizing Hydrogen itself in the monorepo
            // to prevent caching source code changes:
            include: isHydrogenMonorepo
              ? [
                  'content-security-policy-builder',
                  'worktop/cookie',
                  '@shopify/graphql-client',
                ]
              : ['@shopify/hydrogen'],
=======
            include: [
              // Optimize CJS dependencies that would otherwise cause issues
              'content-security-policy-builder',
              'worktop/cookie',
              '@shopify/graphql-client',
            ],
>>>>>>> 1328e865
          },
        };
      },
      api: {
        registerPluginOptions(newOptions) {
          middlewareOptions = mergeOptions(middlewareOptions, newOptions);
          if ('disableVirtualRoutes' in middlewareOptions) {
            sharedOptions.disableVirtualRoutes =
              middlewareOptions.disableVirtualRoutes;
          }
        },
        getPluginOptions() {
          return sharedOptions;
        },
      },
      configResolved(resolvedConfig) {
        // Pass the setup functions to the Oxygen runtime.
        const oxygenPlugin = resolvedConfig.plugins.find(
          (plugin) => plugin.name === 'oxygen:main',
        ) as undefined | OxygenPlugin;

        middlewareOptions.isOxygen = !!oxygenPlugin;

        oxygenPlugin?.api?.registerPluginOptions?.({
          compatibilityDate: getCompatDate(),
          env: {
            // Pass the project root to the worker for Chrome DevTools workspace configuration
            HYDROGEN_PROJECT_ROOT: resolvedConfig.root,
          },
          requestHook: ({request, response, meta}) => {
            // Emit events for requests
            emitRequestEvent(
              {
                __fromVite: true,
                eventType: 'request',
                url: request.url,
                requestId: request.headers['request-id'],
                purpose: request.headers['purpose'],
                startTime: meta.startTimeMs,
                endTime: meta.endTimeMs,
                responseInit: {
                  status: response.status,
                  statusText: response.statusText,
                  headers: Object.entries(response.headers),
                },
              },
              resolvedConfig.root,
            );
          },
          crossBoundarySetup: [
            {
              // Setup the global function in the Oxygen worker
              script: (binding) => {
                globalThis.__H2O_LOG_EVENT = binding;
              },
              binding: (data) => {
                // Emit events for subrequests from the parent process
                emitRequestEvent(
                  data as RequestEventPayload,
                  resolvedConfig.root,
                );
              },
            },
            {
              // Improve stack traces in Oxygen by showing full error stack
              script: () => {
                const originalErrorToString = Error.prototype.toString;
                Error.prototype.toString = function () {
                  return this.stack || originalErrorToString.call(this);
                };
              },
            },
            /**
             * To avoid initial CSS flash during development,
             * most frameworks implement a way to gather critical CSS.
             * Remix does this by calling a global function that their
             * Vite plugin creates in the Node.js process:
             * @see https://github.com/remix-run/remix/blob/b07921efd5e8eed98e2996749852777c71bc3e50/packages/remix-server-runtime/dev.ts#L37-L47
             *
             * Here we are setting up a stub function in the Oxygen worker
             * that will be called by Remix during development. Then, we forward
             * this request to the Node.js process (Vite server) where the actual
             * Remix function is called and the critical CSS is returned to the worker.
             */
            {
              script: (binding) => {
                // Setup global dev hooks in Remix in the worker environment
                // using the binding function passed from Node environment:
                globalThis.__remix_devServerHooks = {getCriticalCss: binding};
              },
              binding: (...args) => {
                // Call the global Remix dev hook for critical CSS in Node environment:
                return globalThis.__remix_devServerHooks?.getCriticalCss?.(
                  ...args,
                );
              },
            },
          ],
        });
      },
      configureServer: {
        order: 'pre',
        handler: (viteDevServer) => {
          return () => {
            setupHydrogenMiddleware(
              viteDevServer,
              mergeOptions(pluginOptions, middlewareOptions),
            );
          };
        },
      },
    } satisfies HydrogenPlugin,
  ];
}

function mergeOptions(
  acc: HydrogenPluginOptions,
  newOptions: HydrogenPluginOptions,
) {
  const newOptionsWithoutUndefined = Object.fromEntries(
    Object.entries(newOptions).filter(([_, value]) => value !== undefined),
  );

  return {...acc, ...newOptionsWithoutUndefined};
}<|MERGE_RESOLUTION|>--- conflicted
+++ resolved
@@ -76,24 +76,12 @@
           // Vite performs an initial reload after optimizing these dependencies.
           // Do it early to avoid the initial reload:
           optimizeDeps: {
-<<<<<<< HEAD
-            // Avoid optimizing Hydrogen itself in the monorepo
-            // to prevent caching source code changes:
-            include: isHydrogenMonorepo
-              ? [
-                  'content-security-policy-builder',
-                  'worktop/cookie',
-                  '@shopify/graphql-client',
-                ]
-              : ['@shopify/hydrogen'],
-=======
             include: [
               // Optimize CJS dependencies that would otherwise cause issues
               'content-security-policy-builder',
               'worktop/cookie',
               '@shopify/graphql-client',
             ],
->>>>>>> 1328e865
           },
         };
       },
