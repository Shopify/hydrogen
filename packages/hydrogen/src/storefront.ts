import {
  createStorefrontClient as createStorefrontUtilities,
  getShopifyCookies,
  type StorefrontApiResponseOk,
  type StorefrontClientProps,
  SHOPIFY_S,
  SHOPIFY_Y,
  SHOPIFY_STOREFRONT_ID_HEADER,
  SHOPIFY_STOREFRONT_Y_HEADER,
  SHOPIFY_STOREFRONT_S_HEADER,
} from '@shopify/hydrogen-react';
import type {ExecutionArgs} from 'graphql';
import {fetchWithServerCache, checkGraphQLErrors} from './cache/fetch';
import {
  SDK_VARIANT_HEADER,
  SDK_VARIANT_SOURCE_HEADER,
  SDK_VERSION_HEADER,
  STOREFRONT_ACCESS_TOKEN_HEADER,
  STOREFRONT_REQUEST_GROUP_ID_HEADER,
} from './constants';
import {
  CacheNone,
  CacheLong,
  CacheShort,
  CacheDefault,
  CacheCustom,
  generateCacheControlHeader,
  type CachingStrategy,
} from './cache/strategies';
import {generateUUID} from './utils/uuid';
import {parseJSON} from './utils/parse-json';
import {
  CountryCode,
  LanguageCode,
} from '@shopify/hydrogen-react/storefront-api-types';
import {warnOnce} from './utils/warning';
import {LIB_VERSION} from './version';

type StorefrontApiResponse<T> = StorefrontApiResponseOk<T>;

export type I18nBase = {
  language: LanguageCode;
  country: CountryCode;
};

/**
 * Wraps all the returned utilities from `createStorefrontClient`.
 */
export type StorefrontClient<TI18n extends I18nBase> = {
  storefront: Storefront<TI18n>;
};

/**
 * Maps all the queries found in the project to variables and return types.
 */
export interface StorefrontQueries {
  // Example of how a generated query type looks like:
  // '#graphql query q1 {...}': {return: Q1Query; variables: Q1QueryVariables};
}

/**
 * Maps all the mutations found in the project to variables and return types.
 */
export interface StorefrontMutations {
  // Example of how a generated mutation type looks like:
  // '#graphql mutation m1 {...}': {return: M1Mutation; variables: M1MutationVariables};
}

// Default type for `variables` in storefront client
type GenericVariables = ExecutionArgs['variableValues'];

// Use this type to make parameters optional in storefront client
// when no variables need to be passed.
type EmptyVariables = {[key: string]: never};

// These are the variables that are automatically added to the storefront API.
// We use this type to make parameters optional in storefront client
// when these are the only variables that can be passed.
type AutoAddedVariableNames = 'country' | 'language';

type IsOptionalVariables<OperationTypeValue extends {variables: any}> = Omit<
  OperationTypeValue['variables'],
  AutoAddedVariableNames
> extends EmptyVariables
  ? true // No need to pass variables
  : GenericVariables extends OperationTypeValue['variables']
  ? true // We don't know what variables are needed
  : false; // Variables are known and required

type StorefrontCommonOptions<Variables extends GenericVariables> = {
  headers?: HeadersInit;
  storefrontApiVersion?: string;
} & (IsOptionalVariables<{variables: Variables}> extends true
  ? {variables?: Variables}
  : {variables: Variables});

type StorefrontQuerySecondParam<
  RawGqlString extends keyof StorefrontQueries | string = string,
> = (RawGqlString extends keyof StorefrontQueries
  ? StorefrontCommonOptions<StorefrontQueries[RawGqlString]['variables']>
  : StorefrontCommonOptions<GenericVariables>) & {cache?: CachingStrategy};

type StorefrontMutateSecondParam<
  RawGqlString extends keyof StorefrontMutations | string = string,
> = RawGqlString extends keyof StorefrontMutations
  ? StorefrontCommonOptions<StorefrontMutations[RawGqlString]['variables']>
  : StorefrontCommonOptions<GenericVariables>;

/**
 * Interface to interact with the Storefront API.
 */
export type Storefront<TI18n extends I18nBase = I18nBase> = {
  /** The function to run a query on Storefront API. */
  query: <OverrideReturnType = any, RawGqlString extends string = string>(
    query: RawGqlString,
    ...options: RawGqlString extends keyof StorefrontQueries // Do we have any generated query types?
      ? IsOptionalVariables<StorefrontQueries[RawGqlString]> extends true
        ? [StorefrontQuerySecondParam<RawGqlString>?] // Using codegen, query has no variables
        : [StorefrontQuerySecondParam<RawGqlString>] // Using codegen, query needs variables
      : [StorefrontQuerySecondParam?] // No codegen, variables always optional
  ) => Promise<
    RawGqlString extends keyof StorefrontQueries // Do we have any generated query types?
      ? StorefrontQueries[RawGqlString]['return'] // Using codegen, return type is known
      : OverrideReturnType // No codegen, let user specify return type
  >;
  /** The function to run a mutation on Storefront API. */
  mutate: <OverrideReturnType = any, RawGqlString extends string = string>(
    mutation: RawGqlString,
    ...options: RawGqlString extends keyof StorefrontMutations // Do we have any generated mutation types?
      ? IsOptionalVariables<StorefrontMutations[RawGqlString]> extends true
        ? [StorefrontMutateSecondParam<RawGqlString>?] // Using codegen, mutation has no variables
        : [StorefrontMutateSecondParam<RawGqlString>] // Using codegen, mutation needs variables
      : [StorefrontMutateSecondParam?] // No codegen, variables always optional
  ) => Promise<
    RawGqlString extends keyof StorefrontMutations // Do we have any generated mutation types?
      ? StorefrontMutations[RawGqlString]['return'] // Using codegen, return type is known
      : OverrideReturnType // No codegen, let user specify return type
  >;
  /** The cache instance passed in from the `createStorefrontClient` argument. */
  cache?: Cache;
  /** Re-export of [`CacheNone`](/docs/api/hydrogen/2023-10/utilities/cachenone). */
  CacheNone: typeof CacheNone;
  /** Re-export of [`CacheLong`](/docs/api/hydrogen/2023-10/utilities/cachelong). */
  CacheLong: typeof CacheLong;
  /** Re-export of [`CacheShort`](/docs/api/hydrogen/2023-10/utilities/cacheshort). */
  CacheShort: typeof CacheShort;
  /** Re-export of [`CacheCustom`](/docs/api/hydrogen/2023-10/utilities/cachecustom). */
  CacheCustom: typeof CacheCustom;
  /** Re-export of [`generateCacheControlHeader`](/docs/api/hydrogen/2023-10/utilities/generatecachecontrolheader). */
  generateCacheControlHeader: typeof generateCacheControlHeader;
  /** Returns an object that contains headers that are needed for each query to Storefront API GraphQL endpoint. See [`getPublicTokenHeaders` in Hydrogen React](/docs/api/hydrogen-react/2023-10/utilities/createstorefrontclient#:~:text=%27graphql%27.-,getPublicTokenHeaders,-(props%3F%3A) for more details. */
  getPublicTokenHeaders: ReturnType<
    typeof createStorefrontUtilities
  >['getPublicTokenHeaders'];
  /** Returns an object that contains headers that are needed for each query to Storefront API GraphQL endpoint for API calls made from a server. See [`getPrivateTokenHeaders` in  Hydrogen React](/docs/api/hydrogen-react/2023-10/utilities/createstorefrontclient#:~:text=storefrontApiVersion-,getPrivateTokenHeaders,-(props%3F%3A) for more details.*/
  getPrivateTokenHeaders: ReturnType<
    typeof createStorefrontUtilities
  >['getPrivateTokenHeaders'];
  /** Creates the fully-qualified URL to your myshopify.com domain. See [`getShopifyDomain` in  Hydrogen React](/docs/api/hydrogen-react/2023-10/utilities/createstorefrontclient#:~:text=StorefrontClientReturn-,getShopifyDomain,-(props%3F%3A) for more details. */
  getShopifyDomain: ReturnType<
    typeof createStorefrontUtilities
  >['getShopifyDomain'];
  /** Creates the fully-qualified URL to your store's GraphQL endpoint. See [`getStorefrontApiUrl` in  Hydrogen React](/docs/api/hydrogen-react/2023-10/utilities/createstorefrontclient#:~:text=storeDomain-,getStorefrontApiUrl,-(props%3F%3A) for more details.*/
  getApiUrl: ReturnType<
    typeof createStorefrontUtilities
  >['getStorefrontApiUrl'];
  /** Determines if the error is resulted from a Storefront API call. */
  isApiError: (error: any) => boolean;
  /** The `i18n` object passed in from the `createStorefrontClient` argument. */
  i18n: TI18n;
};

type HydrogenClientProps<TI18n> = {
  /** Storefront API headers. If on Oxygen, use `getStorefrontHeaders()` */
  storefrontHeaders?: StorefrontHeaders;
  /** An instance that implements the [Cache API](https://developer.mozilla.org/en-US/docs/Web/API/Cache) */
  cache?: Cache;
  /** The globally unique identifier for the Shop */
  storefrontId?: string;
  /** The `waitUntil` function is used to keep the current request/response lifecycle alive even after a response has been sent. It should be provided by your platform. */
  waitUntil?: ExecutionContext['waitUntil'];
  /** An object containing a country code and language code */
  i18n?: TI18n;
};

export type CreateStorefrontClientOptions<TI18n extends I18nBase> =
  HydrogenClientProps<TI18n> & StorefrontClientProps;

type StorefrontHeaders = {
  /** A unique ID that correlates all sub-requests together. */
  requestGroupId: string | null;
  /** The IP address of the client. */
  buyerIp: string | null;
  /** The cookie header from the client  */
  cookie: string | null;
  /** The purpose header value for debugging */
  purpose: string | null;
};

type StorefrontQueryOptions = StorefrontQuerySecondParam & {
  query: string;
  mutation?: never;
};

type StorefrontMutationOptions = StorefrontMutateSecondParam & {
  query?: never;
  mutation: string;
  cache?: never;
};

export const StorefrontApiError = class extends Error {} as ErrorConstructor;
export const isStorefrontApiError = (error: any) =>
  error instanceof StorefrontApiError;

const isQueryRE = /(^|}\s)query[\s({]/im;
const isMutationRE = /(^|}\s)mutation[\s({]/im;

function minifyQuery(string: string) {
  return string
    .replace(/\s*#.*$/gm, '') // Remove GQL comments
    .replace(/\s+/gm, ' ') // Minify spaces
    .trim();
}

const defaultI18n: I18nBase = {language: 'EN', country: 'US'};

/**
 *  This function extends `createStorefrontClient` from [Hydrogen React](/docs/api/hydrogen-react/2023-10/utilities/createstorefrontclient). The additional arguments enable internationalization (i18n), caching, and other features particular to Remix and Oxygen.
 *
 *  Learn more about [data fetching in Hydrogen](/docs/custom-storefronts/hydrogen/data-fetching/fetch-data).
 */
export function createStorefrontClient<TI18n extends I18nBase>(
  options: CreateStorefrontClientOptions<TI18n>,
): StorefrontClient<TI18n> {
  const {
    storefrontHeaders,
    cache,
    waitUntil,
    i18n,
    storefrontId,
    ...clientOptions
  } = options;
  const H2_PREFIX_WARN = '[h2:warn:createStorefrontClient] ';

  if (process.env.NODE_ENV === 'development' && !cache) {
    warnOnce(
      H2_PREFIX_WARN +
        'Storefront API client created without a cache instance. This may slow down your sub-requests.',
    );
  }

  const {
    getPublicTokenHeaders,
    getPrivateTokenHeaders,
    getStorefrontApiUrl,
    getShopifyDomain,
  } = createStorefrontUtilities(clientOptions);

  const getHeaders = clientOptions.privateStorefrontToken
    ? getPrivateTokenHeaders
    : getPublicTokenHeaders;

  const defaultHeaders = getHeaders({
    contentType: 'json',
    buyerIp: storefrontHeaders?.buyerIp || '',
  });

  defaultHeaders[STOREFRONT_REQUEST_GROUP_ID_HEADER] =
    storefrontHeaders?.requestGroupId || generateUUID();

  if (storefrontId) defaultHeaders[SHOPIFY_STOREFRONT_ID_HEADER] = storefrontId;
  if (LIB_VERSION) defaultHeaders['user-agent'] = `Hydrogen ${LIB_VERSION}`;

  if (storefrontHeaders && storefrontHeaders.cookie) {
    const cookies = getShopifyCookies(storefrontHeaders.cookie ?? '');

    if (cookies[SHOPIFY_Y])
      defaultHeaders[SHOPIFY_STOREFRONT_Y_HEADER] = cookies[SHOPIFY_Y];
    if (cookies[SHOPIFY_S])
      defaultHeaders[SHOPIFY_STOREFRONT_S_HEADER] = cookies[SHOPIFY_S];
  }

<<<<<<< HEAD
  // Deprecation warning
  if (process.env.NODE_ENV === 'development' && !storefrontHeaders) {
    warnOnce(
      H2_PREFIX_WARN +
        '`requestGroupId` and `buyerIp` will be deprecated in the next calendar release. Please use `getStorefrontHeaders`',
    );
  }

  // Remove any headers that are identifiable to the user or request
  const cacheKeyHeader = JSON.stringify({
    'content-type': defaultHeaders['content-type'],
    'user-agent': defaultHeaders['user-agent'],
    [SDK_VARIANT_HEADER]: defaultHeaders[SDK_VARIANT_HEADER],
    [SDK_VARIANT_SOURCE_HEADER]: defaultHeaders[SDK_VARIANT_SOURCE_HEADER],
    [SDK_VERSION_HEADER]: defaultHeaders[SDK_VERSION_HEADER],
    [STOREFRONT_ACCESS_TOKEN_HEADER]:
      defaultHeaders[STOREFRONT_ACCESS_TOKEN_HEADER],
  });

=======
>>>>>>> 3464ec04
  async function fetchStorefrontApi<T>({
    query,
    mutation,
    variables,
    cache: cacheOptions,
    headers = [],
    storefrontApiVersion,
  }: StorefrontQueryOptions | StorefrontMutationOptions): Promise<T> {
    const userHeaders =
      headers instanceof Headers
        ? Object.fromEntries(headers.entries())
        : Array.isArray(headers)
        ? Object.fromEntries(headers)
        : headers;

    query = query ?? mutation;

    const queryVariables = {...variables};

    if (i18n) {
      if (!variables?.country && /\$country/.test(query)) {
        queryVariables.country = i18n.country;
      }

      if (!variables?.language && /\$language/.test(query)) {
        queryVariables.language = i18n.language;
      }
    }

    const url = getStorefrontApiUrl({storefrontApiVersion});
    const graphqlData = JSON.stringify({query, variables: queryVariables});
    const requestInit = {
      method: 'POST',
      headers: {...defaultHeaders, ...userHeaders},
      body: graphqlData,
    } satisfies RequestInit;

    const cacheKey = [
      url,
      requestInit.method,
      cacheKeyHeader,
      requestInit.body,
    ];

    const [body, response] = await fetchWithServerCache(url, requestInit, {
      cacheInstance: mutation ? undefined : cache,
      cache: cacheOptions || CacheDefault(),
      cacheKey,
      shouldCacheResponse: checkGraphQLErrors,
      waitUntil,
      debugInfo: {
        graphql: graphqlData,
        requestId: requestInit.headers[STOREFRONT_REQUEST_GROUP_ID_HEADER],
        purpose: storefrontHeaders?.purpose,
      },
    });

    const errorOptions: StorefrontErrorOptions<T> = {
      response,
      type: mutation ? 'mutation' : 'query',
      query,
      queryVariables,
      errors: undefined,
    };

    if (!response.ok) {
      /**
       * The Storefront API might return a string error, or a JSON-formatted {error: string}.
       * We try both and conform them to a single {errors} format.
       */
      let errors;
      try {
        errors = parseJSON(body);
      } catch (_e) {
        errors = [{message: body}];
      }

      throwError({...errorOptions, errors});
    }

    const {data, errors} = body as StorefrontApiResponse<T>;

    if (errors?.length) {
      throwError({
        ...errorOptions,
        errors,
        ErrorConstructor: StorefrontApiError,
      });
    }

    return data as T;
  }

  return {
    storefront: {
      /**
       * Sends a GraphQL query to the Storefront API.
       *
       * Example:
       *
       * ```js
       * async function loader ({context: {storefront}}) {
       *   const data = await storefront.query('query { ... }', {
       *     variables: {},
       *     cache: storefront.CacheLong()
       *   });
       * }
       * ```
       */
      query: <Storefront['query']>((query: string, payload) => {
        query = minifyQuery(query);
        if (isMutationRE.test(query)) {
          throw new Error(
            '[h2:error:storefront.query] Cannot execute mutations',
          );
        }

        const result = fetchStorefrontApi({
          ...payload,
          query,
        });

        // This is a no-op, but we need to catch the promise to avoid unhandled rejections
        // we cannot return the catch no-op, or it would swallow the error
        result.catch(() => {});

        return result;
      }),
      /**
       * Sends a GraphQL mutation to the Storefront API.
       *
       * Example:
       *
       * ```js
       * async function loader ({context: {storefront}}) {
       *   await storefront.mutate('mutation { ... }', {
       *     variables: {},
       *   });
       * }
       * ```
       */
      mutate: <Storefront['mutate']>((mutation: string, payload) => {
        mutation = minifyQuery(mutation);
        if (isQueryRE.test(mutation)) {
          throw new Error(
            '[h2:error:storefront.mutate] Cannot execute queries',
          );
        }

        const result = fetchStorefrontApi({
          ...payload,
          mutation,
        });

        // This is a no-op, but we need to catch the promise to avoid unhandled rejections
        // we cannot return the catch no-op, or it would swallow the error
        result.catch(() => {});

        return result;
      }),
      cache,
      CacheNone,
      CacheLong,
      CacheShort,
      CacheCustom,
      generateCacheControlHeader,
      getPublicTokenHeaders,
      getPrivateTokenHeaders,
      getShopifyDomain,
      getApiUrl: getStorefrontApiUrl,
      /**
       * Wether it's a GraphQL error returned in the Storefront API response.
       *
       * Example:
       *
       * ```js
       * async function loader ({context: {storefront}}) {
       *   try {
       *     await storefront.query(...);
       *   } catch(error) {
       *     if (storefront.isApiError(error)) {
       *       // ...
       *     }
       *
       *     throw error;
       *   }
       * }
       * ```
       */
      isApiError: isStorefrontApiError,
      i18n: (i18n ?? defaultI18n) as TI18n,
    },
  };
}

type StorefrontErrorOptions<T> = {
  response: Response;
  errors: StorefrontApiResponse<T>['errors'];
  type: 'query' | 'mutation';
  query: string;
  queryVariables: Record<string, any>;
  ErrorConstructor?: ErrorConstructor;
};

function throwError<T>({
  response,
  errors,
  type,
  query,
  queryVariables,
  ErrorConstructor = Error,
}: StorefrontErrorOptions<T>) {
  const requestId = response.headers.get('x-request-id');
  const errorMessage =
    (typeof errors === 'string'
      ? errors
      : errors?.map?.((error) => error.message).join('\n')) ||
    `API response error: ${response.status}`;

  throw new ErrorConstructor(
    `[h2:error:storefront.${type}] ` +
      errorMessage +
      (requestId ? ` - Request ID: ${requestId}` : ''),
    {
      cause: JSON.stringify({
        errors,
        requestId,
        ...(process.env.NODE_ENV === 'development' && {
          graphql: {
            query,
            variables: JSON.stringify(queryVariables),
          },
        }),
      }),
    },
  );
}<|MERGE_RESOLUTION|>--- conflicted
+++ resolved
@@ -280,15 +280,6 @@
       defaultHeaders[SHOPIFY_STOREFRONT_S_HEADER] = cookies[SHOPIFY_S];
   }
 
-<<<<<<< HEAD
-  // Deprecation warning
-  if (process.env.NODE_ENV === 'development' && !storefrontHeaders) {
-    warnOnce(
-      H2_PREFIX_WARN +
-        '`requestGroupId` and `buyerIp` will be deprecated in the next calendar release. Please use `getStorefrontHeaders`',
-    );
-  }
-
   // Remove any headers that are identifiable to the user or request
   const cacheKeyHeader = JSON.stringify({
     'content-type': defaultHeaders['content-type'],
@@ -300,8 +291,6 @@
       defaultHeaders[STOREFRONT_ACCESS_TOKEN_HEADER],
   });
 
-=======
->>>>>>> 3464ec04
   async function fetchStorefrontApi<T>({
     query,
     mutation,
