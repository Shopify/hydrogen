import {Storefront} from '../storefront';
import {type CartGetFunction, cartGetDefault} from './queries/cartGetDefault';
import {
  type CartCreateFunction,
  cartCreateDefault,
} from './queries/cartCreateDefault';
import {
  type CartLinesAddFunction,
  cartLinesAddDefault,
} from './queries/cartLinesAddDefault';
import {
  type CartLinesUpdateFunction,
  cartLinesUpdateDefault,
} from './queries/cartLinesUpdateDefault';
import {
  type CartLinesRemoveFunction,
  cartLinesRemoveDefault,
} from './queries/cartLinesRemoveDefault';
import {
  type CartDiscountCodesUpdateFunction,
  cartDiscountCodesUpdateDefault,
} from './queries/cartDiscountCodesUpdateDefault';
import {
  type CartBuyerIdentityUpdateFunction,
  cartBuyerIdentityUpdateDefault,
} from './queries/cartBuyerIdentityUpdateDefault';
import {
  type CartNoteUpdateFunction,
  cartNoteUpdateDefault,
} from './queries/cartNoteUpdateDefault';
import {
  type CartSelectedDeliveryOptionsUpdateFunction,
  cartSelectedDeliveryOptionsUpdateDefault,
} from './queries/cartSelectedDeliveryOptionsUpdateDefault';
import {
  type CartAttributesUpdateFunction,
  cartAttributesUpdateDefault,
} from './queries/cartAttributesUpdateDefault';
import {
  type CartMetafieldsSetFunction,
  cartMetafieldsSetDefault,
} from './queries/cartMetafieldsSetDefault';
import {
  type CartMetafieldDeleteFunction,
  cartMetafieldDeleteDefault,
} from './queries/cartMetafieldDeleteDefault';

export type CartHandlerOptions = {
  storefront: Storefront;
  getCartId: () => string | undefined;
  setCartId: (cartId: string) => Headers;
  cartQueryFragment?: string;
  cartMutateFragment?: string;
};

<<<<<<< HEAD
export type CustomMethodsBase = Record<string, Function>;
export type CartHandlerOptionsWithCustom<
  TCustomMethods extends CustomMethodsBase,
> = CartHandlerOptions & {
  customMethods?: TCustomMethods;
};

=======
type CustomMethodsBase = Record<string, Function>;
type CartHandlerOptionsWithCustom<TCustomMethods extends CustomMethodsBase> =
  CartHandlerOptions & {
    customMethods__unstable?: TCustomMethods;
  };
>>>>>>> c7d91973
export type HydrogenCart = {
  get: ReturnType<typeof cartGetDefault>;
  getCartId: () => string | undefined;
  setCartId: (cartId: string) => Headers;
  create: ReturnType<typeof cartCreateDefault>;
  addLines: ReturnType<typeof cartLinesAddDefault>;
  updateLines: ReturnType<typeof cartLinesUpdateDefault>;
  removeLines: ReturnType<typeof cartLinesRemoveDefault>;
  updateDiscountCodes: ReturnType<typeof cartDiscountCodesUpdateDefault>;
  updateBuyerIdentity: ReturnType<typeof cartBuyerIdentityUpdateDefault>;
  updateNote: ReturnType<typeof cartNoteUpdateDefault>;
  updateSelectedDeliveryOption: ReturnType<
    typeof cartSelectedDeliveryOptionsUpdateDefault
  >;
  updateAttributes: ReturnType<typeof cartAttributesUpdateDefault>;
  setMetafields: ReturnType<typeof cartMetafieldsSetDefault>;
  deleteMetafield: ReturnType<typeof cartMetafieldDeleteDefault>;
};

export type HydrogenCartCustom<TCustomMethods extends Partial<HydrogenCart>> =
  Omit<HydrogenCart, keyof TCustomMethods> & TCustomMethods;
export type CartHandlerReturn<TCustomMethods extends CustomMethodsBase> =
  | HydrogenCartCustom<TCustomMethods>
  | HydrogenCart;

export function createCartHandler(options: CartHandlerOptions): HydrogenCart;
export function createCartHandler<TCustomMethods extends CustomMethodsBase>(
  options: CartHandlerOptionsWithCustom<TCustomMethods>,
): HydrogenCartCustom<TCustomMethods>;
export function createCartHandler<TCustomMethods extends CustomMethodsBase>(
  options: CartHandlerOptions | CartHandlerOptionsWithCustom<TCustomMethods>,
): CartHandlerReturn<TCustomMethods> {
  const {
    getCartId,
    setCartId,
    storefront,
    cartQueryFragment,
    cartMutateFragment,
  } = options;

  const mutateOptions = {
    storefront,
    getCartId,
    cartFragment: cartMutateFragment,
  };

  const cartId = getCartId();
  const cartCreate = cartCreateDefault(mutateOptions);

  const methods: HydrogenCart = {
    get: cartGetDefault({
      storefront,
      getCartId,
      cartFragment: cartQueryFragment,
    }),
    getCartId,
    setCartId,
    create: cartCreate,
    addLines: async (lines, optionalParams) => {
      return cartId || optionalParams?.cartId
        ? await cartLinesAddDefault(mutateOptions)(lines, optionalParams)
        : await cartCreate({lines}, optionalParams);
    },
    updateLines: cartLinesUpdateDefault(mutateOptions),
    removeLines: cartLinesRemoveDefault(mutateOptions),
    updateDiscountCodes: async (discountCodes, optionalParams) => {
      return cartId || optionalParams?.cartId
        ? await cartDiscountCodesUpdateDefault(mutateOptions)(
            discountCodes,
            optionalParams,
          )
        : await cartCreate({discountCodes}, optionalParams);
    },
    updateBuyerIdentity: async (buyerIdentity, optionalParams) => {
      return cartId || optionalParams?.cartId
        ? await cartBuyerIdentityUpdateDefault(mutateOptions)(
            buyerIdentity,
            optionalParams,
          )
        : await cartCreate({buyerIdentity}, optionalParams);
    },
    updateNote: async (note, optionalParams) => {
      return cartId || optionalParams?.cartId
        ? await cartNoteUpdateDefault(mutateOptions)(note, optionalParams)
        : await cartCreate({note}, optionalParams);
    },
    updateSelectedDeliveryOption:
      cartSelectedDeliveryOptionsUpdateDefault(mutateOptions),
    updateAttributes: async (attributes, optionalParams) => {
      return cartId || optionalParams?.cartId
        ? await cartAttributesUpdateDefault(mutateOptions)(
            attributes,
            optionalParams,
          )
        : await cartCreate({attributes}, optionalParams);
    },
    setMetafields: async (metafields, optionalParams) => {
      return cartId || optionalParams?.cartId
        ? await cartMetafieldsSetDefault(mutateOptions)(
            metafields,
            optionalParams,
          )
        : await cartCreate({metafields}, optionalParams);
    },
    deleteMetafield: cartMetafieldDeleteDefault(mutateOptions),
  };

  if ('customMethods__unstable' in options) {
    return {
      ...methods,
      ...(options.customMethods__unstable ?? {}),
    };
  } else {
    return methods;
  }
}

export type CartHandlerOptionsForDocs<
  TCustomMethods extends CustomMethodsBase,
> = {
  /**
   * A function that returns the cart id in the form of `gid://shopify/Cart/c1-123`.
   */
  getCartId: () => string | undefined;
  /**
   * A function that sets the cart ID.
   */
  setCartId: (cartId: string) => Headers;
  /**
   * The storefront client instance created by [`createStorefrontClient`](docs/api/hydrogen/latest/utilities/createstorefrontclient).
   */
  storefront: Storefront;
  /**
   * The cart mutation fragment used in most mutation requests, except for `setMetafields` and `deleteMetafield`.
   * See the [example usage](/docs/api/hydrogen/2023-04/utilities/createcarthandler#example-cart-fragments) in the documentation.
   */
  cartMutateFragment?: string;
  /**
   * The cart query fragment used by `cart.get()`.
   * See the [example usage](/docs/api/hydrogen/2023-04/utilities/createcarthandler#example-cart-fragments) in the documentation.
   */
  cartQueryFragment?: string;
  /**
   * Define custom methods or override existing methods for your cart API instance.
   * See the [example usage](/docs/api/hydrogen/2023-04/utilities/createcarthandler#example-custom-methods) in the documentation.
   */
  customMethods?: TCustomMethods;
};

export type HydrogenCartForDocs = {
  /**
   * Adds items to the cart.
   * If the cart doesn't exist, a new one will be created.
   */
  addLines?: CartLinesAddFunction;
  /**
   * Creates a new cart.
   */
  create?: CartCreateFunction;
  /**
   * Removes a custom field (metafield) from the cart.
   */
  deleteMetafield?: CartMetafieldDeleteFunction;
  /**
   * Retrieves the cart information.
   */
  get?: CartGetFunction;
  /**
   * Retrieves the unique identifier of the cart.
   * By default, it gets the ID from the request cookie.
   */
  getCartId?: () => string | undefined;
  /**
   * Removes items from the cart.
   */
  removeLines?: CartLinesRemoveFunction;
  /**
   * Sets the unique identifier of the cart.
   * By default, it sets the ID in the header cookie.
   */
  setCartId?: (cartId: string) => Headers;
  /**
   * Adds extra information (metafields) to the cart.
   * If the cart doesn't exist, a new one will be created.
   */
  setMetafields?: CartMetafieldsSetFunction;
  /**
   * Updates additional information (attributes) in the cart.
   */
  updateAttributes?: CartAttributesUpdateFunction;
  /**
   * Updates the buyer's information in the cart.
   * If the cart doesn't exist, a new one will be created.
   */
  updateBuyerIdentity?: CartBuyerIdentityUpdateFunction;
  /**
   * Updates discount codes in the cart.
   */
  updateDiscountCodes?: CartDiscountCodesUpdateFunction;
  /**
   * Updates items in the cart.
   */
  updateLines?: CartLinesUpdateFunction;
  /**
   * Updates the note in the cart.
   * If the cart doesn't exist, a new one will be created.
   */
  updateNote?: CartNoteUpdateFunction;
  /**
   * Updates the selected delivery options in the cart.
   * Only available for carts associated with a customer access token.
   */
  updateSelectedDeliveryOption?: CartSelectedDeliveryOptionsUpdateFunction;
};<|MERGE_RESOLUTION|>--- conflicted
+++ resolved
@@ -53,21 +53,13 @@
   cartMutateFragment?: string;
 };
 
-<<<<<<< HEAD
 export type CustomMethodsBase = Record<string, Function>;
 export type CartHandlerOptionsWithCustom<
   TCustomMethods extends CustomMethodsBase,
 > = CartHandlerOptions & {
-  customMethods?: TCustomMethods;
-};
-
-=======
-type CustomMethodsBase = Record<string, Function>;
-type CartHandlerOptionsWithCustom<TCustomMethods extends CustomMethodsBase> =
-  CartHandlerOptions & {
-    customMethods__unstable?: TCustomMethods;
-  };
->>>>>>> c7d91973
+  customMethods__unstable?: TCustomMethods;
+};
+
 export type HydrogenCart = {
   get: ReturnType<typeof cartGetDefault>;
   getCartId: () => string | undefined;
