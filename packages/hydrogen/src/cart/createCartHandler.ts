import {Storefront} from '../storefront';
<<<<<<< HEAD
import {getFormInput, CartActionInput} from './CartForm';
import {type CartGetFunction, cartGetDefault} from './queries/cartGetDefault';
import {
  type CartCreateFunction,
  cartCreateDefault,
} from './queries/cartCreateDefault';
import {
  type CartLinesAddFunction,
  cartLinesAddDefault,
} from './queries/cartLinesAddDefault';
import {
  type CartLinesUpdateFunction,
  cartLinesUpdateDefault,
} from './queries/cartLinesUpdateDefault';
import {
  type CartLinesRemoveFunction,
  cartLinesRemoveDefault,
} from './queries/cartLinesRemoveDefault';
import {
  type CartDiscountCodesUpdateFunction,
  cartDiscountCodesUpdateDefault,
} from './queries/cartDiscountCodesUpdateDefault';
import {
  type CartBuyerIdentityUpdateFunction,
  cartBuyerIdentityUpdateDefault,
} from './queries/cartBuyerIdentityUpdateDefault';
import {
  type CartNoteUpdateFunction,
  cartNoteUpdateDefault,
} from './queries/cartNoteUpdateDefault';
import {
  type CartSelectedDeliveryOptionsUpdateFunction,
  cartSelectedDeliveryOptionsUpdateDefault,
} from './queries/cartSelectedDeliveryOptionsUpdateDefault';
import {
  type CartAttributesUpdateFunction,
  cartAttributesUpdateDefault,
} from './queries/cartAttributesUpdateDefault';
import {
  type CartMetafieldsSetFunction,
  cartMetafieldsSetDefault,
} from './queries/cartMetafieldsSetDefault';
import {
  type CartMetafieldDeleteFunction,
  cartMetafieldDeleteDefault,
} from './queries/cartMetafieldDeleteDefault';
=======
import {cartGetDefault} from './queries/cartGetDefault';
import {cartCreateDefault} from './queries/cartCreateDefault';
import {cartLinesAddDefault} from './queries/cartLinesAddDefault';
import {cartLinesUpdateDefault} from './queries/cartLinesUpdateDefault';
import {cartLinesRemoveDefault} from './queries/cartLinesRemoveDefault';
import {cartDiscountCodesUpdateDefault} from './queries/cartDiscountCodesUpdateDefault';
import {cartBuyerIdentityUpdateDefault} from './queries/cartBuyerIdentityUpdateDefault';
import {cartNoteUpdateDefault} from './queries/cartNoteUpdateDefault';
import {cartSelectedDeliveryOptionsUpdateDefault} from './queries/cartSelectedDeliveryOptionsUpdateDefault';
import {cartAttributesUpdateDefault} from './queries/cartAttributesUpdateDefault';
import {cartMetafieldsSetDefault} from './queries/cartMetafieldsSetDefault';
import {cartMetafieldDeleteDefault} from './queries/cartMetafieldDeleteDefault';
>>>>>>> e88682b1

export type CartHandlerOptions = {
  storefront: Storefront;
  getCartId: () => string | undefined;
  setCartId: (cartId: string) => Headers;
  cartQueryFragment?: string;
  cartMutateFragment?: string;
};

<<<<<<< HEAD
export type CustomMethodsBase = Record<string, Function>;
export type CartHandlerOptionsWithCustom<
  TCustomMethods extends CustomMethodsBase,
> = CartHandlerOptions & {
  customMethods?: TCustomMethods;
};
export type CartHandlerReturnBase = {
  getFormInput: (formData: any) => CartActionInput;
=======
type CustomMethodsBase = Record<string, Function>;
type CartHandlerOptionsWithCustom<TCustomMethods extends CustomMethodsBase> =
  CartHandlerOptions & {
    customMethods?: TCustomMethods;
  };
export type HydrogenCart = {
>>>>>>> e88682b1
  get: ReturnType<typeof cartGetDefault>;
  getCartId: () => string | undefined;
  setCartId: (cartId: string) => Headers;
  create: ReturnType<typeof cartCreateDefault>;
  addLines: ReturnType<typeof cartLinesAddDefault>;
  updateLines: ReturnType<typeof cartLinesUpdateDefault>;
  removeLines: ReturnType<typeof cartLinesRemoveDefault>;
  updateDiscountCodes: ReturnType<typeof cartDiscountCodesUpdateDefault>;
  updateBuyerIdentity: ReturnType<typeof cartBuyerIdentityUpdateDefault>;
  updateNote: ReturnType<typeof cartNoteUpdateDefault>;
  updateSelectedDeliveryOption: ReturnType<
    typeof cartSelectedDeliveryOptionsUpdateDefault
  >;
  updateAttributes: ReturnType<typeof cartAttributesUpdateDefault>;
  setMetafields: ReturnType<typeof cartMetafieldsSetDefault>;
  deleteMetafield: ReturnType<typeof cartMetafieldDeleteDefault>;
};

export type HydrogenCartCustom<TCustomMethods extends Partial<HydrogenCart>> =
  Omit<HydrogenCart, keyof TCustomMethods> & TCustomMethods;
export type CartHandlerReturn<TCustomMethods extends CustomMethodsBase> =
  | HydrogenCartCustom<TCustomMethods>
  | HydrogenCart;

export function createCartHandler(options: CartHandlerOptions): HydrogenCart;
export function createCartHandler<TCustomMethods extends CustomMethodsBase>(
  options: CartHandlerOptionsWithCustom<TCustomMethods>,
): HydrogenCartCustom<TCustomMethods>;
export function createCartHandler<TCustomMethods extends CustomMethodsBase>(
  options: CartHandlerOptions | CartHandlerOptionsWithCustom<TCustomMethods>,
): CartHandlerReturn<TCustomMethods> {
  const {
    getCartId,
    setCartId,
    storefront,
    cartQueryFragment,
    cartMutateFragment,
  } = options;

  const mutateOptions = {
    storefront,
    getCartId,
    cartFragment: cartMutateFragment,
  };

  const cartId = getCartId();
  const cartCreate = cartCreateDefault(mutateOptions);

  const methods: HydrogenCart = {
    get: cartGetDefault({
      storefront,
      getCartId,
      cartFragment: cartQueryFragment,
    }),
    getCartId,
    setCartId,
    create: cartCreate,
    addLines: async (lines, optionalParams) => {
      return cartId || optionalParams?.cartId
        ? await cartLinesAddDefault(mutateOptions)(lines, optionalParams)
        : await cartCreate({lines}, optionalParams);
    },
    updateLines: cartLinesUpdateDefault(mutateOptions),
    removeLines: cartLinesRemoveDefault(mutateOptions),
    updateDiscountCodes: async (discountCodes, optionalParams) => {
      return cartId || optionalParams?.cartId
        ? await cartDiscountCodesUpdateDefault(mutateOptions)(
            discountCodes,
            optionalParams,
          )
        : await cartCreate({discountCodes}, optionalParams);
    },
    updateBuyerIdentity: async (buyerIdentity, optionalParams) => {
      return cartId || optionalParams?.cartId
        ? await cartBuyerIdentityUpdateDefault(mutateOptions)(
            buyerIdentity,
            optionalParams,
          )
        : await cartCreate({buyerIdentity}, optionalParams);
    },
    updateNote: async (note, optionalParams) => {
      return cartId || optionalParams?.cartId
        ? await cartNoteUpdateDefault(mutateOptions)(note, optionalParams)
        : await cartCreate({note}, optionalParams);
    },
    updateSelectedDeliveryOption:
      cartSelectedDeliveryOptionsUpdateDefault(mutateOptions),
    updateAttributes: async (attributes, optionalParams) => {
      return cartId || optionalParams?.cartId
        ? await cartAttributesUpdateDefault(mutateOptions)(
            attributes,
            optionalParams,
          )
        : await cartCreate({attributes}, optionalParams);
    },
    setMetafields: async (metafields, optionalParams) => {
      return cartId || optionalParams?.cartId
        ? await cartMetafieldsSetDefault(mutateOptions)(
            metafields,
            optionalParams,
          )
        : await cartCreate({metafields}, optionalParams);
    },
    deleteMetafield: cartMetafieldDeleteDefault(mutateOptions),
  };

  if ('customMethods' in options) {
    return {
      ...methods,
      ...(options.customMethods ?? {}),
    };
  } else {
    return methods;
  }
}

export type CartHandlerOptionsForDocs<
  TCustomMethods extends CustomMethodsBase,
> = {
  /**
   * A function that returns the cart id in the form of `gid://shopify/Cart/c1-123`.
   */
  getCartId: () => string | undefined;
  /**
   * A function that sets the cart ID.
   */
  setCartId: (cartId: string, headers: Headers) => void;
  /**
   * The storefront client instance created by [`createStorefrontClient`](docs/api/hydrogen/latest/utilities/createstorefrontclient).
   */
  storefront: Storefront;
  /**
   * The cart mutation fragment used in most mutation requests, except for `setMetafields` and `deleteMetafield`.
   * See the [example usage](/docs/api/hydrogen/2023-04/utilities/createcarthandler#example-cart-fragments) in the documentation.
   */
  cartMutateFragment?: string;
  /**
   * The cart query fragment used by `cart.get()`.
   * See the [example usage](/docs/api/hydrogen/2023-04/utilities/createcarthandler#example-cart-fragments) in the documentation.
   */
  cartQueryFragment?: string;
  /**
   * Define custom methods or override existing methods for your cart API instance.
   * See the [example usage](/docs/api/hydrogen/2023-04/utilities/createcarthandler#example-custom-methods) in the documentation.
   */
  customMethods?: TCustomMethods;
};

export type CartHandlerReturnBaseForDocs = {
  /**
   * Adds items to the cart.
   * If the cart doesn't exist, a new one will be created.
   */
  addLines?: CartLinesAddFunction;
  /**
   * Creates a new cart.
   */
  create?: CartCreateFunction;
  /**
   * Removes a custom field (metafield) from the cart.
   */
  deleteMetafield?: CartMetafieldDeleteFunction;
  /**
   * Retrieves the cart information.
   */
  get?: CartGetFunction;
  /**
   * Retrieves the unique identifier of the cart.
   * By default, it gets the ID from the request cookie.
   */
  getCartId?: () => string | undefined;
  /**
   * Retrieves the form input created by the CartForm action request.
   */
  getFormInput?: (formData: any) => CartActionInput;
  /**
   * Removes items from the cart.
   */
  removeLines?: CartLinesRemoveFunction;
  /**
   * Sets the unique identifier of the cart.
   * By default, it sets the ID in the header cookie.
   */
  setCartId?: (cartId: string, headers: Headers) => void;
  /**
   * Adds extra information (metafields) to the cart.
   * If the cart doesn't exist, a new one will be created.
   */
  setMetafields?: CartMetafieldsSetFunction;
  /**
   * Updates additional information (attributes) in the cart.
   */
  updateAttributes?: CartAttributesUpdateFunction;
  /**
   * Updates the buyer's information in the cart.
   * If the cart doesn't exist, a new one will be created.
   */
  updateBuyerIdentity?: CartBuyerIdentityUpdateFunction;
  /**
   * Updates discount codes in the cart.
   */
  updateDiscountCodes?: CartDiscountCodesUpdateFunction;
  /**
   * Updates items in the cart.
   */
  updateLines?: CartLinesUpdateFunction;
  /**
   * Updates the note in the cart.
   * If the cart doesn't exist, a new one will be created.
   */
  updateNote?: CartNoteUpdateFunction;
  /**
   * Updates the selected delivery options in the cart.
   * Only available for carts associated with a customer access token.
   */
  updateSelectedDeliveryOption?: CartSelectedDeliveryOptionsUpdateFunction;
};<|MERGE_RESOLUTION|>--- conflicted
+++ resolved
@@ -1,6 +1,4 @@
 import {Storefront} from '../storefront';
-<<<<<<< HEAD
-import {getFormInput, CartActionInput} from './CartForm';
 import {type CartGetFunction, cartGetDefault} from './queries/cartGetDefault';
 import {
   type CartCreateFunction,
@@ -46,20 +44,6 @@
   type CartMetafieldDeleteFunction,
   cartMetafieldDeleteDefault,
 } from './queries/cartMetafieldDeleteDefault';
-=======
-import {cartGetDefault} from './queries/cartGetDefault';
-import {cartCreateDefault} from './queries/cartCreateDefault';
-import {cartLinesAddDefault} from './queries/cartLinesAddDefault';
-import {cartLinesUpdateDefault} from './queries/cartLinesUpdateDefault';
-import {cartLinesRemoveDefault} from './queries/cartLinesRemoveDefault';
-import {cartDiscountCodesUpdateDefault} from './queries/cartDiscountCodesUpdateDefault';
-import {cartBuyerIdentityUpdateDefault} from './queries/cartBuyerIdentityUpdateDefault';
-import {cartNoteUpdateDefault} from './queries/cartNoteUpdateDefault';
-import {cartSelectedDeliveryOptionsUpdateDefault} from './queries/cartSelectedDeliveryOptionsUpdateDefault';
-import {cartAttributesUpdateDefault} from './queries/cartAttributesUpdateDefault';
-import {cartMetafieldsSetDefault} from './queries/cartMetafieldsSetDefault';
-import {cartMetafieldDeleteDefault} from './queries/cartMetafieldDeleteDefault';
->>>>>>> e88682b1
 
 export type CartHandlerOptions = {
   storefront: Storefront;
@@ -69,23 +53,14 @@
   cartMutateFragment?: string;
 };
 
-<<<<<<< HEAD
 export type CustomMethodsBase = Record<string, Function>;
 export type CartHandlerOptionsWithCustom<
   TCustomMethods extends CustomMethodsBase,
 > = CartHandlerOptions & {
   customMethods?: TCustomMethods;
 };
-export type CartHandlerReturnBase = {
-  getFormInput: (formData: any) => CartActionInput;
-=======
-type CustomMethodsBase = Record<string, Function>;
-type CartHandlerOptionsWithCustom<TCustomMethods extends CustomMethodsBase> =
-  CartHandlerOptions & {
-    customMethods?: TCustomMethods;
-  };
+
 export type HydrogenCart = {
->>>>>>> e88682b1
   get: ReturnType<typeof cartGetDefault>;
   getCartId: () => string | undefined;
   setCartId: (cartId: string) => Headers;
@@ -258,10 +233,6 @@
    */
   getCartId?: () => string | undefined;
   /**
-   * Retrieves the form input created by the CartForm action request.
-   */
-  getFormInput?: (formData: any) => CartActionInput;
-  /**
    * Removes items from the cart.
    */
   removeLines?: CartLinesRemoveFunction;
