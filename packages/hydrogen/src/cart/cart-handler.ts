--- conflicted
+++ resolved
@@ -16,12 +16,7 @@
   cartAttributesUpdateDefault,
   type CartQueryData,
 } from './cart-query-wrapper';
-<<<<<<< HEAD
-import type {
-  CartGet,
-  CartOptionalInput,
-  MetafieldWithoutOwnerId,
-} from './cart-types';
+import type {CartOptionalInput, MetafieldWithoutOwnerId} from './cart-types';
 import {
   AttributeInput,
   Cart,
@@ -32,8 +27,6 @@
   CartSelectedDeliveryOptionInput,
   Scalars,
 } from '@shopify/hydrogen-react/storefront-api-types';
-=======
->>>>>>> 536ee6b3
 import {parse as parseCookie} from 'worktop/cookie';
 import {LanguageCode} from '@shopify/hydrogen-react/storefront-api-types';
 
