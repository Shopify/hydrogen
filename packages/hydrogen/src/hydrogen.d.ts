--- conflicted
+++ resolved
@@ -32,7 +32,6 @@
 }
 
 declare global {
-<<<<<<< HEAD
   interface Window {
     privacyBanner: PrivacyBanner;
     Shopify: {
@@ -50,10 +49,8 @@
     ): void;
     dispatchEvent<K extends keyof CustomEventMap>(ev: CustomEventMap[K]): void;
   }
-=======
   var __H2O_LOG_EVENT: undefined | ((event: RequestEventPayload) => void);
   var __remix_devServerHooks:
     | undefined
     | {getCriticalCss: (...args: unknown[]) => any};
->>>>>>> 31f75957
 }