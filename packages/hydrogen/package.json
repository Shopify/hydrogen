--- conflicted
+++ resolved
@@ -77,17 +77,10 @@
     "worktop": "^0.7.3"
   },
   "devDependencies": {
-<<<<<<< HEAD
-    "@remix-run/dev": "^2.15.2",
-    "@remix-run/react": "^2.15.2",
-    "@remix-run/server-runtime": "^2.15.2",
-    "@shopify/generate-docs": "0.16.4",
-=======
     "@remix-run/dev": "^2.15.3",
     "@remix-run/react": "^2.15.3",
     "@remix-run/server-runtime": "^2.15.3",
-    "@shopify/generate-docs": "0.16.2",
->>>>>>> 6bff6b62
+    "@shopify/generate-docs": "0.16.4",
     "@shopify/hydrogen-codegen": "*",
     "@testing-library/jest-dom": "^5.17.0",
     "@testing-library/react": "^14.0.0",
