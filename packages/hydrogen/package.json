--- conflicted
+++ resolved
@@ -76,16 +76,10 @@
     "worktop": "^0.7.3"
   },
   "devDependencies": {
-<<<<<<< HEAD
-    "@remix-run/dev": "^2.15.2",
-    "@remix-run/react": "^2.15.2",
-    "@remix-run/server-runtime": "^2.15.2",
-    "@remix-run/route-config": "^2.15.2",
-=======
     "@remix-run/dev": "^2.15.3",
     "@remix-run/react": "^2.15.3",
     "@remix-run/server-runtime": "^2.15.3",
->>>>>>> 3ea25820
+    "@remix-run/route-config": "^2.15.3",
     "@shopify/generate-docs": "0.16.2",
     "@shopify/hydrogen-codegen": "*",
     "@testing-library/jest-dom": "^5.17.0",
