--- conflicted
+++ resolved
@@ -69,13 +69,8 @@
     "react": "^18.2.0"
   },
   "devDependencies": {
-<<<<<<< HEAD
     "@remix-run/react": "^2.5.1",
     "@remix-run/server-runtime": "^2.5.1",
-=======
-    "@remix-run/react": "^2.5.0",
-    "@remix-run/server-runtime": "^2.5.0",
->>>>>>> eac4f389
     "@shopify/generate-docs": "0.11.1",
     "@shopify/hydrogen-codegen": "*",
     "@testing-library/react": "^14.0.0",
