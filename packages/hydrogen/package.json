{
  "name": "@shopify/hydrogen",
  "publishConfig": {
    "access": "public",
    "@shopify:registry": "https://registry.npmjs.org"
  },
  "type": "module",
  "version": "2.0.0-alpha.2",
  "main": "dist/index.cjs",
  "module": "dist/production/index.js",
  "types": "dist/production/index.d.ts",
  "sideEffects": false,
  "scripts": {
    "build": "tsup --clean --config ../../tsup.config.ts",
    "dev": "tsup --watch --config ../../tsup.config.ts",
    "typecheck": "tsc --noEmit"
  },
  "exports": {
    ".": {
      "types": "./dist/production/index.d.ts",
      "module": {
        "development": "./dist/development/index.js",
        "default": "./dist/production/index.js"
      },
      "require": "./dist/index.cjs",
      "import": {
        "development": "./dist/development/index.js",
        "default": "./dist/production/index.js"
      },
      "default": {
        "development": "./dist/development/index.js",
        "default": "./dist/production/index.js"
      }
    },
    "./build": {
      "types": "./dist/build/index.d.ts",
      "require": "./dist/build/index.cjs",
      "import": "./dist/build/index.js",
      "default": "./dist/build/index.js"
    },
    "./package.json": "./package.json"
  },
  "files": [
    "dist"
  ],
  "peerDependencies": {
    "@remix-run/react": "*",
<<<<<<< HEAD
    "@remix-run/server-runtime": "0.0.0-experimental-e18af792a",
    "@shopify/storefront-kit-react": "*"
=======
    "@remix-run/server-runtime": "1.11.0",
    "@shopify/hydrogen-react": "*"
>>>>>>> 2e2212cb
  },
  "dependencies": {
    "recursive-readdir": "^2.2.3"
  },
  "devDependencies": {
    "@shopify/storefront-kit-react": "*",
    "@types/recursive-readdir": "^2.2.1"
  }
}<|MERGE_RESOLUTION|>--- conflicted
+++ resolved
@@ -45,13 +45,8 @@
   ],
   "peerDependencies": {
     "@remix-run/react": "*",
-<<<<<<< HEAD
-    "@remix-run/server-runtime": "0.0.0-experimental-e18af792a",
+    "@remix-run/server-runtime": "1.11.0",
     "@shopify/storefront-kit-react": "*"
-=======
-    "@remix-run/server-runtime": "1.11.0",
-    "@shopify/hydrogen-react": "*"
->>>>>>> 2e2212cb
   },
   "dependencies": {
     "recursive-readdir": "^2.2.3"
