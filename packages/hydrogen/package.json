{
  "name": "@shopify/hydrogen",
  "publishConfig": {
    "access": "public",
    "@shopify:registry": "https://registry.npmjs.org"
  },
  "type": "module",
<<<<<<< HEAD
  "version": "2025.4.0",
=======
  "version": "2025.1.4",
>>>>>>> f0719ccb
  "license": "MIT",
  "main": "dist/index.cjs",
  "module": "dist/production/index.js",
  "types": "dist/production/index.d.ts",
  "sideEffects": false,
  "repository": {
    "type": "git",
    "url": "git+https://github.com/Shopify/hydrogen.git",
    "directory": "packages/hydrogen"
  },
  "scripts": {
    "build": "tsup --clean",
    "dev": "tsup --watch ./src --watch ../../node_modules/@shopify/hydrogen-react/dist/browser-prod/index.mjs",
    "typecheck": "tsc --noEmit",
    "test": "vitest run",
    "prepack": "npm run build",
    "test:watch": "vitest",
    "build-docs": "sh ./docs/build-docs.sh && npm run format",
    "format": "prettier --write \"{src,docs}/**/*\" --ignore-unknown",
    "preview-docs": "npm run dev --prefix ../../docs/preview"
  },
  "exports": {
    ".": {
      "types": "./dist/production/index.d.ts",
      "module": {
        "development": "./dist/development/index.js",
        "default": "./dist/production/index.js"
      },
      "require": "./dist/index.cjs",
      "import": {
        "development": "./dist/development/index.js",
        "default": "./dist/production/index.js"
      },
      "default": {
        "development": "./dist/development/index.js",
        "default": "./dist/production/index.js"
      }
    },
    "./vite": {
      "types": "./dist/vite/plugin.d.ts",
      "default": "./dist/vite/plugin.js"
    },
    "./storefront-api-types": "./dist/storefront-api-types.d.ts",
    "./storefront.schema.json": "./dist/storefront.schema.json",
    "./customer-account-api-types": "./dist/customer-account-api-types.d.ts",
    "./customer-account.schema.json": "./dist/customer-account.schema.json",
    "./package.json": "./package.json"
  },
  "typesVersions": {
    "*": {
      "storefront-api-types": [
        "./dist/storefront-api-types.d.ts"
      ],
      "customer-account-api-types": [
        "./dist/customer-account-api-types.d.ts"
      ]
    }
  },
  "files": [
    "dist"
  ],
  "dependencies": {
    "@shopify/hydrogen-react": "2025.4.0",
    "content-security-policy-builder": "^2.2.0",
    "isbot": "^5.1.21",
    "source-map-support": "^0.5.21",
    "type-fest": "^4.33.0",
    "use-resize-observer": "^9.1.0",
    "worktop": "^0.7.3"
  },
  "devDependencies": {
    "@remix-run/dev": "^2.16.1",
    "@remix-run/react": "^2.16.1",
    "@remix-run/server-runtime": "^2.16.1",
    "@remix-run/route-config": "^2.16.1",
    "@shopify/generate-docs": "0.16.4",
    "@shopify/hydrogen-codegen": "*",
    "@testing-library/jest-dom": "^5.17.0",
    "@testing-library/react": "^14.0.0",
    "@types/source-map-support": "^0.5.10",
    "formdata-polyfill": "^4.0.10",
    "happy-dom": "^17.0.0",
    "react": "^18.2.0",
    "schema-dts": "^1.1.2",
    "vitest": "^1.0.4"
  },
  "peerDependencies": {
    "@remix-run/react": "^2.16.1",
    "@remix-run/server-runtime": "^2.16.1",
    "react": "^18.2.0",
    "vite": "^5.1.0 || ^6.2.1"
  },
  "peerDependenciesMeta": {
    "vite": {
      "optional": true
    }
  }
}<|MERGE_RESOLUTION|>--- conflicted
+++ resolved
@@ -5,11 +5,7 @@
     "@shopify:registry": "https://registry.npmjs.org"
   },
   "type": "module",
-<<<<<<< HEAD
-  "version": "2025.4.0",
-=======
   "version": "2025.1.4",
->>>>>>> f0719ccb
   "license": "MIT",
   "main": "dist/index.cjs",
   "module": "dist/production/index.js",
