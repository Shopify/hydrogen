{
  "name": "@shopify/hydrogen",
  "publishConfig": {
    "access": "public",
    "@shopify:registry": "https://registry.npmjs.org"
  },
  "type": "module",
  "version": "2025.5.0",
  "license": "MIT",
  "main": "dist/index.cjs",
  "module": "dist/production/index.js",
  "types": "dist/production/index.d.ts",
  "sideEffects": false,
  "repository": {
    "type": "git",
    "url": "git+https://github.com/Shopify/hydrogen.git",
    "directory": "packages/hydrogen"
  },
  "scripts": {
    "build": "tsup --clean",
    "dev": "tsup --watch ./src --watch ../../node_modules/@shopify/hydrogen-react/dist/browser-prod/index.mjs",
    "typecheck": "tsc --noEmit",
    "test": "vitest run",
    "prepack": "npm run build",
    "test:watch": "vitest",
    "build-docs": "sh ./docs/build-docs.sh && npm run format",
    "format": "prettier --write \"{src,docs}/**/*\" --ignore-unknown",
    "preview-docs": "npm run dev --prefix ../../docs/preview"
  },
  "exports": {
    ".": {
      "types": "./dist/production/index.d.ts",
      "module": {
        "development": "./dist/development/index.js",
        "default": "./dist/production/index.js"
      },
      "require": "./dist/index.cjs",
      "import": {
        "development": "./dist/development/index.js",
        "default": "./dist/production/index.js"
      },
      "default": {
        "development": "./dist/development/index.js",
        "default": "./dist/production/index.js"
      }
    },
    "./vite": {
      "types": "./dist/vite/plugin.d.ts",
      "default": "./dist/vite/plugin.js"
    },
    "./storefront-api-types": "./dist/storefront-api-types.d.ts",
    "./storefront.schema.json": "./dist/storefront.schema.json",
    "./customer-account-api-types": "./dist/customer-account-api-types.d.ts",
    "./customer-account.schema.json": "./dist/customer-account.schema.json",
    "./package.json": "./package.json"
  },
  "typesVersions": {
    "*": {
      "storefront-api-types": [
        "./dist/storefront-api-types.d.ts"
      ],
      "customer-account-api-types": [
        "./dist/customer-account-api-types.d.ts"
      ]
    }
  },
  "files": [
    "dist"
  ],
  "dependencies": {
    "@shopify/hydrogen-react": "2025.5.0",
    "content-security-policy-builder": "^2.2.0",
    "isbot": "^5.1.21",
    "source-map-support": "^0.5.21",
    "type-fest": "^4.33.0",
    "use-resize-observer": "^9.1.0",
    "worktop": "^0.7.3",
    "@shopify/graphql-client": "1.4.1"
  },
  "devDependencies": {
    "react-router": "7.8.2",
    "@react-router/dev": "7.8.2",
    "@shopify/generate-docs": "0.16.4",
    "@shopify/hydrogen-codegen": "*",
    "@testing-library/jest-dom": "^5.17.0",
    "@testing-library/react": "^14.0.0",
    "@types/source-map-support": "^0.5.10",
    "formdata-polyfill": "^4.0.10",
    "happy-dom": "^17.0.0",
    "react": "18.3.1",
    "schema-dts": "^1.1.2",
    "vitest": "^3.2.4"
  },
  "peerDependencies": {
    "react-router": "7.8.2",
    "@react-router/dev": "7.8.2",
<<<<<<< HEAD
    "react": "18.3.1",
=======
    "react": "^18.2.0",
>>>>>>> 2002c6cd
    "vite": "^5.1.0 || ^6.2.1"
  },
  "peerDependenciesMeta": {
    "vite": {
      "optional": true
    }
  }
}<|MERGE_RESOLUTION|>--- conflicted
+++ resolved
@@ -94,11 +94,7 @@
   "peerDependencies": {
     "react-router": "7.8.2",
     "@react-router/dev": "7.8.2",
-<<<<<<< HEAD
     "react": "18.3.1",
-=======
-    "react": "^18.2.0",
->>>>>>> 2002c6cd
     "vite": "^5.1.0 || ^6.2.1"
   },
   "peerDependenciesMeta": {
