--- conflicted
+++ resolved
@@ -3,14 +3,11 @@
 export default defineConfig({
   test: {
     environment: 'happy-dom',
-<<<<<<< HEAD
     setupFiles: ['./vitest.setup.ts'],
-=======
     coverage: {
       all: true,
       include: ['src/**'],
       exclude: ['src/vite/virtual-routes/**'],
     },
->>>>>>> 31f75957
   },
 });