import {
  outputInfo,
  outputToken,
  outputContent,
} from '@shopify/cli-kit/node/output';
import {resolvePath} from '@shopify/cli-kit/node/path';
import {fileExists} from '@shopify/cli-kit/node/fs';
import colors from '@shopify/cli-kit/node/colors';
import {renderSuccess} from '@shopify/cli-kit/node/ui';

type MiniOxygenOptions = {
  root: string;
  port?: number;
  watch?: boolean;
  buildPathClient: string;
  buildPathWorkerFile: string;
  environmentVariables?: {[key: string]: string};
};

export async function startMiniOxygen({
  root,
  port = 3000,
  watch = false,
  buildPathWorkerFile,
  buildPathClient,
  environmentVariables = {},
}: MiniOxygenOptions) {
  const {default: miniOxygen} = await import('@shopify/mini-oxygen');
  const miniOxygenPreview =
    miniOxygen.default ?? (miniOxygen as unknown as typeof miniOxygen.default);

  const dotenvPath = resolvePath(root, '.env');

  const {port: actualPort} = await miniOxygenPreview({
    workerFile: buildPathWorkerFile,
    assetsDir: buildPathClient,
    publicPath: '',
    port,
    watch,
    autoReload: watch,
    modules: true,
    env: {
      ...environmentVariables,
      ...process.env,
    },
    envPath:
      !Object.keys(environmentVariables).length &&
      (await fileExists(dotenvPath))
        ? dotenvPath
        : undefined,
    log: () => {},
    buildWatchPaths: watch
      ? [resolvePath(root, buildPathWorkerFile)]
      : undefined,
    onResponse: (request, response) =>
      // 'Request' and 'Response' types in MiniOxygen comes from
      // Miniflare and are slightly different from standard types.
      logResponse(
        request as unknown as Request,
        response as unknown as Response,
      ),
  });

  const listeningAt = `http://localhost:${actualPort}`;
  const graphiqlUrl = `${listeningAt}/graphiql`;

<<<<<<< HEAD
  renderSuccess({
    headline: 'MiniOxygen development server running.',
    body: [
      `View Hydrogen app: ${listeningAt}`,
      colors.dim(`\nView GraphiQL API browser: ${graphiqlUrl}`),
    ],
  });
=======
  return {
    listeningAt,
    port: actualPort,
    showBanner(options?: {
      mode?: string;
      headlinePrefix?: string;
      extraLines?: string[];
    }) {
      renderSuccess({
        headline: `${options?.headlinePrefix ?? ''}MiniOxygen ${
          options?.mode ?? 'development'
        } server running.`,
        body: [
          `View Hydrogen app: ${listeningAt}`,
          ...(options?.extraLines ?? []),
        ],
      });
    },
  };
>>>>>>> 1d8f8510
}

export function logResponse(request: Request, response: Response) {
  try {
    const url = new URL(request.url);
    if (['/graphiql'].includes(url.pathname)) return;

    const isProxy = !!response.url && response.url !== request.url;
    const isDataRequest = !isProxy && url.searchParams.has('_data');
    let route = request.url.replace(url.origin, '');
    let info = '';
    let type = 'render';

    if (isProxy) {
      type = 'proxy';
      info = `[${response.url}]`;
    }

    if (isDataRequest) {
      type = request.method === 'GET' ? 'loader' : 'action';
      const dataParam = url.searchParams.get('_data')?.replace('routes/', '');
      route = url.pathname;
      info = `[${dataParam}]`;
    }

    const colorizeStatus =
      response.status < 300
        ? outputToken.green
        : response.status < 400
        ? outputToken.cyan
        : outputToken.errorText;

    outputInfo(
      outputContent`${request.method.padStart(6)}  ${colorizeStatus(
        String(response.status),
      )}  ${outputToken.italic(type.padEnd(7, ' '))} ${route}${
        info ? ' ' + colors.dim(info) : ''
      } ${
        request.headers.get('purpose') === 'prefetch'
          ? outputToken.italic('(prefetch)')
          : ''
      }`,
    );
  } catch {
    if (request && response) {
      outputInfo(`${request.method} ${response.status} ${request.url}`);
    }
  }
}<|MERGE_RESOLUTION|>--- conflicted
+++ resolved
@@ -62,17 +62,7 @@
   });
 
   const listeningAt = `http://localhost:${actualPort}`;
-  const graphiqlUrl = `${listeningAt}/graphiql`;
 
-<<<<<<< HEAD
-  renderSuccess({
-    headline: 'MiniOxygen development server running.',
-    body: [
-      `View Hydrogen app: ${listeningAt}`,
-      colors.dim(`\nView GraphiQL API browser: ${graphiqlUrl}`),
-    ],
-  });
-=======
   return {
     listeningAt,
     port: actualPort,
@@ -92,7 +82,6 @@
       });
     },
   };
->>>>>>> 1d8f8510
 }
 
 export function logResponse(request: Request, response: Response) {
