--- conflicted
+++ resolved
@@ -62,17 +62,9 @@
 
   const listeningAt = `http://localhost:${miniOxygen.port}`;
 
-<<<<<<< HEAD
-  outputInfo(
-    outputContent`🚥 MiniOxygen server started at ${outputToken.link(
-      listeningAt,
-      listeningAt,
-    )}\n`,
-  );
-
   return {
+    listeningAt,
     port: miniOxygen.port,
-    close: miniOxygen.close,
     reload(nextOptions?: Partial<Pick<MiniOxygenOptions, 'env'>>) {
       return miniOxygen.reload({
         env: {
@@ -80,10 +72,7 @@
           ...process.env,
         },
       });
-=======
-  return {
-    listeningAt,
-    port: actualPort,
+    },
     showBanner(options?: {
       mode?: string;
       headlinePrefix?: string;
@@ -101,7 +90,6 @@
         ],
       });
       console.log('');
->>>>>>> 3068a123
     },
   };
 }
