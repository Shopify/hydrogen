--- conflicted
+++ resolved
@@ -87,115 +87,12 @@
 
 export async function getRemixConfig(
   root: string,
-<<<<<<< HEAD
   mode = process.env.NODE_ENV,
 ): Promise<ResolvedRRConfig> {
-  if (await isViteProject(root)) {
-    return (await getViteConfig(root)).remixConfig;
-  }
-
-  throw new AbortError(REMIX_COMPILER_ERROR_MESSAGE);
-=======
-  mode = process.env.NODE_ENV as ServerMode,
-): Promise<ResolvedRemixConfig> {
   if (!(await isViteProject(root))) {
     throw new AbortError(REMIX_COMPILER_ERROR_MESSAGE);
   }
   return (await getViteConfig(root)).remixConfig;
-}
-
-export function assertOxygenChecks(config: RemixConfig) {
-  try {
-    createRequire(import.meta.url).resolve('@shopify/remix-oxygen');
-  } catch {
-    return;
-  }
-
-  if (!config.serverEntryPoint) {
-    throw new AbortError(
-      'Could not find a server entry point.',
-      'Please add a server option to your remix.config.js pointing to an Oxygen worker entry file.',
-    );
-  } else {
-    assertEntryFileExists(config.rootDirectory, config.serverEntryPoint);
-  }
-
-  if (config.serverPlatform !== 'neutral') {
-    throw new AbortError(
-      'The serverPlatform in remix.config.js must be "neutral".',
-    );
-  }
-
-  if (config.serverModuleFormat !== 'esm') {
-    throw new AbortError(
-      'The serverModuleFormat in remix.config.js must be "esm".',
-    );
-  }
-
-  if (config.serverDependenciesToBundle !== 'all') {
-    throw new AbortError(
-      'The serverDependenciesToBundle in remix.config.js must be "all".',
-    );
-  }
-
-  if (!config.serverConditions?.includes('worker')) {
-    throw new AbortError(
-      'The serverConditions in remix.config.js must include "worker".',
-    );
-  }
-
-  if (
-    process.env.NODE_ENV === 'development' &&
-    !config.serverConditions?.includes('development')
-  ) {
-    outputWarn(
-      'Add `process.env.NODE_ENV` value to serverConditions in remix.config.js to enable debugging features in development.',
-    );
-  }
-
-  if (
-    !config.serverMainFields ||
-    !oxygenServerMainFields.every((v, i) => config.serverMainFields?.[i] === v)
-  ) {
-    throw new AbortError(
-      `The serverMainFields in remix.config.js must be ${JSON.stringify(
-        oxygenServerMainFields,
-      )}.`,
-    );
-  }
-
-  const cdnUrl = process.env.HYDROGEN_ASSET_BASE_URL;
-  if (cdnUrl && !config.publicPath.startsWith(cdnUrl)) {
-    throw new AbortError(
-      'The publicPath in remix.config.js must be prepended with the value of `process.env.HYDROGEN_ASSET_BASE_URL`.',
-    );
-  }
-
-  const expectedServerBuildPath = path.join(
-    BUILD_DIR,
-    WORKER_SUBDIR,
-    'index.js',
-  );
-  if (
-    config.serverBuildPath !==
-    path.resolve(config.rootDirectory, expectedServerBuildPath)
-  ) {
-    throw new AbortError(
-      `The serverBuildPath in remix.config.js must be "${expectedServerBuildPath}".`,
-    );
-  }
-
-  const expectedAssetsBuildDirectory = path.join(BUILD_DIR, CLIENT_SUBDIR);
-  if (
-    !config.assetsBuildDirectory.startsWith(
-      path.resolve(config.rootDirectory, expectedAssetsBuildDirectory),
-    )
-  ) {
-    throw new AbortError(
-      `The assetsBuildDirectory in remix.config.js must be in "${expectedAssetsBuildDirectory}".`,
-    );
-  }
->>>>>>> 593aabf4
 }
 
 async function assertEntryFileExists(root: string, fileRelative: string) {
