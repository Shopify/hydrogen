--- conflicted
+++ resolved
@@ -5,14 +5,9 @@
 } from '@shopify/cli-kit/node/session';
 import {renderSelectPrompt} from '@shopify/cli-kit/node/ui';
 import {AbortError} from '@shopify/cli-kit/node/error';
-<<<<<<< HEAD
-import {login, type AdminSession} from './auth.js';
+import {login} from './auth.js';
 import {getActiveShops} from './graphql/business-platform/active-shops.js';
 import {setShop, getConfig} from './shopify-config.js';
-=======
-import {login} from './auth.js';
-import {getConfig, setShop} from './shopify-config.js';
->>>>>>> 064fcb1b
 
 vi.mock('@shopify/cli-kit/node/session');
 vi.mock('@shopify/cli-kit/node/ui');
@@ -21,22 +16,6 @@
 
 describe('auth', () => {
   const SHOP = 'my-shop';
-<<<<<<< HEAD
-  const SHOP_DOMAIN = 'my-shop.myshopify.com';
-
-  const ADMIN_SESSION: AdminSession = {
-    token: 'abc123',
-    storeFqdn: SHOP_DOMAIN,
-  };
-  const SHOPIFY_CONFIG = {shop: SHOP_DOMAIN};
-
-  const root = '';
-
-  beforeEach(() => {
-    vi.mocked(setShop).mockResolvedValue(SHOPIFY_CONFIG);
-    vi.mocked(ensureAuthenticatedAdmin).mockResolvedValue(ADMIN_SESSION);
-    vi.mocked(ensureAuthenticatedBusinessPlatform).mockResolvedValue('bp123');
-=======
   const SHOP_DOMAIN = SHOP + '.myshopify.com';
   const TOKEN = 'abc123';
   const ROOT = 'path/to/project';
@@ -48,7 +27,10 @@
     vi.mocked(ensureAuthenticatedAdmin).mockImplementation((shop) =>
       Promise.resolve({token: TOKEN, storeFqdn: shop}),
     );
->>>>>>> 064fcb1b
+    vi.mocked(ensureAuthenticatedBusinessPlatform).mockResolvedValue('bp123');
+    vi.mocked(getActiveShops).mockResolvedValue([
+      {name: SHOP, fqdn: SHOP_DOMAIN},
+    ]);
   });
 
   afterEach(() => {
@@ -58,16 +40,9 @@
   describe('login', () => {
     it('throws an error when it fails to authenticate', async () => {
       vi.mocked(ensureAuthenticatedBusinessPlatform).mockRejectedValueOnce({});
-      await expect(login(root)).rejects.toThrow(AbortError);
+      await expect(login(ROOT)).rejects.toThrow(AbortError);
 
-<<<<<<< HEAD
       vi.mocked(ensureAuthenticatedAdmin).mockRejectedValueOnce({});
-      await expect(login(root, SHOP)).rejects.toThrow(AbortError);
-    });
-
-    it('writes shop to local config and returns it with the admin session', async () => {
-      const result = await login(root, SHOP);
-=======
       await expect(login(ROOT, SHOP)).rejects.toThrow(AbortError);
     });
 
@@ -76,6 +51,7 @@
       const result = await login(ROOT, true);
 
       expect(getConfig).toHaveBeenCalledWith(ROOT);
+      expect(ensureAuthenticatedBusinessPlatform).not.toHaveBeenCalled();
       expect(ensureAuthenticatedAdmin).toHaveBeenCalledWith(SHOP_DOMAIN);
       expect(setShop).toHaveBeenCalledWith(ROOT, SHOP_DOMAIN);
 
@@ -87,96 +63,52 @@
 
     it('writes shop to local config and returns it with the admin session', async () => {
       const result = await login(ROOT, SHOP);
->>>>>>> 064fcb1b
 
       expect(ensureAuthenticatedBusinessPlatform).not.toHaveBeenCalled();
       expect(ensureAuthenticatedAdmin).toHaveBeenCalledWith(SHOP_DOMAIN);
       expect(setShop).toHaveBeenCalledWith(ROOT, SHOP_DOMAIN);
 
       expect(result).toStrictEqual({
-<<<<<<< HEAD
-        config: SHOPIFY_CONFIG,
-        session: ADMIN_SESSION,
-      });
-    });
-
-    it('reads shop from local config when indicated', async () => {
-      vi.mocked(getConfig).mockResolvedValue(SHOPIFY_CONFIG);
-      const result = await login(root, true);
-
-      expect(ensureAuthenticatedBusinessPlatform).not.toHaveBeenCalled();
-      expect(ensureAuthenticatedAdmin).toHaveBeenCalledWith(
-        SHOPIFY_CONFIG.shop,
-      );
-      expect(setShop).toHaveBeenCalledWith(root, SHOPIFY_CONFIG.shop);
-
-      expect(result).toStrictEqual({
-        config: SHOPIFY_CONFIG,
-        session: ADMIN_SESSION,
-=======
         config: {shop: SHOP_DOMAIN},
         session: {token: TOKEN, storeFqdn: SHOP_DOMAIN},
->>>>>>> 064fcb1b
       });
     });
 
     it('prompts for shop when not passed in the arguments', async () => {
-<<<<<<< HEAD
-      const ANOTHER_SHOP = 'another-shop';
-      const ANOTHER_SHOP_DOMAIN = ANOTHER_SHOP + '.myshopify.com';
-
-      vi.mocked(getActiveShops).mockResolvedValue([
-        {name: ANOTHER_SHOP, fqdn: ANOTHER_SHOP_DOMAIN},
-      ]);
-      vi.mocked(renderSelectPrompt).mockResolvedValue(ANOTHER_SHOP_DOMAIN);
-      vi.mocked(setShop).mockResolvedValue({shop: ANOTHER_SHOP_DOMAIN});
-      vi.mocked(ensureAuthenticatedAdmin).mockResolvedValue({
-        ...ADMIN_SESSION,
-        storeFqdn: ANOTHER_SHOP_DOMAIN,
-=======
-      vi.mocked(renderTextPrompt).mockResolvedValue(SHOP);
+      vi.mocked(renderSelectPrompt).mockResolvedValue(SHOP_DOMAIN);
 
       const result = await login(ROOT);
 
+      expect(ensureAuthenticatedBusinessPlatform).toHaveBeenCalled();
       expect(ensureAuthenticatedAdmin).toHaveBeenCalledWith(SHOP_DOMAIN);
       expect(setShop).toHaveBeenCalledWith(ROOT, SHOP_DOMAIN);
-
+      expect(renderSelectPrompt).toHaveBeenCalledWith({
+        message: expect.any(String),
+        choices: [
+          {
+            label: expect.stringContaining(SHOP_DOMAIN),
+            value: SHOP_DOMAIN,
+          },
+        ],
+      });
       expect(result).toStrictEqual({
         config: {shop: SHOP_DOMAIN},
         session: {
           token: TOKEN,
           storeFqdn: SHOP_DOMAIN,
         },
->>>>>>> 064fcb1b
       });
     });
 
     it('skips config steps when root argument is not passed', async () => {
-      vi.mocked(renderTextPrompt).mockResolvedValue(SHOP);
+      vi.mocked(renderSelectPrompt).mockResolvedValue(SHOP_DOMAIN);
 
-<<<<<<< HEAD
-      expect(renderSelectPrompt).toHaveBeenCalledWith({
-        message: expect.any(String),
-        choices: [
-          {
-            label: expect.stringContaining(ANOTHER_SHOP_DOMAIN),
-            value: ANOTHER_SHOP_DOMAIN,
-          },
-        ],
-      });
+      const result = await login();
 
       expect(ensureAuthenticatedBusinessPlatform).toHaveBeenCalled();
-      expect(ensureAuthenticatedAdmin).toHaveBeenCalledWith(
-        ANOTHER_SHOP_DOMAIN,
-      );
-      expect(setShop).toHaveBeenCalledWith(root, ANOTHER_SHOP_DOMAIN);
-=======
-      const result = await login();
-
       expect(ensureAuthenticatedAdmin).toHaveBeenCalledWith(SHOP_DOMAIN);
       expect(getConfig).not.toHaveBeenCalled();
       expect(setShop).not.toHaveBeenCalled();
->>>>>>> 064fcb1b
 
       expect(result).toStrictEqual({
         config: {shop: SHOP_DOMAIN},
