--- conflicted
+++ resolved
@@ -1,8 +1,4 @@
-<<<<<<< HEAD
 import {renderInfo, renderSelectPrompt} from '@shopify/cli-kit/node/ui';
-=======
-import {renderSelectPrompt} from '@shopify/cli-kit/node/ui';
->>>>>>> f6d80307
 import {AbortError} from '@shopify/cli-kit/node/error';
 import {
   type AdminSession,
@@ -11,18 +7,13 @@
   ensureAuthenticatedBusinessPlatform,
 } from '@shopify/cli-kit/node/session';
 import {normalizeStoreFqdn} from '@shopify/cli-kit/node/context/fqdn';
-<<<<<<< HEAD
 import {outputContent, outputToken} from '@shopify/cli-kit/node/output';
 import {renderTasks} from '@shopify/cli-kit/node/ui';
 import colors from '@shopify/cli-kit/node/colors';
 import ansiEscapes from 'ansi-escapes';
 import {getConfig, resetConfig, setUserAccount} from './shopify-config.js';
 import {getUserAccount} from './graphql/business-platform/user-account.js';
-=======
-import {getConfig, resetConfig, setUserAccount} from './shopify-config.js';
->>>>>>> f6d80307
 import {muteAuthLogs} from './log.js';
-import {getUserAccount} from './graphql/business-platform/user-account.js';
 
 export type {AdminSession};
 
@@ -52,7 +43,6 @@
   }
 
   if (shop) shop = await normalizeStoreFqdn(shop);
-<<<<<<< HEAD
 
   const hideLoginInfo = showLoginInfo();
 
@@ -62,8 +52,6 @@
         'Unable to authenticate with Shopify. Please report this issue.',
       );
     });
-=======
->>>>>>> f6d80307
 
     const userAccount = await getUserAccount(token);
 
@@ -110,11 +98,8 @@
     ]);
   });
 
-<<<<<<< HEAD
   await hideLoginInfo();
 
-=======
->>>>>>> f6d80307
   const config = root
     ? await setUserAccount(root, {shop, shopName, email})
     : {shop, shopName, email};
