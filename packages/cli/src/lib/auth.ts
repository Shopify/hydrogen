--- conflicted
+++ resolved
@@ -61,7 +61,8 @@
 
     const userAccount = await getUserAccount(token);
 
-<<<<<<< HEAD
+    await hideLoginInfo();
+
     const preselected =
       !forcePrompt &&
       shop &&
@@ -76,17 +77,6 @@
           value: {name, fqdn},
         })),
       }));
-=======
-    await hideLoginInfo();
-
-    const selected = await renderSelectPrompt({
-      message: 'Select a shop to log in to',
-      choices: userAccount.activeShops.map(({name, fqdn}) => ({
-        label: `${name} (${fqdn})`,
-        value: {name, fqdn},
-      })),
-    });
->>>>>>> e11fcff5
 
     shop = selected.fqdn;
     shopName = selected.name;
