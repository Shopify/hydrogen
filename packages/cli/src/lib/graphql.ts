--- conflicted
+++ resolved
@@ -21,8 +21,6 @@
   const api = 'Admin';
   const url = `https://${session.storeFqdn}/admin/api/unstable/graphql.json`;
   return graphqlRequest({query, api, url, token: session.token, variables});
-<<<<<<< HEAD
-=======
 }
 
 const GID_REGEXP = /gid:\/\/shopify\/\w*\/(\d+)/;
@@ -36,5 +34,4 @@
     return matches[1];
   }
   throw new AbortError(`Invalid Global ID: ${gid}`);
->>>>>>> 0a009a3b
 }