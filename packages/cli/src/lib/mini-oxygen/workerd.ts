--- conflicted
+++ resolved
@@ -9,16 +9,7 @@
   RequestInit,
 } from 'miniflare';
 import {dirname, resolvePath} from '@shopify/cli-kit/node/path';
-<<<<<<< HEAD
 import {readFile} from '@shopify/cli-kit/node/fs';
-=======
-import {
-  glob,
-  readFile,
-  fileSize,
-  createFileReadStream,
-} from '@shopify/cli-kit/node/fs';
->>>>>>> 9688764b
 import {renderSuccess} from '@shopify/cli-kit/node/ui';
 import {connectToInspector, findInspectorUrl} from './workerd-inspector.js';
 import {createInspectorProxy} from './workerd-inspector-proxy.js';
@@ -37,22 +28,15 @@
   STATIC_ASSET_EXTENSIONS,
 } from './assets.js';
 
-<<<<<<< HEAD
-const PRIVATE_WORKERD_INSPECTOR_PORT = 9229;
-=======
 // This should probably be `0` and let workerd find a free port,
 // but at the moment we can't get the port from workerd (afaik?).
 const PRIVATE_WORKERD_INSPECTOR_PORT = 9222;
->>>>>>> 9688764b
 
 export async function startWorkerdServer({
   root,
   port: appPort,
   inspectorPort: publicInspectorPort,
-<<<<<<< HEAD
   assetsPort,
-=======
->>>>>>> 9688764b
   debug = false,
   watch = false,
   buildPathWorkerFile,
@@ -72,11 +56,8 @@
   setConstructors({Response});
 
   const absoluteBundlePath = resolvePath(root, buildPathWorkerFile);
-<<<<<<< HEAD
   const handleAssets = createAssetHandler(assetsPort);
   const staticAssetExtensions = STATIC_ASSET_EXTENSIONS.slice();
-=======
->>>>>>> 9688764b
 
   const buildMiniOxygenOptions = async () =>
     ({
@@ -137,14 +118,6 @@
     : undefined;
 
   const inspectorProxy = debug
-<<<<<<< HEAD
-    ? createInspectorProxy(publicInspectorPort, inspectorConnection)
-    : undefined;
-
-  const assetsServer = createAssetsServer(buildPathClient);
-  assetsServer.listen(assetsPort);
-
-=======
     ? createInspectorProxy(
         publicInspectorPort,
         absoluteBundlePath,
@@ -152,7 +125,9 @@
       )
     : undefined;
 
->>>>>>> 9688764b
+  const assetsServer = createAssetsServer(buildPathClient);
+  assetsServer.listen(assetsPort);
+
   return {
     port: appPort,
     listeningAt,
