import {dirname, resolvePath} from '@shopify/cli-kit/node/path';
import {readFile} from '@shopify/cli-kit/node/fs';
import {renderSuccess} from '@shopify/cli-kit/node/ui';
import colors from '@shopify/cli-kit/node/colors';
import type {MiniOxygenInstance, MiniOxygenOptions} from './types.js';
import {
  SUBREQUEST_PROFILER_ENDPOINT,
  handleMiniOxygenImportFail,
  logRequestLine,
} from './common.js';
import {getDebugBannerLine} from '../dev-shared.js';
import {
  H2O_BINDING_NAME,
  handleDebugNetworkRequest,
  createLogRequestEvent,
  setConstructors,
} from '../request-events.js';

export async function startWorkerdServer({
  root,
  appPort,
  inspectorPort: publicInspectorPort,
  assetsPort,
  debug = false,
  watch = false,
  buildPathWorkerFile,
  buildPathClient,
  env,
}: MiniOxygenOptions): Promise<MiniOxygenInstance> {
  const {createMiniOxygen, Response} = await import(
    '@shopify/mini-oxygen'
  ).catch(handleMiniOxygenImportFail);

  setConstructors({Response});

  const absoluteBundlePath = resolvePath(root, buildPathWorkerFile);
  const mainWorkerName = 'hydrogen';

  const miniOxygen = createMiniOxygen({
    debug,
    logRequestLine,
    port: appPort,
    host: 'localhost',
    liveReload: watch,
    inspectorPort: publicInspectorPort,
    inspectWorkerName: mainWorkerName,
    assets: {port: assetsPort, directory: buildPathClient},
    workers: [
      {
        name: 'subrequest-profiler',
        modules: true,
        script: `export default { fetch: (request, env) =>
          new URL(request.url).pathname === '${SUBREQUEST_PROFILER_ENDPOINT}'
            ? env.profiler.fetch(request)
            : env.next.fetch(request)
        }`,
        serviceBindings: {
          profiler: handleDebugNetworkRequest,
          next: mainWorkerName,
        },
      },
      {
        name: mainWorkerName,
        modulesRoot: dirname(absoluteBundlePath),
        modules: [
          {
            type: 'ESModule',
            path: absoluteBundlePath,
            contents: await readFile(absoluteBundlePath),
          },
<<<<<<< HEAD
        ],
        bindings: {...env},
        serviceBindings: {
          [H2O_BINDING_NAME]: createLogRequestEvent({
            transformLocation: () => absoluteBundlePath,
          }),
=======
          ...conditionalUnsafeOutboundService(),
>>>>>>> 788d86b3
        },
      },
    ],
  });

  const {workerUrl, inspectorUrl} = await miniOxygen.ready;

  return {
    port: Number(workerUrl.port),
    listeningAt: workerUrl.origin,
    reload(nextOptions) {
      return miniOxygen.reload(async ({workers}) => {
        const mainWorker = workers.find(({name}) => name === mainWorkerName)!;

        if (Array.isArray(mainWorker.modules) && mainWorker.modules[0]) {
          mainWorker.modules[0].contents = await readFile(absoluteBundlePath);
        }

        if (nextOptions) {
          mainWorker.bindings = {...(nextOptions?.env ?? env)};
        }

        return {workers};
      });
    },
    showBanner(options) {
      console.log(''); // New line

      const customSections = [];

      if (options?.extraLines?.length) {
        customSections.push({
          body: options.extraLines.map((value, index) => ({
            subdued: `${index != 0 ? '\n\n' : ''}${value}`,
          })),
        });
      }

      if (inspectorUrl) {
        customSections.push({
          body: {warn: getDebugBannerLine(Number(inspectorUrl.port))},
        });
      }

      renderSuccess({
        headline: `${
          options?.headlinePrefix ?? ''
        }MiniOxygen (Worker Runtime) ${
          options?.mode ?? 'development'
        } server running.`,
        body: [
          `View ${
            options?.appName ? colors.cyan(options?.appName) : 'Hydrogen'
          } app:`,
          {link: {url: options?.host || workerUrl.origin}},
        ],
        customSections,
      });

      console.log('');
    },
    async close() {
      await miniOxygen.dispose();
    },
  };
<<<<<<< HEAD
=======
}

type Service = {fetch: typeof fetch};
async function miniOxygenHandler(
  request: Request,
  env: {
    hydrogen: Service;
    assets: Service;
    logRequest: Service;
    debugNetwork: Service;
    staticAssetExtensions: string[];
    oxygenHeadersMap: Record<string, string>;
  },
  context: ExecutionContext,
) {
  const {pathname} = new URL(request.url);

  if (pathname === SUBREQUEST_PROFILER_ENDPOINT) {
    return env.debugNetwork.fetch(request);
  }

  if (request.method === 'GET') {
    const staticAssetExtensions = new Set(env.staticAssetExtensions);
    const wellKnown = pathname.startsWith('/.well-known');
    const extension = pathname.split('.').at(-1) ?? '';
    const isAsset =
      wellKnown || !!staticAssetExtensions.has(extension.toUpperCase());

    if (isAsset) {
      const response = await env.assets.fetch(
        new Request(request.url, {
          signal: request.signal,
          headers: request.headers,
        }),
      );

      if (response.status !== 404) return response;
    }
  }

  const requestInit = {
    headers: {
      'request-id': crypto.randomUUID(),
      ...env.oxygenHeadersMap,
      ...Object.fromEntries(request.headers.entries()),
    },
  };

  const startTimeMs = Date.now();
  const response = await env.hydrogen.fetch(request, requestInit);
  const durationMs = Date.now() - startTimeMs;

  // Log the request summary to the terminal
  context.waitUntil(
    env.logRequest.fetch(
      new Request(request.url, {
        method: request.method,
        signal: request.signal,
        headers: {
          ...requestInit.headers,
          'h2-duration-ms': String(durationMs),
          'h2-response-status': String(response.status),
        },
      }),
    ),
  );

  return response;
}

function createAssetHandler(assetsPort: number) {
  const assetsServerOrigin = buildAssetsUrl(assetsPort);

  return async (request: Request): Promise<Response> => {
    return fetch(
      new Request(
        request.url.replace(
          new URL(request.url).origin + '/',
          assetsServerOrigin,
        ),
        request as RequestInit,
      ),
    );
  };
}

async function logRequest(request: Request): Promise<Response> {
  logRequestLine(request, {
    responseStatus: Number(request.headers.get('h2-response-status') || 200),
    durationMs: Number(request.headers.get('h2-duration-ms') || 0),
  });

  return new Response('ok');
}

export function conditionalUnsafeOutboundService() {
  if (process.env.NODE_TLS_REJECT_UNAUTHORIZED === '0') {
    // Opt-out of TLS validation in the worker environment,
    // and run network requests in Node environment.
    // https://nodejs.org/api/cli.html#node_tls_reject_unauthorizedvalue
    return {
      async outboundService(request: Request) {
        const response = await fetch(request.url, request);
        // Remove brotli encoding:
        // https://github.com/cloudflare/workers-sdk/issues/5345
        response.headers.delete('Content-Encoding');
        return response;
      },
    };
  }
>>>>>>> 788d86b3
}<|MERGE_RESOLUTION|>--- conflicted
+++ resolved
@@ -2,6 +2,7 @@
 import {readFile} from '@shopify/cli-kit/node/fs';
 import {renderSuccess} from '@shopify/cli-kit/node/ui';
 import colors from '@shopify/cli-kit/node/colors';
+import type {Request} from '@shopify/mini-oxygen';
 import type {MiniOxygenInstance, MiniOxygenOptions} from './types.js';
 import {
   SUBREQUEST_PROFILER_ENDPOINT,
@@ -68,16 +69,12 @@
             path: absoluteBundlePath,
             contents: await readFile(absoluteBundlePath),
           },
-<<<<<<< HEAD
         ],
         bindings: {...env},
         serviceBindings: {
           [H2O_BINDING_NAME]: createLogRequestEvent({
             transformLocation: () => absoluteBundlePath,
           }),
-=======
-          ...conditionalUnsafeOutboundService(),
->>>>>>> 788d86b3
         },
       },
     ],
@@ -143,101 +140,6 @@
       await miniOxygen.dispose();
     },
   };
-<<<<<<< HEAD
-=======
-}
-
-type Service = {fetch: typeof fetch};
-async function miniOxygenHandler(
-  request: Request,
-  env: {
-    hydrogen: Service;
-    assets: Service;
-    logRequest: Service;
-    debugNetwork: Service;
-    staticAssetExtensions: string[];
-    oxygenHeadersMap: Record<string, string>;
-  },
-  context: ExecutionContext,
-) {
-  const {pathname} = new URL(request.url);
-
-  if (pathname === SUBREQUEST_PROFILER_ENDPOINT) {
-    return env.debugNetwork.fetch(request);
-  }
-
-  if (request.method === 'GET') {
-    const staticAssetExtensions = new Set(env.staticAssetExtensions);
-    const wellKnown = pathname.startsWith('/.well-known');
-    const extension = pathname.split('.').at(-1) ?? '';
-    const isAsset =
-      wellKnown || !!staticAssetExtensions.has(extension.toUpperCase());
-
-    if (isAsset) {
-      const response = await env.assets.fetch(
-        new Request(request.url, {
-          signal: request.signal,
-          headers: request.headers,
-        }),
-      );
-
-      if (response.status !== 404) return response;
-    }
-  }
-
-  const requestInit = {
-    headers: {
-      'request-id': crypto.randomUUID(),
-      ...env.oxygenHeadersMap,
-      ...Object.fromEntries(request.headers.entries()),
-    },
-  };
-
-  const startTimeMs = Date.now();
-  const response = await env.hydrogen.fetch(request, requestInit);
-  const durationMs = Date.now() - startTimeMs;
-
-  // Log the request summary to the terminal
-  context.waitUntil(
-    env.logRequest.fetch(
-      new Request(request.url, {
-        method: request.method,
-        signal: request.signal,
-        headers: {
-          ...requestInit.headers,
-          'h2-duration-ms': String(durationMs),
-          'h2-response-status': String(response.status),
-        },
-      }),
-    ),
-  );
-
-  return response;
-}
-
-function createAssetHandler(assetsPort: number) {
-  const assetsServerOrigin = buildAssetsUrl(assetsPort);
-
-  return async (request: Request): Promise<Response> => {
-    return fetch(
-      new Request(
-        request.url.replace(
-          new URL(request.url).origin + '/',
-          assetsServerOrigin,
-        ),
-        request as RequestInit,
-      ),
-    );
-  };
-}
-
-async function logRequest(request: Request): Promise<Response> {
-  logRequestLine(request, {
-    responseStatus: Number(request.headers.get('h2-response-status') || 200),
-    durationMs: Number(request.headers.get('h2-duration-ms') || 0),
-  });
-
-  return new Response('ok');
 }
 
 export function conditionalUnsafeOutboundService() {
@@ -247,6 +149,7 @@
     // https://nodejs.org/api/cli.html#node_tls_reject_unauthorizedvalue
     return {
       async outboundService(request: Request) {
+        const {fetch} = await import('@shopify/mini-oxygen');
         const response = await fetch(request.url, request);
         // Remove brotli encoding:
         // https://github.com/cloudflare/workers-sdk/issues/5345
@@ -255,5 +158,4 @@
       },
     };
   }
->>>>>>> 788d86b3
 }