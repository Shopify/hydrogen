--- conflicted
+++ resolved
@@ -32,9 +32,6 @@
 import {transpileProject} from '../../lib/transpile-ts.js';
 import {getLatestTemplates} from '../../lib/template-downloader.js';
 import {checkHydrogenVersion} from '../../lib/check-version.js';
-<<<<<<< HEAD
-import {readdir} from 'fs/promises';
-import {fileURLToPath} from 'url';
 import {getStarterDir} from '../../lib/build.js';
 import {getStorefronts} from '../../lib/graphql/admin/link-storefront.js';
 import {setShop, setStorefront} from '../../lib/shopify-config.js';
@@ -44,15 +41,14 @@
   setupCssStrategy,
   type CssStrategy,
 } from './../../lib/setups/css/index.js';
-import {ALIAS_NAME, createPlatformShortcut} from './shortcut.js';
+import {createPlatformShortcut} from './shortcut.js';
 import {CSS_STRATEGY_NAME_MAP} from './setup/css-unstable.js';
 import {I18nStrategy, setupI18nStrategy} from '../../lib/setups/i18n/index.js';
 import {I18N_STRATEGY_NAME_MAP} from './setup/i18n-unstable.js';
 import {colors} from '../../lib/colors.js';
 import {ALL_ROUTES_NAMES, runGenerate} from './generate/route.js';
-=======
 import {supressNodeExperimentalWarnings} from '../../lib/process.js';
->>>>>>> 32515232
+import {ALIAS_NAME} from '../../lib/shell.js';
 
 const FLAG_MAP = {f: 'force'} as Record<string, string>;
 const LANGUAGES = {
@@ -777,22 +773,4 @@
     (await isDirectory(projectDir)) &&
     (await readdir(projectDir)).length > 0
   );
-<<<<<<< HEAD
-}
-
-/**
- * Prevents Node.js from printing warnings about experimental features (VM Modules).
- */
-function supressNodeExperimentalWarnings() {
-  const warningListener = process.listeners('warning')[0]!;
-  if (warningListener) {
-    process.removeAllListeners('warning');
-    process.prependListener('warning', (warning) => {
-      if (warning.name != 'ExperimentalWarning') {
-        warningListener(warning);
-      }
-    });
-  }
-=======
->>>>>>> 32515232
 }