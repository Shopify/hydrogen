--- conflicted
+++ resolved
@@ -221,27 +221,6 @@
     });
   });
 
-<<<<<<< HEAD
-  it('errors when supplied environment file does not exist', async () => {
-    vi.mocked(loadEnvironmentVariableFile).mockImplementation(
-      (_path: string) => {
-        throw new AbortError('File not found');
-      },
-    );
-
-    try {
-      await runDeploy({
-        ...deployParams,
-        environmentFile: 'fake-env-file',
-      });
-      expect(true).toBe(false);
-    } catch (err) {
-      expect(err).toBeInstanceOf(AbortError);
-    }
-  });
-
-=======
->>>>>>> e641255e
   it('errors when there are uncommited changes', async () => {
     vi.mocked(ensureIsClean).mockRejectedValue(
       new GitDirectoryNotCleanError('Uncommitted changes'),
