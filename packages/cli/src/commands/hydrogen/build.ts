--- conflicted
+++ resolved
@@ -12,17 +12,6 @@
 import {runClassicCompilerBuild} from '../../lib/classic-compiler/build.js';
 import {codegen} from '../../lib/codegen.js';
 import {isCI} from '../../lib/is-ci.js';
-<<<<<<< HEAD
-import {copyDiffBuild, prepareDiffDirectory} from '../../lib/template-diff.js';
-import {hasViteConfig} from '../../lib/vite-config.js';
-import {createRequire} from 'module'
-
-const require = createRequire(import.meta.url)
-
-const LOG_WORKER_BUILT = '📦 Worker built';
-const WORKER_BUILD_SIZE_LIMIT = 5;
-=======
->>>>>>> a9c6de0a
 
 export default class Build extends Command {
   static descriptionWithMarkdown = `Builds a Hydrogen storefront for production. The client and app worker files are compiled to a \`/dist\` folder in your Hydrogen project directory.`;
@@ -114,11 +103,6 @@
     await checkLockfileStatus(root, isCI());
   }
 
-<<<<<<< HEAD
-  await muteRemixLogs(root);
-
-  console.time(LOG_WORKER_BUILT);
-=======
   const [
     vite,
     {userViteConfig, remixConfig, clientOutDir, serverOutDir, serverOutFile},
@@ -128,7 +112,6 @@
     import('vite'),
     getViteConfig(root, ssrEntry),
   ]);
->>>>>>> a9c6de0a
 
   const customLogger = vite.createLogger();
   if (process.env.SHOPIFY_UNIT_TEST) {
@@ -138,27 +121,6 @@
     customLogger.error = (msg) => collectLog('error', msg);
   }
 
-<<<<<<< HEAD
-  const remixRunBuildPath = require.resolve('@remix-run/dev/dist/compiler/build.js', {paths: [root]});
-  type RemixBuild = typeof import('@remix-run/dev/dist/compiler/build.js');
-
-  const remixRunLogPath = require.resolve('@remix-run/dev/dist/compiler/utils/log.js', {paths: [root]});
-  type RemixLog = typeof import('@remix-run/dev/dist/compiler/utils/log.js');
-
-  const remixRunWatchPath = require.resolve('@remix-run/dev/dist/compiler/fileWatchCache.js', {paths: [root]});
-  type RemixFileWatchCache = typeof import('@remix-run/dev/dist/compiler/fileWatchCache.js');
-
-  const [remixConfig, [{build}, {logThrown}, {createFileWatchCache}]] =
-    await Promise.all([
-      getRemixConfig(root) as Promise<RemixConfig>,
-      Promise.all([
-        import(remixRunBuildPath) as Promise<RemixBuild>,
-        import(remixRunLogPath) as Promise<RemixLog>,
-        import(remixRunWatchPath) as Promise<RemixFileWatchCache>,
-      ]).catch(handleRemixImportFail),
-      rmdir(buildPath, {force: true}),
-    ]);
-=======
   const serverMinify = userViteConfig.build?.minify ?? true;
   const commonConfig = {
     root,
@@ -166,7 +128,6 @@
     base: assetPath,
     customLogger,
   };
->>>>>>> a9c6de0a
 
   // Client build first
   await vite.build({
