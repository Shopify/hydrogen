import {Flags} from '@oclif/core';
import Command from '@shopify/cli-kit/node/base-command';
<<<<<<< HEAD
import {resolvePath, joinPath} from '@shopify/cli-kit/node/path';
import {
  outputWarn,
  collectLog,
  outputInfo,
  outputContent,
  outputToken,
} from '@shopify/cli-kit/node/output';
=======
import {resolvePath, joinPath, dirname} from '@shopify/cli-kit/node/path';
import {outputWarn, collectLog} from '@shopify/cli-kit/node/output';
>>>>>>> 83cb96f4
import {fileSize, removeFile} from '@shopify/cli-kit/node/fs';
import {getPackageManager} from '@shopify/cli-kit/node/node-package-manager';
import {commonFlags, flagsToCamelObject} from '../../lib/flags.js';
import {prepareDiffDirectory} from '../../lib/template-diff.js';
import {hasViteConfig, getViteConfig} from '../../lib/vite-config.js';
import {checkLockfileStatus} from '../../lib/check-lockfile.js';
import {findMissingRoutes} from '../../lib/missing-routes.js';
import {runClassicCompilerBuild} from '../../lib/classic-compiler/build.js';
<<<<<<< HEAD
import {hydrogenBundleAnalyzer} from '../../lib/bundle/vite-plugin.js';
import {
  BUNDLE_ANALYZER_HTML_FILE,
  getBundleAnalysisSummary,
} from '../../lib/bundle/analyzer.js';
import {codegen} from '../../lib/codegen.js';
=======
import {codegen, spawnCodegenProcess} from '../../lib/codegen.js';
>>>>>>> 83cb96f4
import {isCI} from '../../lib/is-ci.js';
import {importVite} from '../../lib/import-utils.js';
import {deferPromise, type DeferredPromise} from '../../lib/defer.js';
import {setupResourceCleanup} from '../../lib/resource-cleanup.js';

export default class Build extends Command {
  static descriptionWithMarkdown = `Builds a Hydrogen storefront for production. The client and app worker files are compiled to a \`/dist\` folder in your Hydrogen project directory.`;

  static description = 'Builds a Hydrogen storefront for production.';
  static flags = {
    ...commonFlags.path,
    ...commonFlags.entry,
    ...commonFlags.sourcemap,
    ...commonFlags.lockfileCheck,
    ...commonFlags.disableRouteWarning,
    ...commonFlags.codegen,
    ...commonFlags.diff,
    watch: Flags.boolean({
      description:
        'Watches for changes and rebuilds the project writing output to disk.',
      env: 'SHOPIFY_HYDROGEN_FLAG_WATCH',
    }),

    // For the classic compiler:
    'bundle-stats': Flags.boolean({
      description:
        'Show a bundle size summary after building. Defaults to true, use `--no-bundle-stats` to disable.',
      default: true,
      allowNo: true,
    }),
  };

  async run(): Promise<void> {
    const {flags} = await this.parse(Build);
    const originalDirectory = flags.path
      ? resolvePath(flags.path)
      : process.cwd();

    const diff = flags.diff
      ? await prepareDiffDirectory(originalDirectory, flags.watch)
      : undefined;

    const directory = diff?.targetDirectory ?? originalDirectory;

    const buildParams = {
      ...flagsToCamelObject(flags),
      useCodegen: flags.codegen,
      directory,
    };

    const result = (await hasViteConfig(directory))
      ? await runBuild(buildParams)
      : await runClassicCompilerBuild(buildParams);

    if (buildParams.watch) {
      if (diff || result?.close) {
        setupResourceCleanup(async () => {
          await result?.close();

          if (diff) {
            await diff.copyDiffBuild();
            await diff.cleanup();
          }
        });
      }
    } else {
      if (diff) {
        await diff.copyDiffBuild();
        await diff.cleanup();
      }

      // The Remix compiler hangs due to a bug in ESBuild:
      // https://github.com/evanw/esbuild/issues/2727
      // The actual build has already finished so we can kill the process.
      process.exit(0);
    }
  }
}

const WORKER_BUILD_SIZE_LIMIT = 5;

type RunBuildOptions = {
  entry?: string;
  directory?: string;
  useCodegen?: boolean;
  codegenConfigPath?: string;
  sourcemap?: boolean;
  disableRouteWarning?: boolean;
  assetPath?: string;
  bundleStats?: boolean;
  lockfileCheck?: boolean;
  watch?: boolean;
  onServerBuildStart?: () => void | Promise<void>;
  onServerBuildFinish?: () => void | Promise<void>;
};

export async function runBuild({
  entry: ssrEntry,
  directory,
  useCodegen = false,
  codegenConfigPath,
  sourcemap = true,
  disableRouteWarning = false,
  lockfileCheck = true,
  assetPath = '/',
<<<<<<< HEAD
  bundleStats = true,
=======
  watch = false,
  onServerBuildStart,
  onServerBuildFinish,
>>>>>>> 83cb96f4
}: RunBuildOptions) {
  if (!process.env.NODE_ENV) {
    process.env.NODE_ENV = 'production';
  }

  const root = directory ?? process.cwd();

  if (lockfileCheck) {
    await checkLockfileStatus(root, isCI());
  }

  const [
    vite,
    {userViteConfig, remixConfig, clientOutDir, serverOutDir, serverOutFile},
  ] = await Promise.all([
    // Avoid static imports because this file is imported by `deploy` command,
    // which must have a hard dependency on 'vite'.
    importVite(root),
    getViteConfig(root, ssrEntry),
  ]);

  const customLogger = vite.createLogger(watch ? 'warn' : undefined);
  if (process.env.SHOPIFY_UNIT_TEST) {
    // Make logs from Vite visible in tests
    customLogger.info = (msg) => collectLog('info', msg);
    customLogger.warn = (msg) => collectLog('warn', msg);
    customLogger.error = (msg) => collectLog('error', msg);
  }

  const serverMinify = userViteConfig.build?.minify ?? true;
  const commonConfig = {
    root,
    mode: process.env.NODE_ENV,
    base: assetPath,
    customLogger,
  };

  let clientBuildStatus: DeferredPromise;

  // Client build first
  const clientBuild = await vite.build({
    ...commonConfig,
    build: {
      emptyOutDir: true,
      copyPublicDir: true,
      // Disable client sourcemaps in production
      sourcemap: process.env.NODE_ENV !== 'production' && sourcemap,
      watch: watch ? {} : null,
    },
    plugins: [
      {
        name: 'hydrogen:cli:client',
        buildStart() {
          clientBuildStatus?.resolve();
          clientBuildStatus = deferPromise();
        },
        buildEnd(error) {
          if (error) clientBuildStatus.reject(error);
        },
        writeBundle() {
          clientBuildStatus.resolve();
        },
        closeWatcher() {
          // End build process if watcher is closed
          this.error(new Error('Process exited before client build finished.'));
        },
      },
    ],
  });

  console.log('');

  let serverBuildStatus: DeferredPromise;

  // Server/SSR build
  const serverBuild = await vite.build({
    ...commonConfig,
    build: {
      sourcemap,
      ssr: ssrEntry ?? true,
      emptyOutDir: false,
      copyPublicDir: false,
      minify: serverMinify,
      // Ensure the server rebuild start after the client one
      watch: watch ? {buildDelay: 100} : null,
    },
<<<<<<< HEAD
    plugins: bundleStats ? [hydrogenBundleAnalyzer()] : undefined,
  });
=======
    plugins: [
      {
        name: 'hydrogen:cli:server',
        async buildStart() {
          // Wait for the client build to finish in watch mode
          // before starting the server build to access the
          // Remix manifest from file disk.
          await clientBuildStatus.promise;
>>>>>>> 83cb96f4

          // Keep track of server builds to wait for them to finish
          // before cleaning up resources in watch mode. Otherwise,
          // it might complain about missing files and loop infinitely.
          serverBuildStatus?.resolve();
          serverBuildStatus = deferPromise();
          await onServerBuildStart?.();
        },
        async writeBundle() {
          if (serverBuildStatus?.state !== 'rejected') {
            await onServerBuildFinish?.();
          }

          serverBuildStatus.resolve();
        },
        closeWatcher() {
          // End build process if watcher is closed
          this.error(new Error('Process exited before server build finished.'));
        },
      },
    ],
  });

  if (!watch) {
    await Promise.all([
      removeFile(joinPath(clientOutDir, '.vite')),
      removeFile(joinPath(serverOutDir, '.vite')),
      removeFile(joinPath(serverOutDir, 'assets')),
    ]);
  }

<<<<<<< HEAD
  if (process.env.NODE_ENV !== 'development') {
    if (bundleStats) {
      const bundleAnalysisPath =
        'file://' + joinPath(serverOutDir, BUNDLE_ANALYZER_HTML_FILE);

      outputInfo(
        outputContent`${
          (await getBundleAnalysisSummary(serverOutDir)) || '\n'
        }\n    │\n    └─── ${outputToken.link(
          'Complete analysis: ' + bundleAnalysisPath,
          bundleAnalysisPath,
        )}\n\n`,
      );
    }

=======
  const codegenOptions = {
    rootDirectory: root,
    appDirectory: remixConfig.appDirectory,
    configFilePath: codegenConfigPath,
  };

  const codegenProcess = useCodegen
    ? watch
      ? spawnCodegenProcess(codegenOptions)
      : await codegen(codegenOptions).then(() => undefined)
    : undefined;

  if (!watch && process.env.NODE_ENV !== 'development') {
>>>>>>> 83cb96f4
    const sizeMB = (await fileSize(serverOutFile)) / (1024 * 1024);

    if (sizeMB >= WORKER_BUILD_SIZE_LIMIT) {
      outputWarn(
        `🚨 Smaller worker bundles are faster to deploy and run.${
          serverMinify
            ? ''
            : '\n   Minify your bundle by adding `build.minify: true` to vite.config.js.'
        }\n   Learn more about optimizing your worker bundle file: https://h2o.fyi/debugging/bundle-size\n`,
      );
    }
  }

  if (!watch && !disableRouteWarning) {
    const missingRoutes = findMissingRoutes(remixConfig);
    if (missingRoutes.length) {
      const packageManager = await getPackageManager(root);
      const exec = packageManager === 'npm' ? 'npx' : packageManager;

      outputWarn(
        `Heads up: Shopify stores have a number of standard routes that aren’t set up yet.\n` +
          `Some functionality and backlinks might not work as expected until these are created or redirects are set up.\n` +
          `This build is missing ${missingRoutes.length} route${
            missingRoutes.length > 1 ? 's' : ''
          }. For more details, run \`${exec} shopify hydrogen check routes\`.\n`,
      );
    }
  }

  return {
    async close() {
      codegenProcess?.removeAllListeners('close');
      codegenProcess?.kill('SIGINT');

      const promises: Array<Promise<void>> = [];
      if ('close' in clientBuild) promises.push(clientBuild.close());
      if ('close' in serverBuild) promises.push(serverBuild.close());

      await Promise.allSettled(promises);

      if (
        clientBuildStatus?.state === 'pending' ||
        serverBuildStatus?.state === 'pending'
      ) {
        clientBuildStatus?.promise.catch(() => {});
        clientBuildStatus?.reject();
        serverBuildStatus?.promise.catch(() => {});
        serverBuildStatus?.reject();

        // Give time for Rollup to stop builds before removing files
        await new Promise((resolve) => setTimeout(resolve, 500));
      }
    },
  };
}<|MERGE_RESOLUTION|>--- conflicted
+++ resolved
@@ -1,6 +1,5 @@
 import {Flags} from '@oclif/core';
 import Command from '@shopify/cli-kit/node/base-command';
-<<<<<<< HEAD
 import {resolvePath, joinPath} from '@shopify/cli-kit/node/path';
 import {
   outputWarn,
@@ -9,10 +8,6 @@
   outputContent,
   outputToken,
 } from '@shopify/cli-kit/node/output';
-=======
-import {resolvePath, joinPath, dirname} from '@shopify/cli-kit/node/path';
-import {outputWarn, collectLog} from '@shopify/cli-kit/node/output';
->>>>>>> 83cb96f4
 import {fileSize, removeFile} from '@shopify/cli-kit/node/fs';
 import {getPackageManager} from '@shopify/cli-kit/node/node-package-manager';
 import {commonFlags, flagsToCamelObject} from '../../lib/flags.js';
@@ -21,16 +16,12 @@
 import {checkLockfileStatus} from '../../lib/check-lockfile.js';
 import {findMissingRoutes} from '../../lib/missing-routes.js';
 import {runClassicCompilerBuild} from '../../lib/classic-compiler/build.js';
-<<<<<<< HEAD
 import {hydrogenBundleAnalyzer} from '../../lib/bundle/vite-plugin.js';
 import {
   BUNDLE_ANALYZER_HTML_FILE,
   getBundleAnalysisSummary,
 } from '../../lib/bundle/analyzer.js';
-import {codegen} from '../../lib/codegen.js';
-=======
 import {codegen, spawnCodegenProcess} from '../../lib/codegen.js';
->>>>>>> 83cb96f4
 import {isCI} from '../../lib/is-ci.js';
 import {importVite} from '../../lib/import-utils.js';
 import {deferPromise, type DeferredPromise} from '../../lib/defer.js';
@@ -136,13 +127,10 @@
   disableRouteWarning = false,
   lockfileCheck = true,
   assetPath = '/',
-<<<<<<< HEAD
   bundleStats = true,
-=======
   watch = false,
   onServerBuildStart,
   onServerBuildFinish,
->>>>>>> 83cb96f4
 }: RunBuildOptions) {
   if (!process.env.NODE_ENV) {
     process.env.NODE_ENV = 'production';
@@ -229,10 +217,6 @@
       // Ensure the server rebuild start after the client one
       watch: watch ? {buildDelay: 100} : null,
     },
-<<<<<<< HEAD
-    plugins: bundleStats ? [hydrogenBundleAnalyzer()] : undefined,
-  });
-=======
     plugins: [
       {
         name: 'hydrogen:cli:server',
@@ -241,7 +225,6 @@
           // before starting the server build to access the
           // Remix manifest from file disk.
           await clientBuildStatus.promise;
->>>>>>> 83cb96f4
 
           // Keep track of server builds to wait for them to finish
           // before cleaning up resources in watch mode. Otherwise,
@@ -262,6 +245,7 @@
           this.error(new Error('Process exited before server build finished.'));
         },
       },
+      ...(bundleStats ? [hydrogenBundleAnalyzer()] : []),
     ],
   });
 
@@ -273,8 +257,19 @@
     ]);
   }
 
-<<<<<<< HEAD
-  if (process.env.NODE_ENV !== 'development') {
+  const codegenOptions = {
+    rootDirectory: root,
+    appDirectory: remixConfig.appDirectory,
+    configFilePath: codegenConfigPath,
+  };
+
+  const codegenProcess = useCodegen
+    ? watch
+      ? spawnCodegenProcess(codegenOptions)
+      : await codegen(codegenOptions).then(() => undefined)
+    : undefined;
+
+  if (!watch && process.env.NODE_ENV !== 'development') {
     if (bundleStats) {
       const bundleAnalysisPath =
         'file://' + joinPath(serverOutDir, BUNDLE_ANALYZER_HTML_FILE);
@@ -289,21 +284,6 @@
       );
     }
 
-=======
-  const codegenOptions = {
-    rootDirectory: root,
-    appDirectory: remixConfig.appDirectory,
-    configFilePath: codegenConfigPath,
-  };
-
-  const codegenProcess = useCodegen
-    ? watch
-      ? spawnCodegenProcess(codegenOptions)
-      : await codegen(codegenOptions).then(() => undefined)
-    : undefined;
-
-  if (!watch && process.env.NODE_ENV !== 'development') {
->>>>>>> 83cb96f4
     const sizeMB = (await fileSize(serverOutFile)) / (1024 * 1024);
 
     if (sizeMB >= WORKER_BUILD_SIZE_LIMIT) {
