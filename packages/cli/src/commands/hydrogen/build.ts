--- conflicted
+++ resolved
@@ -68,14 +68,7 @@
     }),
     codegen: commonFlags.codegen,
     'codegen-config-path': commonFlags.codegenConfigPath,
-<<<<<<< HEAD
-
-    base: deprecated('--base'),
-    entry: deprecated('--entry'),
-    target: deprecated('--target'),
-=======
     diff: commonFlags.diff,
->>>>>>> a4d725e2
   };
 
   async run(): Promise<void> {
