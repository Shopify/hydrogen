--- conflicted
+++ resolved
@@ -13,15 +13,6 @@
 } from '../../lib/remix-config.js';
 import {createRemixLogger, enhanceH2Logs, muteDevLogs} from '../../lib/log.js';
 import {
-<<<<<<< HEAD
-  createRemixLogger,
-  enhanceH2Logs,
-  muteDevLogs,
-  muteRemixLogs,
-} from '../../lib/log.js';
-import {
-=======
->>>>>>> 17892a72
   deprecated,
   commonFlags,
   flagsToCamelObject,
@@ -168,13 +159,8 @@
 
     miniOxygen = await startMiniOxygen({
       root,
-<<<<<<< HEAD
-      port: await findPort(portFlag),
-      watch: true,
-=======
       port: portFlag,
       watch: !liveReload,
->>>>>>> 17892a72
       buildPathWorkerFile,
       buildPathClient,
       env: await envPromise,
@@ -254,13 +240,7 @@
             await miniOxygen.reload({worker: true});
           }
 
-<<<<<<< HEAD
-          await safeStartMiniOxygen();
-        } else {
-          await miniOxygen.reload();
-=======
           liveReload?.onAppReady(context);
->>>>>>> 17892a72
         }
       },
       async onFileCreated(file: string) {
