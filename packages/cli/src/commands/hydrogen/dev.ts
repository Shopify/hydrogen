import path from 'node:path';
import fs from 'node:fs/promises';
import type {ChildProcess} from 'node:child_process';
import {outputDebug, outputInfo} from '@shopify/cli-kit/node/output';
import {fileExists} from '@shopify/cli-kit/node/fs';
import {renderFatalError} from '@shopify/cli-kit/node/ui';
import {copyPublicFiles} from './build.js';
import {
  type RemixConfig,
  assertOxygenChecks,
  getProjectPaths,
  getRemixConfig,
  handleRemixImportFail,
  type ServerMode,
} from '../../lib/remix-config.js';
import {
  createRemixLogger,
  enhanceH2Logs,
  muteDevLogs,
  isH2Verbose,
  setH2OVerbose,
} from '../../lib/log.js';
import {
  DEFAULT_APP_PORT,
  commonFlags,
  deprecated,
  flagsToCamelObject,
} from '../../lib/flags.js';
import Command from '@shopify/cli-kit/node/base-command';
import {Flags, Config} from '@oclif/core';
import {
  type MiniOxygen,
  startMiniOxygen,
  buildAssetsUrl,
} from '../../lib/mini-oxygen/index.js';
import {addVirtualRoutes} from '../../lib/virtual-routes.js';
import {spawnCodegenProcess} from '../../lib/codegen.js';
import {getAllEnvironmentVariables} from '../../lib/environment-variables.js';
import {setupLiveReload} from '../../lib/live-reload.js';
import {checkRemixVersions} from '../../lib/remix-version-check.js';
import {displayDevUpgradeNotice} from './upgrade.js';
import {findPort} from '../../lib/find-port.js';
import {prepareDiffDirectory} from '../../lib/template-diff.js';
import {
  startTunnelAndPushConfig,
  getDevConfigInBackground,
  isMockShop,
  notifyIssueWithTunnelAndMockShop,
} from '../../lib/dev-shared.js';
import {getCliCommand} from '../../lib/shell.js';
import {hasViteConfig} from '../../lib/vite-config.js';

const LOG_REBUILDING = '🧱 Rebuilding...';
const LOG_REBUILT = '🚀 Rebuilt';

export default class Dev extends Command {
  static description =
    'Runs Hydrogen storefront in an Oxygen worker for development.';
  static flags = {
    ...commonFlags.path,
    ...commonFlags.port,
    worker: deprecated('--worker', {isBoolean: true}),
    ...commonFlags.legacyRuntime,
    ...commonFlags.codegen,
    ...commonFlags.sourcemap,
    'disable-virtual-routes': Flags.boolean({
      description:
        "Disable rendering fallback routes when a route file doesn't exist.",
      env: 'SHOPIFY_HYDROGEN_FLAG_DISABLE_VIRTUAL_ROUTES',
      default: false,
    }),
    ...commonFlags.debug,
    ...commonFlags.inspectorPort,
    ...commonFlags.env,
    ...commonFlags.envBranch,
    'disable-version-check': Flags.boolean({
      description: 'Skip the version check when running `hydrogen dev`',
      default: false,
      required: false,
    }),
    ...commonFlags.diff,
    ...commonFlags.customerAccountPush,
    ...commonFlags.verbose,
  };

  async run(): Promise<void> {
    const {flags} = await this.parse(Dev);
    let directory = flags.path ? path.resolve(flags.path) : process.cwd();

    if (flags.diff) {
      directory = await prepareDiffDirectory(directory, true);
    }

    const devParams = {
      ...flagsToCamelObject(flags),
      path: directory,
      cliConfig: this.config,
    };

    if (await hasViteConfig(directory ?? process.cwd())) {
      const {runViteDev} = await import('./dev-vite.js');
      await runViteDev(devParams);
    } else {
      await runDev(devParams);
    }
  }
}

type DevOptions = {
  port?: number;
  path?: string;
  codegen?: boolean;
  legacyRuntime?: boolean;
  codegenConfigPath?: string;
  disableVirtualRoutes?: boolean;
  disableVersionCheck?: boolean;
  env?: string;
  envBranch?: string;
  debug?: boolean;
  sourcemap?: boolean;
  inspectorPort?: number;
  customerAccountPush?: boolean;
<<<<<<< HEAD
  cliConfig: Config;
=======
  cliConfig?: Config;
  shouldLiveReload?: boolean;
  verbose?: boolean;
>>>>>>> 140e4768
};

export async function runDev({
  port: appPort,
  path: appPath,
  codegen: useCodegen = false,
  legacyRuntime = false,
  codegenConfigPath,
  disableVirtualRoutes,
  env: envHandle,
  envBranch,
  debug = false,
  sourcemap = true,
  disableVersionCheck = false,
  inspectorPort,
  customerAccountPush: customerAccountPushFlag = false,
  shouldLiveReload = true,
  cliConfig,
  verbose,
}: DevOptions) {
  if (!process.env.NODE_ENV) process.env.NODE_ENV = 'development';

  if (verbose) setH2OVerbose();
  if (!isH2Verbose()) muteDevLogs();

  const {root, publicPath, buildPathClient, buildPathWorkerFile} =
    getProjectPaths(appPath);

  const copyFilesPromise = copyPublicFiles(publicPath, buildPathClient);
  const cliCommandPromise = getCliCommand(root);

  const reloadConfig = async () => {
    const config = (await getRemixConfig(root)) as RemixConfig;

    return disableVirtualRoutes
      ? config
      : addVirtualRoutes(config).catch((error) => {
          // Seen this fail when somehow NPM doesn't publish
          // the full 'virtual-routes' directory.
          // E.g. https://unpkg.com/browse/@shopify/cli-hydrogen@0.0.0-next-aa15969-20230703072007/dist/virtual-routes/
          outputDebug(
            'Could not add virtual routes: ' +
              (error?.stack ?? error?.message ?? error),
          );

          return config;
        });
  };

  const getFilePaths = (file: string) => {
    const fileRelative = path.relative(root, file);
    return [fileRelative, path.resolve(root, fileRelative)] as const;
  };

  const serverBundleExists = () => fileExists(buildPathWorkerFile);

  if (!appPort) {
    appPort = await findPort(DEFAULT_APP_PORT);
  }

  const assetsPort = legacyRuntime ? 0 : await findPort(appPort + 100);
  if (assetsPort) {
    // Note: Set this env before loading Remix config!
    process.env.HYDROGEN_ASSET_BASE_URL = await buildAssetsUrl(assetsPort);
  }

  const backgroundPromise = getDevConfigInBackground(
    root,
    customerAccountPushFlag,
  );

  const tunnelPromise =
    cliConfig &&
    backgroundPromise.then(({customerAccountPush, storefrontId}) => {
      if (customerAccountPush) {
        return startTunnelAndPushConfig(root, cliConfig, appPort, storefrontId);
      }
    });

  const remixConfig = await reloadConfig();
  assertOxygenChecks(remixConfig);

  const envPromise = backgroundPromise.then(({fetchRemote, localVariables}) =>
    getAllEnvironmentVariables({
      root,
      fetchRemote,
      envBranch,
      envHandle,
      localVariables,
    }),
  );

  const [{watch}, {createFileWatchCache}] = await Promise.all([
    import('@remix-run/dev/dist/compiler/watch.js'),
    import('@remix-run/dev/dist/compiler/fileWatchCache.js'),
  ]).catch(handleRemixImportFail);

  let isInitialBuild = true;
  let initialBuildDurationMs = 0;
  let initialBuildStartTimeMs = Date.now();

  const liveReload = shouldLiveReload
    ? await setupLiveReload(remixConfig.dev?.port ?? 8002)
    : undefined;

  let miniOxygen: MiniOxygen;
  let codegenProcess: ChildProcess;
  async function safeStartMiniOxygen() {
    if (miniOxygen) return;

    const {allVariables, localVariables, logInjectedVariables} =
      await envPromise;

    miniOxygen = await startMiniOxygen(
      {
        root,
        debug,
        appPort,
        assetsPort,
        inspectorPort,
        watch: !liveReload,
        buildPathWorkerFile,
        buildPathClient,
        env: allVariables,
      },
      legacyRuntime,
    );

    logInjectedVariables();

    const host = (await tunnelPromise) ?? miniOxygen.listeningAt;

    const cliCommand = await cliCommandPromise;
    enhanceH2Logs({host, cliCommand, ...remixConfig});

    const {storefrontTitle} = await backgroundPromise;

    miniOxygen.showBanner({
      appName: storefrontTitle,
      headlinePrefix:
        initialBuildDurationMs > 0
          ? `Initial build: ${initialBuildDurationMs}ms\n`
          : '',
      host,
    });

    if (useCodegen) {
      codegenProcess = spawnCodegenProcess({
        ...remixConfig,
        configFilePath: codegenConfigPath,
      });
    }

    checkRemixVersions();

    if (!disableVersionCheck) {
      displayDevUpgradeNotice({targetPath: appPath});
    }

    if (customerAccountPushFlag && isMockShop(localVariables)) {
      notifyIssueWithTunnelAndMockShop(cliCommand);
    }
  }

  const fileWatchCache = createFileWatchCache();
  let skipRebuildLogs = false;

  const closeWatcher = await watch(
    {
      config: remixConfig,
      options: {
        mode: process.env.NODE_ENV as ServerMode,
        sourcemap,
      },
      fileWatchCache,
      logger: createRemixLogger(),
    },
    {
      reloadConfig,
      onBuildStart(ctx) {
        if (!isInitialBuild && !skipRebuildLogs) {
          outputInfo(LOG_REBUILDING);
          console.time(LOG_REBUILT);
        }

        liveReload?.onBuildStart(ctx);
      },
      onBuildManifest: liveReload?.onBuildManifest,
      async onBuildFinish(context, duration, succeeded) {
        if (isInitialBuild) {
          await copyFilesPromise;
          initialBuildDurationMs = Date.now() - initialBuildStartTimeMs;
          isInitialBuild = false;
        } else if (!skipRebuildLogs) {
          skipRebuildLogs = false;
          console.timeEnd(LOG_REBUILT);
          if (!miniOxygen) console.log(''); // New line
        }

        if (!miniOxygen && !(await serverBundleExists())) {
          return renderFatalError({
            name: 'BuildError',
            type: 0,
            message:
              'MiniOxygen cannot start because the server bundle has not been generated.',
            skipOclifErrorHandling: true,
            tryMessage:
              'This is likely due to an error in your app and Remix is unable to compile. Try fixing the app and MiniOxygen will start.',
          });
        }

        if (succeeded) {
          if (!miniOxygen) {
            await safeStartMiniOxygen();
          } else if (liveReload) {
            await miniOxygen.reload();
          }

          liveReload?.onAppReady(context);
        }
      },
      async onFileCreated(file: string) {
        const [relative, absolute] = getFilePaths(file);
        outputInfo(`\n📄 File created: ${relative}`);

        if (absolute.startsWith(publicPath)) {
          await copyPublicFiles(
            absolute,
            absolute.replace(publicPath, buildPathClient),
          );
        }
      },
      async onFileChanged(file: string) {
        fileWatchCache.invalidateFile(file);

        const [relative, absolute] = getFilePaths(file);
        outputInfo(`\n📄 File changed: ${relative}`);

        if (relative.endsWith('.env')) {
          skipRebuildLogs = true;
          const {fetchRemote} = await backgroundPromise;
          const {allVariables, logInjectedVariables} =
            await getAllEnvironmentVariables({
              root,
              fetchRemote,
              envBranch,
              envHandle,
            });

          logInjectedVariables();

          await miniOxygen.reload({
            env: allVariables,
          });
        }

        if (absolute.startsWith(publicPath)) {
          await copyPublicFiles(
            absolute,
            absolute.replace(publicPath, buildPathClient),
          );
        }
      },
      async onFileDeleted(file: string) {
        fileWatchCache.invalidateFile(file);

        const [relative, absolute] = getFilePaths(file);
        outputInfo(`\n📄 File deleted: ${relative}`);

        if (absolute.startsWith(publicPath)) {
          await fs.unlink(absolute.replace(publicPath, buildPathClient));
        }
      },
    },
  );

  return {
    getUrl: () => miniOxygen.listeningAt,
    async close() {
      codegenProcess?.kill(0);
      await Promise.all([closeWatcher(), miniOxygen?.close()]);
    },
  };
}<|MERGE_RESOLUTION|>--- conflicted
+++ resolved
@@ -120,13 +120,9 @@
   sourcemap?: boolean;
   inspectorPort?: number;
   customerAccountPush?: boolean;
-<<<<<<< HEAD
   cliConfig: Config;
-=======
-  cliConfig?: Config;
   shouldLiveReload?: boolean;
   verbose?: boolean;
->>>>>>> 140e4768
 };
 
 export async function runDev({
