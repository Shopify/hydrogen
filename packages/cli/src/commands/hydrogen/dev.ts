import path from 'path';
import fs from 'fs/promises';
import {output} from '@shopify/cli-kit';
import {copyPublicFiles} from './build.js';
import {getProjectPaths, getRemixConfig} from '../../utils/config.js';
import {muteDevLogs} from '../../utils/log.js';
import {commonFlags} from '../../utils/flags.js';
import Command from '@shopify/cli-kit/node/base-command';
import Flags from '@oclif/core/lib/flags.js';
import {startMiniOxygen} from '../../utils/mini-oxygen.js';
<<<<<<< HEAD
import recursiveReaddir from 'recursive-readdir';
import type {RemixConfig} from '@remix-run/dev/dist/config.js';
=======
import {checkHydrogenVersion} from '../../utils/check-version.js';
>>>>>>> bc355f4c

const LOG_INITIAL_BUILD = '\n🏁 Initial build';
const LOG_REBUILDING = '🧱 Rebuilding...';
const LOG_REBUILT = '🚀 Rebuilt';

// @ts-ignore
export default class Dev extends Command {
  static description =
    'Runs Hydrogen storefront in a MiniOxygen worker in development';
  static flags = {
    ...commonFlags,
    port: Flags.integer({
      description: 'Port to run the preview server on',
      env: 'SHOPIFY_HYDROGEN_FLAG_PORT',
      default: 3000,
    }),
    entry: Flags.string({
      env: 'SHOPIFY_HYDROGEN_FLAG_ENTRY',
      required: true,
    }),
    disableVirtualRoutes: Flags.boolean({
      env: 'SHOPIFY_HYDROGEN_FLAG_DISABLE_VIRTUAL_ROUTES',
      default: false,
    }),
  };

  async run(): Promise<void> {
    // @ts-ignore
    const {flags} = await this.parse(Dev);
    const directory = flags.path ? path.resolve(flags.path) : process.cwd();

    await runDev({...flags, path: directory});
  }
}

export async function runDev({
  entry,
  port,
  path: appPath,
  disableVirtualRoutes,
}: {
  entry: string;
  port?: number;
  path?: string;
  disableVirtualRoutes?: boolean;
}) {
  if (!process.env.NODE_ENV) process.env.NODE_ENV = 'development';

  muteDevLogs();

  await compileAndWatch(entry, appPath, port, disableVirtualRoutes);
}

async function compileAndWatch(
  entry: string,
  appPath?: string,
  port?: number,
  disableVirtualRoutes = false,
) {
  console.time(LOG_INITIAL_BUILD);

  const {root, entryFile, publicPath, buildPathClient, buildPathWorkerFile} =
<<<<<<< HEAD
    getProjectPaths(appPath, entry);
=======
    projectPaths;

  // Changing these files requires re-running `remix.config.js`
  const shouldReloadRemixApp = (file: string) =>
    file.startsWith(path.resolve(root, 'remix.config.'));

  const checkingHydrogenVersion = checkHydrogenVersion(root);

  const remixConfig = await getRemixConfig(
    root,
    entryFile,
    publicPath,
    options.cacheBust,
  );
>>>>>>> bc355f4c

  const copyingFiles = copyPublicFiles(publicPath, buildPathClient);
  const reloadConfig = async () => {
    const config = await getRemixConfig(root, entryFile, publicPath);
    return disableVirtualRoutes ? config : addVirtualRoutes(config);
  };

  const {watch} = await import('@remix-run/dev/dist/compiler/watch.js');
  await watch(await reloadConfig(), {
    reloadConfig,
    mode: process.env.NODE_ENV as any,
    async onInitialBuild() {
      await copyingFiles;

      console.timeEnd(LOG_INITIAL_BUILD);

<<<<<<< HEAD
      await startMiniOxygen({
        root,
        port,
        watch: true,
        buildPathWorkerFile,
        buildPathClient,
      });
=======
        await startMiniOxygen({
          root,
          port: options.port,
          watch: true,
          buildPathWorkerFile,
          buildPathClient,
        });

        const showUpgrade = await checkingHydrogenVersion;
        if (showUpgrade) showUpgrade();
      }
>>>>>>> bc355f4c
    },
    async onFileCreated(file: string) {
      output.info(`\n📄 File created: ${path.relative(root, file)}`);
      if (file.startsWith(publicPath)) {
        await copyPublicFiles(file, file.replace(publicPath, buildPathClient));
      }
    },
    async onFileChanged(file: string) {
      output.info(`\n📄 File changed: ${path.relative(root, file)}`);
      if (file.startsWith(publicPath)) {
        await copyPublicFiles(file, file.replace(publicPath, buildPathClient));
      }
    },
    async onFileDeleted(file: string) {
      output.info(`\n📄 File deleted: ${path.relative(root, file)}`);
      if (file.startsWith(publicPath)) {
        await fs.unlink(file.replace(publicPath, buildPathClient));
      }
    },
    onRebuildStart() {
      output.info(LOG_REBUILDING);
      console.time(LOG_REBUILT);
    },
    async onRebuildFinish() {
      console.timeEnd(LOG_REBUILT);
    },
  });
}

const VIRTUAL_ROUTES_DIR = 'virtual-routes/routes';
const INDEX_SUFFIX = '/index';

async function addVirtualRoutes(config: RemixConfig) {
  const userRouteList = Object.values(config.routes);
  const distPath = new URL('..', path.dirname(import.meta.url)).pathname;
  const virtualRoutesPath = path.join(distPath, VIRTUAL_ROUTES_DIR);

  for (const absoluteFilePath of await recursiveReaddir(virtualRoutesPath)) {
    const relativeFilePath = path.relative(virtualRoutesPath, absoluteFilePath);
    const routePath = new URL(`file:///${relativeFilePath}`).pathname.replace(
      /\.[jt]sx?$/,
      '',
    );

    // Note: index routes has path `undefined`,
    // while frame routes such as `root.jsx` have path `''`.
    const isIndex = routePath.endsWith(INDEX_SUFFIX);
    const normalizedVirtualRoutePath = isIndex
      ? routePath.slice(0, -INDEX_SUFFIX.length) || undefined
      : // TODO: support v2 flat routes?
        routePath
          .slice(1)
          .replace(/\$/g, ':')
          .replace(/[\[\]]/g, '');

    const hasUserRoute = userRouteList.some(
      (r) => r.parentId === 'root' && r.path === normalizedVirtualRoutePath,
    );

    if (!hasUserRoute) {
      const id = VIRTUAL_ROUTES_DIR + routePath;

      config.routes[id] = {
        id,
        parentId: undefined,
        path: normalizedVirtualRoutePath,
        index: isIndex || undefined,
        caseSensitive: undefined,
        file: path.relative(config.appDirectory, absoluteFilePath),
      };
    }
  }

  return config;
}<|MERGE_RESOLUTION|>--- conflicted
+++ resolved
@@ -8,12 +8,9 @@
 import Command from '@shopify/cli-kit/node/base-command';
 import Flags from '@oclif/core/lib/flags.js';
 import {startMiniOxygen} from '../../utils/mini-oxygen.js';
-<<<<<<< HEAD
 import recursiveReaddir from 'recursive-readdir';
 import type {RemixConfig} from '@remix-run/dev/dist/config.js';
-=======
 import {checkHydrogenVersion} from '../../utils/check-version.js';
->>>>>>> bc355f4c
 
 const LOG_INITIAL_BUILD = '\n🏁 Initial build';
 const LOG_REBUILDING = '🧱 Rebuilding...';
@@ -76,24 +73,9 @@
   console.time(LOG_INITIAL_BUILD);
 
   const {root, entryFile, publicPath, buildPathClient, buildPathWorkerFile} =
-<<<<<<< HEAD
     getProjectPaths(appPath, entry);
-=======
-    projectPaths;
-
-  // Changing these files requires re-running `remix.config.js`
-  const shouldReloadRemixApp = (file: string) =>
-    file.startsWith(path.resolve(root, 'remix.config.'));
 
   const checkingHydrogenVersion = checkHydrogenVersion(root);
-
-  const remixConfig = await getRemixConfig(
-    root,
-    entryFile,
-    publicPath,
-    options.cacheBust,
-  );
->>>>>>> bc355f4c
 
   const copyingFiles = copyPublicFiles(publicPath, buildPathClient);
   const reloadConfig = async () => {
@@ -110,7 +92,6 @@
 
       console.timeEnd(LOG_INITIAL_BUILD);
 
-<<<<<<< HEAD
       await startMiniOxygen({
         root,
         port,
@@ -118,19 +99,9 @@
         buildPathWorkerFile,
         buildPathClient,
       });
-=======
-        await startMiniOxygen({
-          root,
-          port: options.port,
-          watch: true,
-          buildPathWorkerFile,
-          buildPathClient,
-        });
 
-        const showUpgrade = await checkingHydrogenVersion;
-        if (showUpgrade) showUpgrade();
-      }
->>>>>>> bc355f4c
+      const showUpgrade = await checkingHydrogenVersion;
+      if (showUpgrade) showUpgrade();
     },
     async onFileCreated(file: string) {
       output.info(`\n📄 File created: ${path.relative(root, file)}`);
