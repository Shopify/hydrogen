import {fileURLToPath} from 'node:url';
import {describe, it, expect, vi, beforeEach} from 'vitest';
import {runInit} from './init.js';
import {exec} from '@shopify/cli-kit/node/system';
import {mockAndCaptureOutput} from '@shopify/cli-kit/node/testing/output';
import {readAndParsePackageJson} from '@shopify/cli-kit/node/node-package-manager';
import {
  fileExists,
  isDirectory,
  readFile,
  removeFile,
  writeFile,
  inTemporaryDirectory,
} from '@shopify/cli-kit/node/fs';
import {basename, joinPath} from '@shopify/cli-kit/node/path';
import {checkHydrogenVersion} from '../../lib/check-version.js';
import {handleProjectLocation} from '../../lib/onboarding/common.js';
import glob from 'fast-glob';
import {getRepoNodeModules, getSkeletonSourceDir} from '../../lib/build.js';
import {execAsync} from '../../lib/process.js';
import {createSymlink, remove as rmdir} from 'fs-extra/esm';
import {runCheckRoutes} from './check.js';
import {runCodegen} from './codegen.js';
import {runViteBuild} from './build-vite.js';
import {runViteDev} from './dev-vite.js';
import {runBuild as runClassicBuild} from './build.js';
import {runDev as runClassicDev} from './dev.js';

const {renderTasksHook} = vi.hoisted(() => ({renderTasksHook: vi.fn()}));

vi.mock('../../lib/check-version.js');

vi.mock('../../lib/template-downloader.js', async () => ({
  downloadMonorepoTemplates: () =>
    Promise.resolve({
      version: '',
      templatesDir: fileURLToPath(
        new URL('../../../../../templates', import.meta.url),
      ),
      examplesDir: fileURLToPath(
        new URL('../../../../../examples', import.meta.url),
      ),
    }),
  downloadExternalRepo: () =>
    Promise.resolve({
      templateDir: fileURLToPath(
        new URL('../../../../../templates/skeleton', import.meta.url),
      ),
    }),
}));

vi.mock('@shopify/cli-kit/node/ui', async () => {
  const original = await vi.importActual<
    typeof import('@shopify/cli-kit/node/ui')
  >('@shopify/cli-kit/node/ui');

  return {
    ...original,
    renderConfirmationPrompt: vi.fn(),
    renderSelectPrompt: vi.fn(),
    renderTextPrompt: vi.fn(),
    renderTasks: vi.fn(async (args) => {
      await original.renderTasks(args);
      renderTasksHook();
    }),
  };
});

vi.mock(
  '@shopify/cli-kit/node/node-package-manager',
  async (importOriginal) => {
    const original = await importOriginal<
      typeof import('@shopify/cli-kit/node/node-package-manager')
    >();

    return {
      ...original,
      getPackageManager: () => Promise.resolve('npm'),
      packageManagerFromUserAgent: () => 'npm',
      installNodeModules: vi.fn(async ({directory}: {directory: string}) => {
        // Create lockfile at a later moment to simulate a slow install
        renderTasksHook.mockImplementationOnce(async () => {
          await writeFile(`${directory}/package-lock.json`, '{}');
        });

        // "Install" dependencies by linking to monorepo's node_modules
        await rmdir(joinPath(directory, 'node_modules')).catch(() => {});
        await createSymlink(
          await getRepoNodeModules(),
          joinPath(directory, 'node_modules'),
        );
      }),
    };
  },
);

vi.mock('../../lib/onboarding/common.js', async (importOriginal) => {
  type ModType = typeof import('../../lib/onboarding/common.js');
  const original = await importOriginal<ModType>();

  return Object.keys(original).reduce((acc, item) => {
    const key = item as keyof ModType;
    const value = original[key];
    if (typeof value === 'function') {
      // @ts-ignore
      acc[key] = vi.fn(value);
    } else {
      // @ts-ignore
      acc[key] = value;
    }

    return acc;
  }, {} as ModType);
});

describe('init', () => {
  const outputMock = mockAndCaptureOutput();

  beforeEach(() => {
    vi.clearAllMocks();
    vi.unstubAllEnvs();
    outputMock.clear();
  });

  it('checks Hydrogen version', async () => {
    await inTemporaryDirectory(async (tmpDir) => {
      const showUpgradeMock = vi.fn((param?: string) => ({
        currentVersion: '1.0.0',
        newVersion: '1.0.1',
      }));
      vi.mocked(checkHydrogenVersion).mockResolvedValueOnce(showUpgradeMock);
      vi.mocked(handleProjectLocation).mockResolvedValueOnce(undefined);

      const project = await runInit({path: tmpDir, git: false});

      expect(project).toBeFalsy();
      expect(checkHydrogenVersion).toHaveBeenCalledOnce();
      expect(showUpgradeMock).toHaveBeenCalledWith(
        expect.stringContaining('npm create @shopify/hydrogen@latest'),
      );
    });
  });

  describe('remote templates', () => {
    it('throws for unknown templates', async () => {
      const processExit = vi
        .spyOn(process, 'exit')
        .mockImplementationOnce((() => {}) as any);

      await inTemporaryDirectory(async (tmpDir) => {
        await expect(
          runInit({
            path: tmpDir,
            git: false,
            language: 'ts',
            template: 'missing-template',
          }),
        ).resolves.ok;
      });

      // The error message is printed asynchronously
      await vi.waitFor(() => expect(outputMock.error()).toMatch('--template'));

      expect(processExit).toHaveBeenCalledWith(1);

      processExit.mockRestore();
    });

    it('creates basic projects', async () => {
      await inTemporaryDirectory(async (tmpDir) => {
        await runInit({
          path: tmpDir,
          git: false,
          language: 'ts',
          template: 'hello-world',
        });

        const templateFiles = await glob('**/*', {
          cwd: getSkeletonSourceDir().replace('skeleton', 'hello-world'),
          ignore: ['**/node_modules/**', '**/dist/**'],
        });
        const resultFiles = await glob('**/*', {cwd: tmpDir});
        const nonAppFiles = templateFiles.filter(
          (item) => !item.startsWith('app/'),
        );

        expect(resultFiles).toEqual(expect.arrayContaining(nonAppFiles));

        expect(resultFiles).toContain('app/root.tsx');
        expect(resultFiles).toContain('app/entry.client.tsx');
        expect(resultFiles).toContain('app/entry.server.tsx');
        expect(resultFiles).not.toContain('app/components/Layout.tsx');

        // Skip routes:
        expect(resultFiles).not.toContain('app/routes/_index.tsx');

        await expect(readFile(`${tmpDir}/package.json`)).resolves.toMatch(
          `"name": "hello-world"`,
        );

        const output = outputMock.info();
        expect(output).toMatch('success');
        expect(output).not.toMatch('warning');
        expect(output).not.toMatch('Routes');
        expect(output).toMatch(/Language:\s*TypeScript/);
        expect(output).toMatch('Next steps');
        expect(output).toMatch(
          // Output contains banner characters. USe [^\w]*? to match them.
          /Run `cd .*? &&[^\w]*?npm[^\w]*?install[^\w]*?&&[^\w]*?npm[^\w]*?run[^\w]*?dev`/ims,
        );
      });
    });

    it('applies diff for examples', async () => {
      await inTemporaryDirectory(async (tmpDir) => {
        const exampleName = 'third-party-queries-caching';

        await runInit({
          path: tmpDir,
          git: false,
          language: 'ts',
          template: exampleName,
        });

        const templatePath = getSkeletonSourceDir();
        const examplePath = templatePath
          .replace('templates', 'examples')
          .replace('skeleton', exampleName);

        // --- Test file diff
        const ignore = ['**/node_modules/**', '**/dist/**'];
        const resultFiles = await glob('**/*', {ignore, cwd: tmpDir});
        const exampleFiles = await glob('**/*', {ignore, cwd: examplePath});
        const templateFiles = (
          await glob('**/*', {ignore, cwd: templatePath})
        ).filter((item) => !item.endsWith('CHANGELOG.md'));

        expect(resultFiles).toEqual(
          expect.arrayContaining([
            ...new Set([...templateFiles, ...exampleFiles]),
          ]),
        );

        // --- Test package.json merge
        const templatePkgJson = await readAndParsePackageJson(
          `${templatePath}/package.json`,
        );
        const examplePkgJson = await readAndParsePackageJson(
          `${examplePath}/package.json`,
        );
        const resultPkgJson = await readAndParsePackageJson(
          `${tmpDir}/package.json`,
        );

        expect(resultPkgJson.name).toMatch(exampleName);

        expect(resultPkgJson.scripts).toEqual(
          expect.objectContaining(templatePkgJson.scripts),
        );

        expect(resultPkgJson.dependencies).toEqual(
          expect.objectContaining({
            ...templatePkgJson.dependencies,
            ...examplePkgJson.dependencies,
          }),
        );
        expect(resultPkgJson.devDependencies).toEqual(
          expect.objectContaining({
            ...templatePkgJson.devDependencies,
            ...examplePkgJson.devDependencies,
          }),
        );
        expect(resultPkgJson.peerDependencies).toEqual(
          expect.objectContaining({
            ...templatePkgJson.peerDependencies,
            ...examplePkgJson.peerDependencies,
          }),
        );

        // --- Keeps original tsconfig.json
        expect(await readFile(joinPath(templatePath, 'tsconfig.json'))).toEqual(
          await readFile(joinPath(tmpDir, 'tsconfig.json')),
        );
      });
    });

    it('transpiles projects to JS', async () => {
      await inTemporaryDirectory(async (tmpDir) => {
        await runInit({
          path: tmpDir,
          git: false,
          language: 'js',
          template: 'hello-world',
        });

        const templateFiles = await glob('**/*', {
          cwd: getSkeletonSourceDir().replace('skeleton', 'hello-world'),
          ignore: ['**/node_modules/**', '**/dist/**'],
        });
        const resultFiles = await glob('**/*', {cwd: tmpDir});

        expect(resultFiles).toEqual(
          expect.arrayContaining(
            templateFiles
              .filter((item) => !item.endsWith('.d.ts'))
              .map((item) =>
                item
                  .replace(/\.ts(x)?$/, '.js$1')
                  .replace(/tsconfig\.json$/, 'jsconfig.json'),
              ),
          ),
        );

        // No types but JSDocs:
        await expect(readFile(`${tmpDir}/server.js`)).resolves.toMatch(
          /export default {\n\s+\/\*\*.*?\*\/\n\s+async fetch\(\s*request,\s*env,\s*executionContext,?\s*\)/s,
        );

        const output = outputMock.info();
        expect(output).toMatch('success');
        expect(output).not.toMatch('warning');
        expect(output).toMatch(/Language:\s*JavaScript/);
      });
    });

    it('creates functional classic Remix projects', async () => {
      await inTemporaryDirectory(async (tmpDir) => {
        await runInit({
          path: tmpDir,
          git: false,
          language: 'ts',
          template: 'classic-remix',
          routes: true,
          installDeps: true,
        });

        const templateFiles = await glob('**/*', {
          cwd: getSkeletonSourceDir()
            .replace('templates', 'examples')
            .replace('skeleton', 'classic-remix'),
          ignore: ['**/node_modules/**', '**/dist/**'],
        });
        const resultFiles = await glob('**/*', {cwd: tmpDir});
        const nonAppFiles = templateFiles.filter(
          (item) => !item.startsWith('app/'),
        );

        expect(resultFiles).toEqual(expect.arrayContaining(nonAppFiles));
        expect(resultFiles).not.toContain('vite.config.ts');
        expect(resultFiles).not.toContain('env.d.ts');

        await expect(readFile(`${tmpDir}/package.json`)).resolves.toMatch(
          `"name": "example-classic-remix"`,
        );

        // ---- DEV
        outputMock.clear();

        const port = 1337;

        const {close} = await runClassicDev({
          path: tmpDir,
          port,
          inspectorPort: 9000,
          disableVirtualRoutes: true,
          disableVersionCheck: true,
          cliConfig: {} as any,
        });

        try {
          await vi.waitFor(
            () => expect(outputMock.output()).toMatch('success'),
            {timeout: 5000},
          );

          expect(outputMock.output()).toMatch(/View [^:]+? app:/i);

          await expect(
            fileExists(joinPath(tmpDir, 'dist', 'worker', 'index.js')),
          ).resolves.toBeTruthy();

          const response = await fetch(`http://localhost:${port}`);
          expect(response.status).toEqual(200);
          expect(response.headers.get('content-type')).toEqual('text/html');
          await expect(response.text()).resolves.toMatch('Mock.shop');
        } finally {
          await close();
        }

        // ---- BUILD
        outputMock.clear();
        vi.stubEnv('NODE_ENV', 'production');

        await expect(
          runClassicBuild({directory: tmpDir}),
        ).resolves.not.toThrow();

        const expectedBundlePath = 'dist/worker/index.js';

        const output = outputMock.output();
        expect(output).toMatch(expectedBundlePath);
        expect(
          fileExists(joinPath(tmpDir, expectedBundlePath)),
        ).resolves.toBeTruthy();

        const mb = Number(output.match(/index\.js\s+([\d.]+)\s+MB/)?.[1] || '');

        // Bundle size within 1 MB
        expect(mb).toBeGreaterThan(0);
        expect(mb).toBeLessThan(1);

        // Bundle analysis
        expect(output).toMatch('Complete analysis: file://');

        const clientAnalysisPath = 'dist/worker/client-bundle-analyzer.html';
        const workerAnalysisPath = 'dist/worker/worker-bundle-analyzer.html';

        await expect(
          fileExists(joinPath(tmpDir, clientAnalysisPath)),
        ).resolves.toBeTruthy();

        await expect(
          fileExists(joinPath(tmpDir, workerAnalysisPath)),
        ).resolves.toBeTruthy();

        await expect(
          readFile(joinPath(tmpDir, clientAnalysisPath)),
        ).resolves.toMatch(/globalThis\.METAFILE = '.+';/g);

        await expect(
          readFile(joinPath(tmpDir, workerAnalysisPath)),
        ).resolves.toMatch(/globalThis\.METAFILE = '.+';/g);
      });
    });
  });

  describe('local templates', () => {
    it('creates basic projects', async () => {
      await inTemporaryDirectory(async (tmpDir) => {
        await runInit({
          path: tmpDir,
          git: false,
          language: 'ts',
          mockShop: true,
        });

        const templateFiles = await glob('**/*', {
          cwd: getSkeletonSourceDir(),
          ignore: ['**/node_modules/**', '**/dist/**'],
        });
        const resultFiles = await glob('**/*', {cwd: tmpDir});
        const nonAppFiles = templateFiles.filter(
          (item) => !item.startsWith('app/'),
        );

        expect(resultFiles).toEqual(expect.arrayContaining(nonAppFiles));

        expect(resultFiles).toContain('app/root.tsx');
        expect(resultFiles).toContain('app/entry.client.tsx');
        expect(resultFiles).toContain('app/entry.server.tsx');
        expect(resultFiles).toContain('app/components/Layout.tsx');

        // Skip routes:
        expect(resultFiles).not.toContain('app/routes/_index.tsx');

        // Not modified:
        await expect(readFile(`${tmpDir}/server.ts`)).resolves.toEqual(
          await readFile(`${getSkeletonSourceDir()}/server.ts`),
        );

        // Replaces package.json#name
        await expect(readFile(`${tmpDir}/package.json`)).resolves.toMatch(
          `"name": "${basename(tmpDir)}"`,
        );

        // Creates .env
        await expect(readFile(`${tmpDir}/.env`)).resolves.toMatch(
          `PUBLIC_STORE_DOMAIN="mock.shop"`,
        );

        const output = outputMock.info();
        expect(output).toMatch('success');
        expect(output).not.toMatch('warning');
        expect(output).toMatch(basename(tmpDir));
        expect(output).not.toMatch('Routes');
        expect(output).toMatch(/Language:\s*TypeScript/);
        expect(output).toMatch('Next steps');
        expect(output).toMatch(
          // Output contains banner characters. USe [^\w]*? to match them.
          /Run `cd .*? &&[^\w]*?npm[^\w]*?install[^\w]*?&&[^\w]*?npm[^\w]*?run[^\w]*?dev`/ims,
        );
      });
    });

    it('creates projects with route files', async () => {
      await inTemporaryDirectory(async (tmpDir) => {
        await runInit({path: tmpDir, git: false, routes: true, language: 'ts'});

        const templateFiles = await glob('**/*', {
          cwd: getSkeletonSourceDir(),
          ignore: ['**/node_modules/**', '**/dist/**'],
        });

        const resultFiles = await glob('**/*', {cwd: tmpDir});

        expect(resultFiles).toEqual(expect.arrayContaining(templateFiles));
        expect(resultFiles).toContain('app/routes/_index.tsx');

        // Not modified:
        await expect(readFile(`${tmpDir}/server.ts`)).resolves.toEqual(
          await readFile(`${getSkeletonSourceDir()}/server.ts`),
        );

        const output = outputMock.info();
        expect(output).toMatch('success');
        expect(output).not.toMatch('warning');
        expect(output).toMatch(basename(tmpDir));
        expect(output).toMatch(/Language:\s*TypeScript/);
        expect(output).toMatch('Routes');
        expect(output).toMatch('Home (/ & /:catchAll)');
        expect(output).toMatch('Account (/account/*)');
      });
    });

    it('transpiles projects to JS', async () => {
      await inTemporaryDirectory(async (tmpDir) => {
        await runInit({path: tmpDir, git: false, routes: true, language: 'js'});

        const templateFiles = await glob('**/*', {
          cwd: getSkeletonSourceDir(),
          ignore: ['**/node_modules/**', '**/dist/**'],
        });
        const resultFiles = await glob('**/*', {cwd: tmpDir});

        expect(resultFiles).toEqual(
          expect.arrayContaining(
            templateFiles
              .filter((item) => !item.endsWith('.d.ts'))
              .map((item) =>
                item
                  .replace(/\.ts(x)?$/, '.js$1')
                  .replace(/tsconfig\.json$/, 'jsconfig.json'),
              ),
          ),
        );

        expect(resultFiles).toContain('app/routes/_index.jsx');

        // No types but JSDocs:
        await expect(readFile(`${tmpDir}/server.js`)).resolves.toMatch(
          /export default {\n\s+\/\*\*.*?\*\/\n\s+async fetch\(\s*request,\s*env,\s*executionContext,?\s*\)/s,
        );

        const output = outputMock.info();
        expect(output).toMatch('success');
        expect(output).not.toMatch('warning');
        expect(output).toMatch(basename(tmpDir));
        expect(output).toMatch(/Language:\s*JavaScript/);
        expect(output).toMatch('Routes');
        expect(output).toMatch('Home (/ & /:catchAll)');
        expect(output).toMatch('Account (/account/*)');
      });
    });

    // TODO enable when we support it in Vite
    describe.skip('styling libraries', () => {
      it('scaffolds Tailwind CSS', async () => {
        await inTemporaryDirectory(async (tmpDir) => {
          await runInit({
            path: tmpDir,
            git: false,
            language: 'ts',
            styling: 'tailwind',
          });

          // Copies Tailwind file
          await expect(
            readFile(`${tmpDir}/app/styles/tailwind.css`),
          ).resolves.toMatch(/@tailwind base;/);

          // Injects styles in Root
          const rootFile = await readFile(`${tmpDir}/app/root.tsx`);
          await expect(rootFile).toMatch(/import tailwindCss from/);
          await expect(rootFile).toMatch(
            /export function links\(\) \{.*?return \[.*\{rel: 'stylesheet', href: tailwindCss\}/ims,
          );

          const output = outputMock.info();
          expect(output).toMatch('success');
          expect(output).not.toMatch('warning');
          expect(output).toMatch(/Styling:\s*Tailwind/);
        });
      });

      it('scaffolds CSS Modules', async () => {
        await inTemporaryDirectory(async (tmpDir) => {
          await runInit({
            path: tmpDir,
            git: false,
            language: 'ts',
            styling: 'css-modules',
          });

          // Injects the Remix dependency
          await expect(readFile(`${tmpDir}/package.json`)).resolves.toMatch(
            `"@remix-run/css-bundle": "`,
          );

          // Injects styles in Root
          const rootFile = await readFile(`${tmpDir}/app/root.tsx`);
          await expect(rootFile).toMatch(/import {cssBundleHref} from/);
          await expect(rootFile).toMatch(
            /export function links\(\) \{.*?return \[.*\{rel: 'stylesheet', href: cssBundleHref\}/ims,
          );

          const output = outputMock.info();
          expect(output).toMatch('success');
          expect(output).not.toMatch('warning');
          expect(output).toMatch(/Styling:\s*CSS Modules/);
        });
      });

      it('scaffolds Vanilla Extract', async () => {
        await inTemporaryDirectory(async (tmpDir) => {
          await runInit({
            path: tmpDir,
            git: false,
            language: 'ts',
            styling: 'vanilla-extract',
          });

          // Injects dependencies
          const packageJson = await readFile(`${tmpDir}/package.json`);
          expect(packageJson).toMatch(/"@remix-run\/css-bundle": "/);
          expect(packageJson).toMatch(/"@vanilla-extract\/css": "/);

          // Injects styles in Root
          const rootFile = await readFile(`${tmpDir}/app/root.tsx`);
          await expect(rootFile).toMatch(/import {cssBundleHref} from/);
          await expect(rootFile).toMatch(
            /export function links\(\) \{.*?return \[.*\{rel: 'stylesheet', href: cssBundleHref\}/ims,
          );

          const output = outputMock.info();
          expect(output).toMatch('success');
          expect(output).not.toMatch('warning');
          expect(output).toMatch(/Styling:\s*Vanilla Extract/);
        });
      });
    });

    describe('i18n strategies', () => {
      it('scaffolds i18n with domains strategy', async () => {
        await inTemporaryDirectory(async (tmpDir) => {
          await runInit({
            path: tmpDir,
            git: false,
            language: 'ts',
            i18n: 'domains',
            routes: true,
          });

          const resultFiles = await glob('**/*', {cwd: tmpDir});
          expect(resultFiles).toContain('app/routes/_index.tsx');

          // Injects styles in Root
          const serverFile = await readFile(`${tmpDir}/server.ts`);
          expect(serverFile).toMatch(/i18n: getLocaleFromRequest\(request\),/);
          expect(serverFile).toMatch(/domain = url.hostname/);

          const output = outputMock.info();
          expect(output).toMatch('success');
          expect(output).not.toMatch('warning');
          expect(output).toMatch(/Markets:\s*Top-level domains/);
        });
      });

      it('scaffolds i18n with subdomains strategy', async () => {
        await inTemporaryDirectory(async (tmpDir) => {
          await runInit({
            path: tmpDir,
            git: false,
            language: 'ts',
            i18n: 'subdomains',
            routes: true,
          });

          const resultFiles = await glob('**/*', {cwd: tmpDir});
          expect(resultFiles).toContain('app/routes/_index.tsx');

          // Injects styles in Root
          const serverFile = await readFile(`${tmpDir}/server.ts`);
          expect(serverFile).toMatch(/i18n: getLocaleFromRequest\(request\),/);
          expect(serverFile).toMatch(/firstSubdomain = url.hostname/);

          const output = outputMock.info();
          expect(output).toMatch('success');
          expect(output).not.toMatch('warning');
          expect(output).toMatch(/Markets:\s*Subdomains/);
        });
      });

      it('scaffolds i18n with subfolders strategy', async () => {
        await inTemporaryDirectory(async (tmpDir) => {
          await runInit({
            path: tmpDir,
            git: false,
            language: 'ts',
            i18n: 'subfolders',
            routes: true,
          });

          const resultFiles = await glob('**/*', {cwd: tmpDir});
          // Adds locale to the path
          expect(resultFiles).toContain('app/routes/($locale)._index.tsx');

          // Adds ($locale) route
          expect(resultFiles).toContain('app/routes/($locale).tsx');

          // Injects styles in Root
          const serverFile = await readFile(`${tmpDir}/server.ts`);
          expect(serverFile).toMatch(/i18n: getLocaleFromRequest\(request\),/);
          expect(serverFile).toMatch(/url.pathname/);

          const output = outputMock.info();
          expect(output).toMatch('success');
          expect(output).not.toMatch('warning');
          expect(output).toMatch(/Markets:\s*Subfolders/);
        });
      });
    });

    describe('git', () => {
      it('initializes a git repository and creates initial commits', async () => {
        await inTemporaryDirectory(async (tmpDir) => {
          await runInit({
            path: tmpDir,
            git: true,
            language: 'js',
            styling: 'tailwind',
            i18n: 'domains',
            routes: true,
            installDeps: true,
          });

          expect(isDirectory(`${tmpDir}/.git`)).resolves.toBeTruthy();

          const {stdout: gitLog} = await execAsync(`git log --oneline`, {
            cwd: tmpDir,
          });

          expect(gitLog.split('\n')).toEqual(
            expect.arrayContaining([
              expect.stringContaining('Lockfile'),
              expect.stringContaining('Generate routes for core functionality'),
              // TODO
              // expect.stringContaining('Setup Tailwind'),
              expect.stringContaining('Setup markets support using domains'),
              expect.stringContaining('Scaffold Storefront'),
            ]),
          );
        });
      });
    });

    describe('project validity', () => {
      it('typechecks the project', async () => {
        await inTemporaryDirectory(async (tmpDir) => {
          await runInit({
            path: tmpDir,
            git: true,
            language: 'ts',
            styling: 'tailwind',
            i18n: 'subfolders',
            routes: true,
            installDeps: true,
          });

          // This will throw if TSC fails
          await expect(
            exec('npm', ['run', 'typecheck'], {cwd: tmpDir}),
          ).resolves.not.toThrow();
        });
      });

      it('contains all standard routes', async () => {
        await inTemporaryDirectory(async (tmpDir) => {
          await runInit({
            path: tmpDir,
            git: true,
            language: 'ts',
            i18n: 'subfolders',
            routes: true,
            installDeps: true,
          });

          // Clear previous success messages
          outputMock.clear();

          await runCheckRoutes({directory: tmpDir});

          const output = outputMock.info();
          expect(output).toMatch('success');
        });
      });

      it('supports codegen', async () => {
        await inTemporaryDirectory(async (tmpDir) => {
          await runInit({
            path: tmpDir,
            git: true,
            language: 'ts',
            routes: true,
            installDeps: true,
          });

          // Clear previous success messages
          outputMock.clear();

          const codegenFile = `${tmpDir}/storefrontapi.generated.d.ts`;
          const codegenFromTemplate = await readFile(codegenFile);
          expect(codegenFromTemplate).toBeTruthy();

          await removeFile(codegenFile);
          expect(fileExists(codegenFile)).resolves.toBeFalsy();

          await expect(runCodegen({directory: tmpDir})).resolves.not.toThrow();

          const output = outputMock.info();
          expect(output).toMatch('success');

          await expect(readFile(codegenFile)).resolves.toEqual(
            codegenFromTemplate,
          );
        });
      });

      it('builds the generated project', async () => {
        await inTemporaryDirectory(async (tmpDir) => {
          await runInit({
            path: tmpDir,
            git: true,
            language: 'ts',
            styling: 'postcss',
            i18n: 'subfolders',
            routes: true,
            installDeps: true,
          });

          // Clear previous success messages
          outputMock.clear();
          vi.stubEnv('NODE_ENV', 'production');

          await expect(
            runViteBuild({directory: tmpDir}),
          ).resolves.not.toThrow();

          const expectedBundlePath = 'dist/server/index.js';

          const output = outputMock.output();
          expect(output).toMatch(expectedBundlePath);
          expect(output).toMatch('building for productio');
          expect(output).toMatch('dist/client/assets/root-');
          expect(output).toMatch('building SSR bundle for productio');
          expect(
            fileExists(joinPath(tmpDir, expectedBundlePath)),
          ).resolves.toBeTruthy();

          const kB = Number(
            output.match(/dist\/server\/index\.js\s+([\d.]+)\s+kB/)?.[1] || '',
          );

          // Bundle size within 1 MB
          expect(kB).toBeGreaterThan(0);
          expect(kB).toBeLessThan(1024);
        });
      });

      it('runs dev in the generated project', async () => {
        await inTemporaryDirectory(async (tmpDir) => {
          await runInit({
            path: tmpDir,
            git: true,
            language: 'ts',
            styling: 'postcss',
            i18n: 'subfolders',
            routes: true,
            installDeps: true,
          });

          // Clear previous success messages
          outputMock.clear();

<<<<<<< HEAD
          const port = 1337;

          const {close} = await runViteDev({
=======
          const {close, getUrl} = await runDev({
>>>>>>> 140e4768
            path: tmpDir,
            disableVirtualRoutes: true,
            disableVersionCheck: true,
<<<<<<< HEAD
            cliConfig: {} as any,
=======
            shouldLiveReload: false,
>>>>>>> 140e4768
          });

          try {
            await vi.waitFor(
              () => expect(outputMock.output()).toMatch(/View [^:]+? app:/i),
              {timeout: 5000},
            );

<<<<<<< HEAD
            const response = await fetch(`http://localhost:${port}`);
=======
            expect(outputMock.output()).toMatch(/View [^:]+? app:/i);

            await expect(
              fileExists(joinPath(tmpDir, 'dist', 'worker', 'index.js')),
            ).resolves.toBeTruthy();

            const response = await fetch(getUrl());
>>>>>>> 140e4768
            expect(response.status).toEqual(200);
            expect(response.headers.get('content-type')).toEqual('text/html');
            await expect(response.text()).resolves.toMatch('Mock.shop');
          } finally {
            await close();
          }
        });
      });
    });

    describe('Quickstart options', () => {
      it('Scaffolds Quickstart project with expected values', async () => {
        await inTemporaryDirectory(async (tmpDir) => {
          await runInit({
            path: tmpDir,
            quickstart: true,
            installDeps: false,
          });

          const templateFiles = await glob('**/*', {
            cwd: getSkeletonSourceDir().replace(
              'skeleton',
              'hydrogen-quickstart',
            ),
            ignore: ['**/node_modules/**', '**/dist/**'],
          });
          const resultFiles = await glob('**/*', {cwd: tmpDir});
          const nonAppFiles = templateFiles.filter(
            (item) => !item.startsWith('app/'),
          );

          expect(resultFiles).toEqual(expect.arrayContaining(nonAppFiles));

          expect(resultFiles).toContain('app/root.jsx');
          expect(resultFiles).toContain('app/entry.client.jsx');
          expect(resultFiles).toContain('app/entry.server.jsx');
          expect(resultFiles).toContain('app/components/Layout.jsx');
          expect(resultFiles).toContain('app/routes/_index.jsx');
          expect(resultFiles).not.toContain('app/routes/($locale)._index.jsx');

          // await expect(readFile(`${tmpDir}/package.json`)).resolves.toMatch(
          //   `"name": "hello-world"`,
          // );

          const output = outputMock.info();
          expect(output).not.toMatch('warning');
          expect(output).toMatch('success');
          expect(output).toMatch(/Shopify:\s+Mock.shop/);
          expect(output).toMatch(/Language:\s+JavaScript/);
          // TODO
          // expect(output).toMatch(/Styling:\s+Tailwind/);
          expect(output).toMatch('Routes');
          expect(output).toMatch('Next steps');
        });
      });
    });
  });
});<|MERGE_RESOLUTION|>--- conflicted
+++ resolved
@@ -356,12 +356,8 @@
         // ---- DEV
         outputMock.clear();
 
-        const port = 1337;
-
-        const {close} = await runClassicDev({
+        const {close, getUrl} = await runClassicDev({
           path: tmpDir,
-          port,
-          inspectorPort: 9000,
           disableVirtualRoutes: true,
           disableVersionCheck: true,
           cliConfig: {} as any,
@@ -379,7 +375,7 @@
             fileExists(joinPath(tmpDir, 'dist', 'worker', 'index.js')),
           ).resolves.toBeTruthy();
 
-          const response = await fetch(`http://localhost:${port}`);
+          const response = await fetch(getUrl());
           expect(response.status).toEqual(200);
           expect(response.headers.get('content-type')).toEqual('text/html');
           await expect(response.text()).resolves.toMatch('Mock.shop');
@@ -891,21 +887,11 @@
           // Clear previous success messages
           outputMock.clear();
 
-<<<<<<< HEAD
-          const port = 1337;
-
-          const {close} = await runViteDev({
-=======
-          const {close, getUrl} = await runDev({
->>>>>>> 140e4768
+          const {close, getUrl} = await runViteDev({
             path: tmpDir,
             disableVirtualRoutes: true,
             disableVersionCheck: true,
-<<<<<<< HEAD
             cliConfig: {} as any,
-=======
-            shouldLiveReload: false,
->>>>>>> 140e4768
           });
 
           try {
@@ -914,17 +900,7 @@
               {timeout: 5000},
             );
 
-<<<<<<< HEAD
-            const response = await fetch(`http://localhost:${port}`);
-=======
-            expect(outputMock.output()).toMatch(/View [^:]+? app:/i);
-
-            await expect(
-              fileExists(joinPath(tmpDir, 'dist', 'worker', 'index.js')),
-            ).resolves.toBeTruthy();
-
             const response = await fetch(getUrl());
->>>>>>> 140e4768
             expect(response.status).toEqual(200);
             expect(response.headers.get('content-type')).toEqual('text/html');
             await expect(response.text()).resolves.toMatch('Mock.shop');
