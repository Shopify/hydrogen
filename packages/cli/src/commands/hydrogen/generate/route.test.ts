import {describe, it, expect, vi, beforeEach} from 'vitest';
import {temporaryDirectoryTask} from 'tempy';
import {runGenerate, GENERATOR_TEMPLATES_DIR} from './route.js';
<<<<<<< HEAD
import {renderConfirmationPrompt} from '@shopify/cli-kit/node/ui';
import {readFile, writeFile, mkdir} from '@shopify/cli-kit/node/fs';
import {joinPath, dirname} from '@shopify/cli-kit/node/path';
=======
import {convertRouteToV2} from '../../../utils/remix-version-interop.js';

import {file, path, ui} from '@shopify/cli-kit';
>>>>>>> e6e6c2da

describe('generate/route', () => {
  beforeEach(() => {
    vi.resetAllMocks();
    vi.mock('@shopify/cli-kit/node/output');
    vi.mock('@shopify/cli-kit/node/ui');
  });

  it('generates a route file', async () => {
    await temporaryDirectoryTask(async (tmpDir) => {
      // Given
      const route = 'pages/$pageHandle';
      const {appRoot, templatesRoot} = await createHydrogen(tmpDir, {
        files: [],
        templates: [[route, `const str = "hello world"`]],
      });

      // When
      await runGenerate(route, route, {
        directory: appRoot,
        templatesRoot,
      });

      // Then
      expect(
        await readFile(joinPath(appRoot, 'app/routes', `${route}.jsx`)),
      ).toContain(`const str = 'hello world'`);
    });
  });

  it('generates a route file for Remix v2', async () => {
    await temporaryDirectoryTask(async (tmpDir) => {
      // Given
      const route = 'custom/path/$handle/index';
      const {appRoot, templatesRoot} = await createHydrogen(tmpDir, {
        files: [],
        templates: [[route, `const str = "hello world"`]],
      });

      // When
      await runGenerate(route, convertRouteToV2(route), {
        directory: appRoot,
        templatesRoot,
      });

      // Then
      expect(
        await file.read(
          path.join(appRoot, 'app/routes', `custom.path.$handle._index.jsx`),
        ),
      ).toContain(`const str = 'hello world'`);
    });
  });

  it('produces a typescript file when typescript argument is true', async () => {
    await temporaryDirectoryTask(async (tmpDir) => {
      // Given
      const route = 'pages/$pageHandle';
      const {appRoot, templatesRoot} = await createHydrogen(tmpDir, {
        files: [],
        templates: [[route, 'const str = "hello typescript"']],
      });

      // When
      await runGenerate(route, route, {
        directory: appRoot,
        templatesRoot,
        typescript: true,
      });

      // Then
      expect(
        await readFile(joinPath(appRoot, 'app/routes', `${route}.tsx`)),
      ).toContain(`const str = 'hello typescript'`);
    });
  });

  it('prompts the user if there the file already exists', async () => {
    await temporaryDirectoryTask(async (tmpDir) => {
      // Given
      vi.mocked(renderConfirmationPrompt).mockImplementationOnce(
        async () => true,
      );

      const route = 'page/$pageHandle';
      const {appRoot, templatesRoot} = await createHydrogen(tmpDir, {
        files: [[`app/routes/${route}.jsx`, 'const str = "I exist"']],
        templates: [[route, 'const str = "hello world"']],
      });

      // When
      await runGenerate(route, route, {
        directory: appRoot,
        templatesRoot,
      });

      // Then
      expect(renderConfirmationPrompt).toHaveBeenCalledWith(
        expect.objectContaining({
          message: expect.stringContaining('already exists'),
        }),
      );
    });
  });

  it('does not prompt the user if the force property is true', async () => {
    await temporaryDirectoryTask(async (tmpDir) => {
      // Given
      vi.mocked(renderConfirmationPrompt).mockImplementationOnce(
        async () => true,
      );

      const route = 'page/$pageHandle';
      const {appRoot, templatesRoot} = await createHydrogen(tmpDir, {
        files: [[`app/routes/${route}.jsx`, 'const str = "I exist"']],
        templates: [[route, 'const str = "hello world"']],
      });

      // When
      await runGenerate(route, route, {
        directory: appRoot,
        templatesRoot,
        force: true,
      });

      // Then
      expect(renderConfirmationPrompt).not.toHaveBeenCalled();
    });
  });
});

async function createHydrogen(
  directory: string,
  {
    files,
    templates,
  }: {files: [string, string][]; templates: [string, string][]} = {
    files: [],
    templates: [],
  },
) {
  for (const item of files) {
    const [filePath, fileContent] = item;
    const fullFilePath = joinPath(directory, 'app', filePath);
    await mkdir(dirname(fullFilePath));
    await writeFile(fullFilePath, fileContent);
  }

  for (const item of templates) {
    const [filePath, fileContent] = item;
    const fullFilePath = joinPath(
      directory,
      GENERATOR_TEMPLATES_DIR,
      'routes',
      `${filePath}.tsx`,
    );
    await mkdir(dirname(fullFilePath));
    await writeFile(fullFilePath, fileContent);
  }

  return {
    appRoot: joinPath(directory, 'app'),
    templatesRoot: directory,
  };
}<|MERGE_RESOLUTION|>--- conflicted
+++ resolved
@@ -1,15 +1,10 @@
 import {describe, it, expect, vi, beforeEach} from 'vitest';
 import {temporaryDirectoryTask} from 'tempy';
 import {runGenerate, GENERATOR_TEMPLATES_DIR} from './route.js';
-<<<<<<< HEAD
 import {renderConfirmationPrompt} from '@shopify/cli-kit/node/ui';
 import {readFile, writeFile, mkdir} from '@shopify/cli-kit/node/fs';
 import {joinPath, dirname} from '@shopify/cli-kit/node/path';
-=======
-import {convertRouteToV2} from '../../../utils/remix-version-interop.js';
-
-import {file, path, ui} from '@shopify/cli-kit';
->>>>>>> e6e6c2da
+import {convertRouteToV2} from '../../../lib/remix-version-interop.js';
 
 describe('generate/route', () => {
   beforeEach(() => {
@@ -57,8 +52,8 @@
 
       // Then
       expect(
-        await file.read(
-          path.join(appRoot, 'app/routes', `custom.path.$handle._index.jsx`),
+        await readFile(
+          joinPath(appRoot, 'app/routes', `custom.path.$handle._index.jsx`),
         ),
       ).toContain(`const str = 'hello world'`);
     });
