--- conflicted
+++ resolved
@@ -395,11 +395,7 @@
       ...(metadataUser ? {user: metadataUser} : {}),
       ...(metadataVersion ? {version: metadataVersion} : {}),
     },
-<<<<<<< HEAD
-    skipVerification: false,
-=======
     skipVerification: noVerify,
->>>>>>> e641255e
     rootPath: root,
     skipBuild: false,
     workerOnly: false,
