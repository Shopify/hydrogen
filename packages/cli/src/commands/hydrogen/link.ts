import {Flags} from '@oclif/core';
import Command from '@shopify/cli-kit/node/base-command';
import {
  renderConfirmationPrompt,
  renderSelectPrompt,
  renderWarning,
} from '@shopify/cli-kit/node/ui';
import {
  outputContent,
  outputInfo,
  outputSuccess,
  outputToken,
} from '@shopify/cli-kit/node/output';

import {parseGid} from '@shopify/hydrogen-react';
import {adminRequest} from '../../lib/graphql.js';
import {commonFlags} from '../../lib/flags.js';
import {getHydrogenShop} from '../../lib/shop.js';
import {getAdminSession} from '../../lib/admin-session.js';
import {hydrogenStorefrontUrl} from '../../lib/admin-urls.js';
import {
  LinkStorefrontQuery,
  LinkStorefrontSchema,
} from '../../lib/graphql/admin/link-storefront.js';
import {getConfig, setStorefront} from '../../lib/shopify-config.js';
import {logMissingStorefronts} from '../../lib/missing-storefronts.js';

export default class Link extends Command {
  static description =
    "Link a local project to one of your shop's Hydrogen storefronts.";

  static hidden = true;

  static flags = {
    force: commonFlags.force,
    path: commonFlags.path,
    shop: commonFlags.shop,
    storefront: Flags.string({
      char: 'h',
      description: 'The name of a Hydrogen Storefront (e.g. "Jane\'s Apparel")',
      env: 'SHOPIFY_HYDROGEN_STOREFRONT',
    }),
  };

  async run(): Promise<void> {
    const {flags} = await this.parse(Link);
    await linkStorefront(flags);
  }
}

export interface LinkStorefrontArguments {
  force?: boolean;
  path?: string;
  shop?: string;
  storefront?: string;
  silent?: boolean;
}

export async function linkStorefront({
  force,
  path,
  shop: flagShop,
  storefront: flagStorefront,
  silent = false,
}: LinkStorefrontArguments) {
  const shop = await getHydrogenShop({path, shop: flagShop});
  const {storefront: configStorefront} = await getConfig(path ?? process.cwd());

  if (configStorefront && !force) {
    const overwriteLink = await renderConfirmationPrompt({
      message: `Your project is currently linked to ${configStorefront.title}. Do you want to link to a different Hydrogen storefront on Shopify?`,
    });

    if (!overwriteLink) {
      return;
    }
  }

  const adminSession = await getAdminSession(shop);

  const result: LinkStorefrontSchema = await adminRequest(
    LinkStorefrontQuery,
    adminSession,
  );

  if (!result.hydrogenStorefronts.length) {
    logMissingStorefronts(adminSession);
    return;
  }

  let selectedStorefront;

  if (flagStorefront) {
    selectedStorefront = result.hydrogenStorefronts.find(
      (storefront) => storefront.title === flagStorefront,
    );

    if (!selectedStorefront) {
      renderWarning({
        headline: `Couldn't find ${flagStorefront}`,
        body: outputContent`There's no storefront matching ${flagStorefront} on your ${shop} shop. To see all available Hydrogen storefronts, run ${outputToken.genericShellCommand(
          `npx shopify hydrogen list`,
        )}`.value,
      });

      return;
    }
  } else {
    const choices = result.hydrogenStorefronts.map((storefront) => ({
      label: `${storefront.title} ${storefront.productionUrl}${
        storefront.id === configStorefront?.id ? ' (Current)' : ''
      }`,
      value: storefront.id,
    }));

    const storefrontId = await renderSelectPrompt({
      message: 'Choose a Hydrogen storefront to link this project to:',
      choices,
      defaultValue: 'true',
    });

    selectedStorefront = result.hydrogenStorefronts.find(
      (storefront) => storefront.id === storefrontId,
    );
  }

  if (!selectedStorefront) {
    return;
  }

  await setStorefront(path ?? process.cwd(), selectedStorefront);

  outputSuccess(`Linked to ${selectedStorefront.title}`);
<<<<<<< HEAD
  outputInfo(
    `Admin URL: ${hydrogenStorefrontUrl(
      adminSession,
      parseGid(selectedStorefront.id).id,
    )}`,
  );
  outputInfo(`Site URL: ${selectedStorefront.productionUrl}`);
=======

  if (!silent) {
    outputInfo(
      `Admin URL: ${hydrogenStorefrontUrl(
        adminSession,
        parseGid(selectedStorefront.id),
      )}`,
    );
    outputInfo(`Site URL: ${selectedStorefront.productionUrl}`);
  }
>>>>>>> 0a009a3b
}<|MERGE_RESOLUTION|>--- conflicted
+++ resolved
@@ -131,15 +131,6 @@
   await setStorefront(path ?? process.cwd(), selectedStorefront);
 
   outputSuccess(`Linked to ${selectedStorefront.title}`);
-<<<<<<< HEAD
-  outputInfo(
-    `Admin URL: ${hydrogenStorefrontUrl(
-      adminSession,
-      parseGid(selectedStorefront.id).id,
-    )}`,
-  );
-  outputInfo(`Site URL: ${selectedStorefront.productionUrl}`);
-=======
 
   if (!silent) {
     outputInfo(
@@ -150,5 +141,4 @@
     );
     outputInfo(`Site URL: ${selectedStorefront.productionUrl}`);
   }
->>>>>>> 0a009a3b
 }