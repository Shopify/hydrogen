--- conflicted
+++ resolved
@@ -605,13 +605,8 @@
           "allowNo": false,
           "type": "boolean"
         },
-<<<<<<< HEAD
-        "customer-account-push__unstable": {
-          "description": "Use tunneling for local development and push the tunneling domain to admin. Required to use Customer Account API's Oauth flow",
-=======
         "customer-account-push": {
           "description": "Use tunneling for local development and push the tunneling domain to admin. Required to use Customer Account API's OAuth flow",
->>>>>>> 99c2a1d7
           "env": "SHOPIFY_HYDROGEN_FLAG_CUSTOMER_ACCOUNT_PUSH",
           "name": "customer-account-push",
           "required": false,
