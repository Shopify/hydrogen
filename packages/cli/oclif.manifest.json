{
  "commands": {
    "hydrogen:build": {
      "aliases": [],
      "args": {},
      "description": "Builds a Hydrogen storefront for production.",
      "flags": {
        "path": {
          "description": "The path to the directory of the Hydrogen storefront. Defaults to the current directory where the command is run.",
          "env": "SHOPIFY_HYDROGEN_FLAG_PATH",
          "name": "path",
          "hasDynamicHelp": false,
          "multiple": false,
          "type": "option"
        },
        "sourcemap": {
          "description": "Controls whether sourcemaps are generated. Default to `true`. Deactivate `--no-sourcemaps`.",
          "env": "SHOPIFY_HYDROGEN_FLAG_SOURCEMAP",
          "name": "sourcemap",
          "allowNo": true,
          "type": "boolean"
        },
        "bundle-stats": {
          "description": "Show a bundle size summary after building. Defaults to true, use `--no-bundle-stats` to disable.",
          "name": "bundle-stats",
          "allowNo": true,
          "type": "boolean"
        },
        "lockfile-check": {
          "description": "Checks that there is exactly one valid lockfile in the project. Defaults to `true`. Deactivate with `--no-lockfile-check`.",
          "env": "SHOPIFY_HYDROGEN_FLAG_LOCKFILE_CHECK",
          "name": "lockfile-check",
          "allowNo": true,
          "type": "boolean"
        },
        "disable-route-warning": {
          "description": "Disables any warnings about missing standard routes.",
          "env": "SHOPIFY_HYDROGEN_FLAG_DISABLE_ROUTE_WARNING",
          "name": "disable-route-warning",
          "allowNo": false,
          "type": "boolean"
        },
        "codegen": {
          "description": "Automatically generates GraphQL types for your project’s Storefront API queries.",
          "name": "codegen",
          "required": false,
          "allowNo": false,
          "type": "boolean"
        },
        "codegen-config-path": {
          "dependsOn": [
            "codegen"
          ],
          "description": "Specifies a path to a codegen configuration file. Defaults to `<root>/codegen.ts` if this file exists.",
          "name": "codegen-config-path",
          "required": false,
          "hasDynamicHelp": false,
          "multiple": false,
          "type": "option"
        },
        "diff": {
          "description": "Applies the current files on top of Hydrogen's starter template in a temporary directory.",
          "hidden": true,
          "name": "diff",
          "required": false,
          "allowNo": false,
          "type": "boolean"
        }
      },
      "hasDynamicHelp": false,
      "hiddenAliases": [],
      "id": "hydrogen:build",
      "pluginAlias": "@shopify/cli-hydrogen",
      "pluginName": "@shopify/cli-hydrogen",
      "pluginType": "core",
      "strict": true,
      "isESM": true,
      "relativePath": [
        "dist",
        "commands",
        "hydrogen",
        "build.js"
      ]
    },
    "hydrogen:build-vite": {
      "aliases": [],
      "args": {},
      "description": "Builds a Hydrogen storefront for production.",
      "flags": {
        "path": {
          "description": "The path to the directory of the Hydrogen storefront. Defaults to the current directory where the command is run.",
          "env": "SHOPIFY_HYDROGEN_FLAG_PATH",
          "name": "path",
          "hasDynamicHelp": false,
          "multiple": false,
          "type": "option"
        },
        "entry": {
          "description": "Entry file for the worker. Defaults to `./server`.",
          "env": "SHOPIFY_HYDROGEN_FLAG_ENTRY",
          "name": "entry",
          "hasDynamicHelp": false,
          "multiple": false,
          "type": "option"
        },
        "sourcemap": {
          "description": "Controls whether sourcemaps are generated. Default to `true`. Deactivate `--no-sourcemaps`.",
          "env": "SHOPIFY_HYDROGEN_FLAG_SOURCEMAP",
          "name": "sourcemap",
          "allowNo": true,
          "type": "boolean"
        },
        "lockfile-check": {
          "description": "Checks that there is exactly one valid lockfile in the project. Defaults to `true`. Deactivate with `--no-lockfile-check`.",
          "env": "SHOPIFY_HYDROGEN_FLAG_LOCKFILE_CHECK",
          "name": "lockfile-check",
          "allowNo": true,
          "type": "boolean"
        },
        "disable-route-warning": {
          "description": "Disables any warnings about missing standard routes.",
          "env": "SHOPIFY_HYDROGEN_FLAG_DISABLE_ROUTE_WARNING",
          "name": "disable-route-warning",
          "allowNo": false,
          "type": "boolean"
        },
        "codegen": {
          "description": "Automatically generates GraphQL types for your project’s Storefront API queries.",
          "name": "codegen",
          "required": false,
          "allowNo": false,
          "type": "boolean"
        },
        "codegen-config-path": {
          "dependsOn": [
            "codegen"
          ],
          "description": "Specifies a path to a codegen configuration file. Defaults to `<root>/codegen.ts` if this file exists.",
          "name": "codegen-config-path",
          "required": false,
          "hasDynamicHelp": false,
          "multiple": false,
          "type": "option"
        },
        "diff": {
          "description": "Applies the current files on top of Hydrogen's starter template in a temporary directory.",
          "hidden": true,
          "name": "diff",
          "required": false,
          "allowNo": false,
          "type": "boolean"
        }
      },
      "hasDynamicHelp": false,
      "hidden": true,
      "hiddenAliases": [],
      "id": "hydrogen:build-vite",
      "pluginAlias": "@shopify/cli-hydrogen",
      "pluginName": "@shopify/cli-hydrogen",
      "pluginType": "core",
      "strict": true,
      "isESM": true,
      "relativePath": [
        "dist",
        "commands",
        "hydrogen",
        "build-vite.js"
      ]
    },
    "hydrogen:check": {
      "aliases": [],
      "args": {
        "resource": {
          "description": "The resource to check. Currently only 'routes' is supported.",
          "name": "resource",
          "options": [
            "routes"
          ],
          "required": true
        }
      },
      "description": "Returns diagnostic information about a Hydrogen storefront.",
      "flags": {
        "path": {
          "description": "The path to the directory of the Hydrogen storefront. Defaults to the current directory where the command is run.",
          "env": "SHOPIFY_HYDROGEN_FLAG_PATH",
          "name": "path",
          "hasDynamicHelp": false,
          "multiple": false,
          "type": "option"
        }
      },
      "hasDynamicHelp": false,
      "hiddenAliases": [],
      "id": "hydrogen:check",
      "pluginAlias": "@shopify/cli-hydrogen",
      "pluginName": "@shopify/cli-hydrogen",
      "pluginType": "core",
      "strict": true,
      "isESM": true,
      "relativePath": [
        "dist",
        "commands",
        "hydrogen",
        "check.js"
      ]
    },
    "hydrogen:codegen": {
      "aliases": [],
      "args": {},
      "description": "Generate types for the Storefront API queries found in your project.",
      "flags": {
        "path": {
          "description": "The path to the directory of the Hydrogen storefront. Defaults to the current directory where the command is run.",
          "env": "SHOPIFY_HYDROGEN_FLAG_PATH",
          "name": "path",
          "hasDynamicHelp": false,
          "multiple": false,
          "type": "option"
        },
        "codegen-config-path": {
          "description": "Specify a path to a codegen configuration file. Defaults to `<root>/codegen.ts` if it exists.",
          "name": "codegen-config-path",
          "required": false,
          "hasDynamicHelp": false,
          "multiple": false,
          "type": "option"
        },
        "force-sfapi-version": {
          "description": "Force generating Storefront API types for a specific version instead of using the one provided in Hydrogen. A token can also be provided with this format: `<version>:<token>`.",
          "hidden": true,
          "name": "force-sfapi-version",
          "hasDynamicHelp": false,
          "multiple": false,
          "type": "option"
        },
        "watch": {
          "description": "Watch the project for changes to update types on file save.",
          "name": "watch",
          "required": false,
          "allowNo": false,
          "type": "boolean"
        }
      },
      "hasDynamicHelp": false,
      "hiddenAliases": [],
      "id": "hydrogen:codegen",
      "pluginAlias": "@shopify/cli-hydrogen",
      "pluginName": "@shopify/cli-hydrogen",
      "pluginType": "core",
      "strict": true,
      "isESM": true,
      "relativePath": [
        "dist",
        "commands",
        "hydrogen",
        "codegen.js"
      ]
    },
    "hydrogen:customer-account:push": {
      "aliases": [],
      "args": {},
      "description": "Push project configuration to admin",
      "flags": {
        "path": {
          "description": "The path to the directory of the Hydrogen storefront. Defaults to the current directory where the command is run.",
          "env": "SHOPIFY_HYDROGEN_FLAG_PATH",
          "name": "path",
          "hasDynamicHelp": false,
          "multiple": false,
          "type": "option"
        },
        "storefront-id": {
          "description": "The id of the storefront the configuration should be pushed to. Must start with 'gid://shopify/HydrogenStorefront/'",
          "name": "storefront-id",
          "hasDynamicHelp": false,
          "multiple": false,
          "type": "option"
        },
        "dev-origin": {
          "description": "The development domain of your application.",
          "name": "dev-origin",
          "required": true,
          "hasDynamicHelp": false,
          "multiple": false,
          "type": "option"
        },
        "relative-redirect-uri": {
          "description": "The relative url of allowed callback url for Customer Account API OAuth flow. Default is '/account/authorize'",
          "name": "relative-redirect-uri",
          "hasDynamicHelp": false,
          "multiple": false,
          "type": "option"
        },
        "relative-logout-uri": {
          "description": "The relative url of allowed url that will be redirected to post-logout for Customer Account API OAuth flow. Default to nothing.",
          "name": "relative-logout-uri",
          "hasDynamicHelp": false,
          "multiple": false,
          "type": "option"
        }
      },
      "hasDynamicHelp": false,
      "hiddenAliases": [],
      "id": "hydrogen:customer-account:push",
      "pluginAlias": "@shopify/cli-hydrogen",
      "pluginName": "@shopify/cli-hydrogen",
      "pluginType": "core",
      "strict": true,
      "isESM": true,
      "relativePath": [
        "dist",
        "commands",
        "hydrogen",
        "customer-account",
        "push.js"
      ]
    },
    "hydrogen:debug:cpu": {
      "aliases": [],
      "args": {},
      "description": "Builds and profiles the server startup time the app.",
      "flags": {
        "path": {
          "description": "The path to the directory of the Hydrogen storefront. Defaults to the current directory where the command is run.",
          "env": "SHOPIFY_HYDROGEN_FLAG_PATH",
          "name": "path",
          "hasDynamicHelp": false,
          "multiple": false,
          "type": "option"
        },
        "output": {
          "description": "Specify a path to generate the profile file. Defaults to \"startup.cpuprofile\".",
          "name": "output",
          "required": false,
          "default": "startup.cpuprofile",
          "hasDynamicHelp": false,
          "multiple": false,
          "type": "option"
        }
      },
      "hasDynamicHelp": false,
      "hiddenAliases": [],
      "id": "hydrogen:debug:cpu",
      "pluginAlias": "@shopify/cli-hydrogen",
      "pluginName": "@shopify/cli-hydrogen",
      "pluginType": "core",
      "strict": true,
      "isESM": true,
      "relativePath": [
        "dist",
        "commands",
        "hydrogen",
        "debug",
        "cpu.js"
      ]
    },
    "hydrogen:deploy": {
      "aliases": [],
      "args": {},
      "description": "Builds and deploys a Hydrogen storefront to Oxygen.",
      "flags": {
        "entry": {
          "description": "Entry file for the worker. Defaults to `./server`.",
          "env": "SHOPIFY_HYDROGEN_FLAG_ENTRY",
          "name": "entry",
          "hasDynamicHelp": false,
          "multiple": false,
          "type": "option"
        },
        "env": {
          "description": "Specifies the environment to perform the operation using its handle. Fetch the handle using the `env list` command.",
          "exclusive": [
            "env-branch"
          ],
          "name": "env",
          "hasDynamicHelp": false,
          "multiple": false,
          "type": "option"
        },
        "env-branch": {
          "deprecated": {
            "to": "env",
            "message": "--env-branch is deprecated. Use --env instead."
          },
          "description": "Specifies the environment to perform the operation using its Git branch name.",
          "env": "SHOPIFY_HYDROGEN_ENVIRONMENT_BRANCH",
          "name": "env-branch",
          "hasDynamicHelp": false,
          "multiple": false,
          "type": "option"
        },
        "env-file": {
          "description": "Path to an environment file to override existing environment variables for the deployment.",
          "name": "env-file",
          "required": false,
          "hasDynamicHelp": false,
          "multiple": false,
          "type": "option"
        },
        "preview": {
          "description": "Deploys to the Preview environment. Overrides --env-branch and Git metadata.",
          "name": "preview",
          "required": false,
          "allowNo": false,
          "type": "boolean"
        },
        "force": {
          "char": "f",
          "description": "Forces a deployment to proceed if there are uncommited changes in its Git repository.",
          "env": "SHOPIFY_HYDROGEN_FLAG_FORCE",
          "name": "force",
          "required": false,
          "allowNo": false,
          "type": "boolean"
        },
        "no-verify": {
          "description": "Skip the routability verification step after deployment.",
          "name": "no-verify",
          "required": false,
          "allowNo": false,
          "type": "boolean"
        },
        "auth-bypass-token": {
          "description": "Generate an authentication bypass token, which can be used to perform end-to-end tests against the deployment.",
          "name": "auth-bypass-token",
          "required": false,
          "allowNo": false,
          "type": "boolean"
        },
        "build-command": {
          "description": "Specify a build command to run before deploying. If not specified, `shopify hydrogen build` will be used.",
          "name": "build-command",
          "required": false,
          "hasDynamicHelp": false,
          "multiple": false,
          "type": "option"
        },
        "lockfile-check": {
          "description": "Checks that there is exactly one valid lockfile in the project. Defaults to `true`. Deactivate with `--no-lockfile-check`.",
          "env": "SHOPIFY_HYDROGEN_FLAG_LOCKFILE_CHECK",
          "name": "lockfile-check",
          "allowNo": true,
          "type": "boolean"
        },
        "path": {
          "description": "The path to the directory of the Hydrogen storefront. Defaults to the current directory where the command is run.",
          "env": "SHOPIFY_HYDROGEN_FLAG_PATH",
          "name": "path",
          "hasDynamicHelp": false,
          "multiple": false,
          "type": "option"
        },
        "shop": {
          "char": "s",
          "description": "Shop URL. It can be the shop prefix (janes-apparel) or the full myshopify.com URL (janes-apparel.myshopify.com, https://janes-apparel.myshopify.com).",
          "env": "SHOPIFY_SHOP",
          "name": "shop",
          "hasDynamicHelp": false,
          "multiple": false,
          "type": "option"
        },
        "json-output": {
          "description": "Create a JSON file containing the deployment details in CI environments. Defaults to true, use `--no-json-output` to disable.",
          "name": "json-output",
          "required": false,
          "allowNo": true,
          "type": "boolean"
        },
        "token": {
          "char": "t",
          "description": "Oxygen deployment token. Defaults to the linked storefront's token if available.",
          "env": "SHOPIFY_HYDROGEN_DEPLOYMENT_TOKEN",
          "name": "token",
          "required": false,
          "hasDynamicHelp": false,
          "multiple": false,
          "type": "option"
        },
        "metadata-description": {
          "description": "Description of the changes in the deployment. Defaults to the commit message of the latest commit if there are no uncommited changes.",
          "env": "SHOPIFY_HYDROGEN_FLAG_METADATA_DESCRIPTION",
          "name": "metadata-description",
          "required": false,
          "hasDynamicHelp": false,
          "multiple": false,
          "type": "option"
        },
        "metadata-url": {
          "env": "SHOPIFY_HYDROGEN_FLAG_METADATA_URL",
          "hidden": true,
          "name": "metadata-url",
          "required": false,
          "hasDynamicHelp": false,
          "multiple": false,
          "type": "option"
        },
        "metadata-user": {
          "description": "User that initiated the deployment. Will be saved and displayed in the Shopify admin",
          "env": "SHOPIFY_HYDROGEN_FLAG_METADATA_USER",
          "name": "metadata-user",
          "required": false,
          "hasDynamicHelp": false,
          "multiple": false,
          "type": "option"
        },
        "metadata-version": {
          "env": "SHOPIFY_HYDROGEN_FLAG_METADATA_VERSION",
          "hidden": true,
          "name": "metadata-version",
          "required": false,
          "hasDynamicHelp": false,
          "multiple": false,
          "type": "option"
        },
        "diff": {
          "description": "Applies the current files on top of Hydrogen's starter template in a temporary directory.",
          "hidden": true,
          "name": "diff",
          "required": false,
          "allowNo": false,
          "type": "boolean"
        }
      },
      "hasDynamicHelp": false,
      "hiddenAliases": [],
      "id": "hydrogen:deploy",
      "pluginAlias": "@shopify/cli-hydrogen",
      "pluginName": "@shopify/cli-hydrogen",
      "pluginType": "core",
      "strict": true,
      "isESM": true,
      "relativePath": [
        "dist",
        "commands",
        "hydrogen",
        "deploy.js"
      ]
    },
    "hydrogen:dev": {
      "aliases": [],
      "args": {},
      "description": "Runs Hydrogen storefront in an Oxygen worker for development.",
      "flags": {
        "path": {
          "description": "The path to the directory of the Hydrogen storefront. Defaults to the current directory where the command is run.",
          "env": "SHOPIFY_HYDROGEN_FLAG_PATH",
          "name": "path",
          "hasDynamicHelp": false,
          "multiple": false,
          "type": "option"
        },
        "port": {
          "description": "The port to run the server on. Defaults to 3000.",
          "env": "SHOPIFY_HYDROGEN_FLAG_PORT",
          "name": "port",
          "hasDynamicHelp": false,
          "multiple": false,
          "type": "option"
        },
        "worker": {
          "hidden": true,
          "name": "worker",
          "type": "boolean"
        },
        "legacy-runtime": {
          "description": "Runs the app in a Node.js sandbox instead of an Oxygen worker.",
          "env": "SHOPIFY_HYDROGEN_FLAG_WORKER",
          "name": "legacy-runtime",
          "allowNo": false,
          "type": "boolean"
        },
        "codegen": {
          "description": "Automatically generates GraphQL types for your project’s Storefront API queries.",
          "name": "codegen",
          "required": false,
          "allowNo": false,
          "type": "boolean"
        },
        "codegen-config-path": {
          "dependsOn": [
            "codegen"
          ],
          "description": "Specifies a path to a codegen configuration file. Defaults to `<root>/codegen.ts` if this file exists.",
          "name": "codegen-config-path",
          "required": false,
          "hasDynamicHelp": false,
          "multiple": false,
          "type": "option"
        },
        "sourcemap": {
          "description": "Controls whether sourcemaps are generated. Default to `true`. Deactivate `--no-sourcemaps`.",
          "env": "SHOPIFY_HYDROGEN_FLAG_SOURCEMAP",
          "name": "sourcemap",
          "allowNo": true,
          "type": "boolean"
        },
        "disable-virtual-routes": {
          "description": "Disable rendering fallback routes when a route file doesn't exist.",
          "env": "SHOPIFY_HYDROGEN_FLAG_DISABLE_VIRTUAL_ROUTES",
          "name": "disable-virtual-routes",
          "allowNo": false,
          "type": "boolean"
        },
        "debug": {
          "description": "Enables inspector connections to the server with a debugger such as Visual Studio Code or Chrome DevTools.",
          "env": "SHOPIFY_HYDROGEN_FLAG_DEBUG",
          "name": "debug",
          "allowNo": false,
          "type": "boolean"
        },
        "inspector-port": {
          "description": "The port where the inspector is available. Defaults to 9229.",
          "env": "SHOPIFY_HYDROGEN_FLAG_INSPECTOR_PORT",
          "name": "inspector-port",
          "hasDynamicHelp": false,
          "multiple": false,
          "type": "option"
        },
        "env": {
          "description": "Specifies the environment to perform the operation using its handle. Fetch the handle using the `env list` command.",
          "exclusive": [
            "env-branch"
          ],
          "name": "env",
          "hasDynamicHelp": false,
          "multiple": false,
          "type": "option"
        },
        "env-branch": {
          "deprecated": {
            "to": "env",
            "message": "--env-branch is deprecated. Use --env instead."
          },
          "description": "Specifies the environment to perform the operation using its Git branch name.",
          "env": "SHOPIFY_HYDROGEN_ENVIRONMENT_BRANCH",
          "name": "env-branch",
          "hasDynamicHelp": false,
          "multiple": false,
          "type": "option"
        },
        "disable-version-check": {
          "description": "Skip the version check when running `hydrogen dev`",
          "name": "disable-version-check",
          "required": false,
          "allowNo": false,
          "type": "boolean"
        },
        "diff": {
          "description": "Applies the current files on top of Hydrogen's starter template in a temporary directory.",
          "hidden": true,
          "name": "diff",
          "required": false,
          "allowNo": false,
          "type": "boolean"
        },
        "customer-account-push": {
          "description": "Use tunneling for local development and push the tunneling domain to admin. Required to use Customer Account API's Oauth flow",
          "env": "SHOPIFY_HYDROGEN_FLAG_CUSTOMER_ACCOUNT_PUSH",
          "name": "customer-account-push",
          "required": false,
          "allowNo": false,
          "type": "boolean"
        },
        "verbose": {
          "description": "Outputs more information about the command's execution.",
          "env": "SHOPIFY_HYDROGEN_FLAG_VERBOSE",
          "name": "verbose",
          "required": false,
          "allowNo": false,
          "type": "boolean"
        }
      },
      "hasDynamicHelp": false,
      "hiddenAliases": [],
      "id": "hydrogen:dev",
      "pluginAlias": "@shopify/cli-hydrogen",
      "pluginName": "@shopify/cli-hydrogen",
      "pluginType": "core",
      "strict": true,
      "isESM": true,
      "relativePath": [
        "dist",
        "commands",
        "hydrogen",
        "dev.js"
      ]
    },
    "hydrogen:dev-vite": {
      "aliases": [],
      "args": {},
      "description": "Runs Hydrogen storefront in an Oxygen worker for development.",
      "flags": {
        "path": {
          "description": "The path to the directory of the Hydrogen storefront. Defaults to the current directory where the command is run.",
          "env": "SHOPIFY_HYDROGEN_FLAG_PATH",
          "name": "path",
          "hasDynamicHelp": false,
          "multiple": false,
          "type": "option"
        },
        "entry": {
          "description": "Entry file for the worker. Defaults to `./server`.",
          "env": "SHOPIFY_HYDROGEN_FLAG_ENTRY",
          "name": "entry",
          "hasDynamicHelp": false,
          "multiple": false,
          "type": "option"
        },
        "port": {
          "description": "The port to run the server on. Defaults to 3000.",
          "env": "SHOPIFY_HYDROGEN_FLAG_PORT",
          "name": "port",
          "required": false,
          "hasDynamicHelp": false,
          "multiple": false,
          "type": "option"
        },
        "codegen": {
          "description": "Automatically generates GraphQL types for your project’s Storefront API queries.",
          "name": "codegen",
          "required": false,
          "allowNo": false,
          "type": "boolean"
        },
        "codegen-config-path": {
          "dependsOn": [
            "codegen"
          ],
          "description": "Specifies a path to a codegen configuration file. Defaults to `<root>/codegen.ts` if this file exists.",
          "name": "codegen-config-path",
          "required": false,
          "hasDynamicHelp": false,
          "multiple": false,
          "type": "option"
        },
        "disable-virtual-routes": {
          "description": "Disable rendering fallback routes when a route file doesn't exist.",
          "env": "SHOPIFY_HYDROGEN_FLAG_DISABLE_VIRTUAL_ROUTES",
          "name": "disable-virtual-routes",
          "allowNo": false,
          "type": "boolean"
        },
        "debug": {
          "description": "Enables inspector connections to the server with a debugger such as Visual Studio Code or Chrome DevTools.",
          "env": "SHOPIFY_HYDROGEN_FLAG_DEBUG",
          "name": "debug",
          "allowNo": false,
          "type": "boolean"
        },
        "inspector-port": {
          "description": "The port where the inspector is available. Defaults to 9229.",
          "env": "SHOPIFY_HYDROGEN_FLAG_INSPECTOR_PORT",
          "name": "inspector-port",
          "hasDynamicHelp": false,
          "multiple": false,
          "type": "option"
        },
        "host": {
          "description": "Expose the server to the network",
          "name": "host",
          "required": false,
          "allowNo": false,
          "type": "boolean"
        },
        "env": {
          "description": "Specifies the environment to perform the operation using its handle. Fetch the handle using the `env list` command.",
          "exclusive": [
            "env-branch"
          ],
          "name": "env",
          "hasDynamicHelp": false,
          "multiple": false,
          "type": "option"
        },
        "env-branch": {
          "deprecated": {
            "to": "env",
            "message": "--env-branch is deprecated. Use --env instead."
          },
          "description": "Specifies the environment to perform the operation using its Git branch name.",
          "env": "SHOPIFY_HYDROGEN_ENVIRONMENT_BRANCH",
          "name": "env-branch",
          "hasDynamicHelp": false,
          "multiple": false,
          "type": "option"
        },
        "disable-version-check": {
          "description": "Skip the version check when running `hydrogen dev`",
          "name": "disable-version-check",
          "required": false,
          "allowNo": false,
          "type": "boolean"
        },
        "diff": {
          "description": "Applies the current files on top of Hydrogen's starter template in a temporary directory.",
          "hidden": true,
          "name": "diff",
          "required": false,
          "allowNo": false,
          "type": "boolean"
        },
        "customer-account-push": {
          "description": "Use tunneling for local development and push the tunneling domain to admin. Required to use Customer Account API's Oauth flow",
          "env": "SHOPIFY_HYDROGEN_FLAG_CUSTOMER_ACCOUNT_PUSH",
          "name": "customer-account-push",
          "required": false,
          "allowNo": false,
          "type": "boolean"
        },
        "verbose": {
          "description": "Outputs more information about the command's execution.",
          "env": "SHOPIFY_HYDROGEN_FLAG_VERBOSE",
          "name": "verbose",
          "required": false,
          "allowNo": false,
          "type": "boolean"
        }
      },
      "hasDynamicHelp": false,
      "hidden": true,
      "hiddenAliases": [],
      "id": "hydrogen:dev-vite",
      "pluginAlias": "@shopify/cli-hydrogen",
      "pluginName": "@shopify/cli-hydrogen",
      "pluginType": "core",
      "strict": true,
      "isESM": true,
      "relativePath": [
        "dist",
        "commands",
        "hydrogen",
        "dev-vite.js"
      ]
    },
    "hydrogen:env:list": {
      "aliases": [],
      "args": {},
      "description": "List the environments on your linked Hydrogen storefront.",
      "flags": {
        "path": {
          "description": "The path to the directory of the Hydrogen storefront. Defaults to the current directory where the command is run.",
          "env": "SHOPIFY_HYDROGEN_FLAG_PATH",
          "name": "path",
          "hasDynamicHelp": false,
          "multiple": false,
          "type": "option"
        }
      },
      "hasDynamicHelp": false,
      "hiddenAliases": [],
      "id": "hydrogen:env:list",
      "pluginAlias": "@shopify/cli-hydrogen",
      "pluginName": "@shopify/cli-hydrogen",
      "pluginType": "core",
      "strict": true,
      "isESM": true,
      "relativePath": [
        "dist",
        "commands",
        "hydrogen",
        "env",
        "list.js"
      ]
    },
    "hydrogen:env:pull": {
      "aliases": [],
      "args": {},
      "description": "Populate your .env with variables from your Hydrogen storefront.",
      "flags": {
        "env": {
          "description": "Specifies the environment to perform the operation using its handle. Fetch the handle using the `env list` command.",
          "exclusive": [
            "env-branch"
          ],
          "name": "env",
          "hasDynamicHelp": false,
          "multiple": false,
          "type": "option"
        },
        "env-branch": {
          "deprecated": {
            "to": "env",
            "message": "--env-branch is deprecated. Use --env instead."
          },
          "description": "Specifies the environment to perform the operation using its Git branch name.",
          "env": "SHOPIFY_HYDROGEN_ENVIRONMENT_BRANCH",
          "name": "env-branch",
          "hasDynamicHelp": false,
          "multiple": false,
          "type": "option"
        },
        "path": {
          "description": "The path to the directory of the Hydrogen storefront. Defaults to the current directory where the command is run.",
          "env": "SHOPIFY_HYDROGEN_FLAG_PATH",
          "name": "path",
          "hasDynamicHelp": false,
          "multiple": false,
          "type": "option"
        },
        "force": {
          "char": "f",
          "description": "Overwrites the destination directory and files if they already exist.",
          "env": "SHOPIFY_HYDROGEN_FLAG_FORCE",
          "name": "force",
          "allowNo": false,
          "type": "boolean"
        }
      },
      "hasDynamicHelp": false,
      "hiddenAliases": [],
      "id": "hydrogen:env:pull",
      "pluginAlias": "@shopify/cli-hydrogen",
      "pluginName": "@shopify/cli-hydrogen",
      "pluginType": "core",
      "strict": true,
      "isESM": true,
      "relativePath": [
        "dist",
        "commands",
        "hydrogen",
        "env",
        "pull.js"
      ]
    },
    "hydrogen:env:push__unstable": {
      "aliases": [],
      "args": {},
      "description": "Push environment variables from the local .env file to your linked Hydrogen storefront.",
      "flags": {
        "env": {
          "description": "Specifies the environment to perform the operation using its handle. Fetch the handle using the `env list` command.",
          "exclusive": [
            "env-branch"
          ],
          "name": "env",
          "hasDynamicHelp": false,
          "multiple": false,
          "type": "option"
        },
        "env-file": {
          "description": "Path to an environment file to override existing environment variables for the selected environment. Defaults to the '.env' located in your project path `--path`.",
          "name": "env-file",
          "hasDynamicHelp": false,
          "multiple": false,
          "type": "option"
        },
        "path": {
          "description": "The path to the directory of the Hydrogen storefront. Defaults to the current directory where the command is run.",
          "env": "SHOPIFY_HYDROGEN_FLAG_PATH",
          "name": "path",
          "hasDynamicHelp": false,
          "multiple": false,
          "type": "option"
        }
      },
      "hasDynamicHelp": false,
      "hidden": true,
      "hiddenAliases": [],
      "id": "hydrogen:env:push__unstable",
      "pluginAlias": "@shopify/cli-hydrogen",
      "pluginName": "@shopify/cli-hydrogen",
      "pluginType": "core",
      "strict": true,
      "isESM": true,
      "relativePath": [
        "dist",
        "commands",
        "hydrogen",
        "env",
        "push__unstable.js"
      ]
    },
    "hydrogen:g": {
      "aliases": [],
      "args": {},
      "description": "Shortcut for `hydrogen generate`. See `hydrogen generate --help` for more information.",
      "flags": {},
      "hasDynamicHelp": false,
      "hidden": true,
      "hiddenAliases": [],
      "id": "hydrogen:g",
      "pluginAlias": "@shopify/cli-hydrogen",
      "pluginName": "@shopify/cli-hydrogen",
      "pluginType": "core",
      "strict": false,
      "isESM": true,
      "relativePath": [
        "dist",
        "commands",
        "hydrogen",
        "g.js"
      ]
    },
    "hydrogen:generate:route": {
      "aliases": [],
      "args": {
        "routeName": {
          "description": "The route to generate. One of home,page,cart,products,collections,policies,blogs,account,search,robots,sitemap,all.",
          "name": "routeName",
          "options": [
            "home",
            "page",
            "cart",
            "products",
            "collections",
            "policies",
            "blogs",
            "account",
            "search",
            "robots",
            "sitemap",
            "all"
          ],
          "required": true
        }
      },
      "description": "Generates a standard Shopify route.",
      "flags": {
        "adapter": {
          "description": "Remix adapter used in the route. The default is `@shopify/remix-oxygen`.",
          "env": "SHOPIFY_HYDROGEN_FLAG_ADAPTER",
          "name": "adapter",
          "hasDynamicHelp": false,
          "multiple": false,
          "type": "option"
        },
        "typescript": {
          "description": "Generate TypeScript files",
          "env": "SHOPIFY_HYDROGEN_FLAG_TYPESCRIPT",
          "name": "typescript",
          "allowNo": false,
          "type": "boolean"
        },
        "locale-param": {
          "description": "The param name in Remix routes for the i18n locale, if any. Example: `locale` becomes ($locale).",
          "env": "SHOPIFY_HYDROGEN_FLAG_ADAPTER",
          "name": "locale-param",
          "hasDynamicHelp": false,
          "multiple": false,
          "type": "option"
        },
        "force": {
          "char": "f",
          "description": "Overwrites the destination directory and files if they already exist.",
          "env": "SHOPIFY_HYDROGEN_FLAG_FORCE",
          "name": "force",
          "allowNo": false,
          "type": "boolean"
        },
        "path": {
          "description": "The path to the directory of the Hydrogen storefront. Defaults to the current directory where the command is run.",
          "env": "SHOPIFY_HYDROGEN_FLAG_PATH",
          "name": "path",
          "hasDynamicHelp": false,
          "multiple": false,
          "type": "option"
        }
      },
      "hasDynamicHelp": false,
      "hiddenAliases": [],
      "id": "hydrogen:generate:route",
      "pluginAlias": "@shopify/cli-hydrogen",
      "pluginName": "@shopify/cli-hydrogen",
      "pluginType": "core",
      "strict": true,
      "isESM": true,
      "relativePath": [
        "dist",
        "commands",
        "hydrogen",
        "generate",
        "route.js"
      ]
    },
    "hydrogen:generate:routes": {
      "aliases": [],
      "args": {},
      "description": "Generates all supported standard shopify routes.",
      "flags": {
        "adapter": {
          "description": "Remix adapter used in the route. The default is `@shopify/remix-oxygen`.",
          "env": "SHOPIFY_HYDROGEN_FLAG_ADAPTER",
          "name": "adapter",
          "hasDynamicHelp": false,
          "multiple": false,
          "type": "option"
        },
        "typescript": {
          "description": "Generate TypeScript files",
          "env": "SHOPIFY_HYDROGEN_FLAG_TYPESCRIPT",
          "name": "typescript",
          "allowNo": false,
          "type": "boolean"
        },
        "locale-param": {
          "description": "The param name in Remix routes for the i18n locale, if any. Example: `locale` becomes ($locale).",
          "env": "SHOPIFY_HYDROGEN_FLAG_ADAPTER",
          "name": "locale-param",
          "hasDynamicHelp": false,
          "multiple": false,
          "type": "option"
        },
        "force": {
          "char": "f",
          "description": "Overwrites the destination directory and files if they already exist.",
          "env": "SHOPIFY_HYDROGEN_FLAG_FORCE",
          "name": "force",
          "allowNo": false,
          "type": "boolean"
        },
        "path": {
          "description": "The path to the directory of the Hydrogen storefront. Defaults to the current directory where the command is run.",
          "env": "SHOPIFY_HYDROGEN_FLAG_PATH",
          "name": "path",
          "hasDynamicHelp": false,
          "multiple": false,
          "type": "option"
        }
      },
      "hasDynamicHelp": false,
      "hiddenAliases": [],
      "id": "hydrogen:generate:routes",
      "pluginAlias": "@shopify/cli-hydrogen",
      "pluginName": "@shopify/cli-hydrogen",
      "pluginType": "core",
      "strict": true,
      "isESM": true,
      "relativePath": [
        "dist",
        "commands",
        "hydrogen",
        "generate",
        "routes.js"
      ]
    },
    "hydrogen:init": {
      "aliases": [],
      "args": {},
      "description": "Creates a new Hydrogen storefront.",
      "flags": {
        "force": {
          "char": "f",
          "description": "Overwrites the destination directory and files if they already exist.",
          "env": "SHOPIFY_HYDROGEN_FLAG_FORCE",
          "name": "force",
          "allowNo": false,
          "type": "boolean"
        },
        "path": {
          "description": "The path to the directory of the new Hydrogen storefront.",
          "env": "SHOPIFY_HYDROGEN_FLAG_PATH",
          "name": "path",
          "hasDynamicHelp": false,
          "multiple": false,
          "type": "option"
        },
        "language": {
          "description": "Sets the template language to use. One of `js` or `ts`.",
          "env": "SHOPIFY_HYDROGEN_FLAG_LANGUAGE",
          "name": "language",
          "hasDynamicHelp": false,
          "multiple": false,
          "type": "option"
        },
        "template": {
          "description": "Scaffolds project based on an existing template or example from the Hydrogen repository.",
          "env": "SHOPIFY_HYDROGEN_FLAG_TEMPLATE",
          "name": "template",
          "hasDynamicHelp": false,
          "multiple": false,
          "type": "option"
        },
        "install-deps": {
          "description": "Auto installs dependencies using the active package manager.",
          "env": "SHOPIFY_HYDROGEN_FLAG_INSTALL_DEPS",
          "name": "install-deps",
          "allowNo": true,
          "type": "boolean"
        },
        "mock-shop": {
          "description": "Use mock.shop as the data source for the storefront.",
          "env": "SHOPIFY_HYDROGEN_FLAG_MOCK_DATA",
          "name": "mock-shop",
          "allowNo": false,
          "type": "boolean"
        },
        "styling": {
          "description": "Sets the styling strategy to use. One of `tailwind`, `css-modules`, `vanilla-extract`, `postcss`, `none`.",
          "env": "SHOPIFY_HYDROGEN_FLAG_STYLING",
          "name": "styling",
          "hasDynamicHelp": false,
          "multiple": false,
          "type": "option"
        },
        "markets": {
          "description": "Sets the URL structure to support multiple markets. Must be one of: `subfolders`, `domains`, `subdomains`, `none`. Example: `--markets subfolders`.",
          "env": "SHOPIFY_HYDROGEN_FLAG_I18N",
          "name": "markets",
          "hasDynamicHelp": false,
          "multiple": false,
          "type": "option"
        },
        "shortcut": {
          "description": "Creates a global h2 shortcut for Shopify CLI using shell aliases. Deactivate with `--no-shortcut`.",
          "env": "SHOPIFY_HYDROGEN_FLAG_SHORTCUT",
          "name": "shortcut",
          "allowNo": true,
          "type": "boolean"
        },
        "routes": {
          "description": "Generate routes for all pages.",
          "env": "SHOPIFY_HYDROGEN_FLAG_ROUTES",
          "hidden": true,
          "name": "routes",
          "allowNo": true,
          "type": "boolean"
        },
        "git": {
          "description": "Init Git and create initial commits.",
          "env": "SHOPIFY_HYDROGEN_FLAG_GIT",
          "name": "git",
          "allowNo": true,
          "type": "boolean"
        },
        "quickstart": {
          "description": "Scaffolds a new Hydrogen project with a set of sensible defaults.",
          "env": "SHOPIFY_HYDROGEN_FLAG_QUICKSTART",
          "name": "quickstart",
          "allowNo": false,
          "type": "boolean"
        }
      },
      "hasDynamicHelp": false,
      "hiddenAliases": [],
      "id": "hydrogen:init",
      "pluginAlias": "@shopify/cli-hydrogen",
      "pluginName": "@shopify/cli-hydrogen",
      "pluginType": "core",
      "strict": true,
      "isESM": true,
      "relativePath": [
        "dist",
        "commands",
        "hydrogen",
        "init.js"
      ]
    },
    "hydrogen:link": {
      "aliases": [],
      "args": {},
      "description": "Link a local project to one of your shop's Hydrogen storefronts.",
      "flags": {
        "force": {
          "char": "f",
          "description": "Overwrites the destination directory and files if they already exist.",
          "env": "SHOPIFY_HYDROGEN_FLAG_FORCE",
          "name": "force",
          "allowNo": false,
          "type": "boolean"
        },
        "path": {
          "description": "The path to the directory of the Hydrogen storefront. Defaults to the current directory where the command is run.",
          "env": "SHOPIFY_HYDROGEN_FLAG_PATH",
          "name": "path",
          "hasDynamicHelp": false,
          "multiple": false,
          "type": "option"
        },
        "storefront": {
          "description": "The name of a Hydrogen Storefront (e.g. \"Jane's Apparel\")",
          "env": "SHOPIFY_HYDROGEN_STOREFRONT",
          "name": "storefront",
          "hasDynamicHelp": false,
          "multiple": false,
          "type": "option"
        }
      },
      "hasDynamicHelp": false,
      "hiddenAliases": [],
      "id": "hydrogen:link",
      "pluginAlias": "@shopify/cli-hydrogen",
      "pluginName": "@shopify/cli-hydrogen",
      "pluginType": "core",
      "strict": true,
      "isESM": true,
      "relativePath": [
        "dist",
        "commands",
        "hydrogen",
        "link.js"
      ]
    },
<<<<<<< HEAD
    "hydrogen:generate:route": {
      "aliases": [],
      "args": {
        "routeName": {
          "description": "The route to generate. One of home,page,cart,products,collections,policies,blogs,account,search,robots,sitemap,all.",
          "name": "routeName",
          "options": [
            "home",
            "page",
            "cart",
            "products",
            "collections",
            "policies",
            "blogs",
            "account",
            "search",
            "robots",
            "sitemap",
            "all"
          ],
          "required": true
        }
      },
      "description": "Generates a standard Shopify route.",
=======
    "hydrogen:list": {
      "aliases": [],
      "args": {},
      "description": "Returns a list of Hydrogen storefronts available on a given shop.",
      "flags": {
        "path": {
          "description": "The path to the directory of the Hydrogen storefront. Defaults to the current directory where the command is run.",
          "env": "SHOPIFY_HYDROGEN_FLAG_PATH",
          "name": "path",
          "hasDynamicHelp": false,
          "multiple": false,
          "type": "option"
        }
      },
      "hasDynamicHelp": false,
      "hiddenAliases": [],
      "id": "hydrogen:list",
      "pluginAlias": "@shopify/cli-hydrogen",
      "pluginName": "@shopify/cli-hydrogen",
      "pluginType": "core",
      "strict": true,
      "isESM": true,
      "relativePath": [
        "dist",
        "commands",
        "hydrogen",
        "list.js"
      ]
    },
    "hydrogen:login": {
      "aliases": [],
      "args": {},
      "description": "Login to your Shopify account.",
      "flags": {
        "path": {
          "description": "The path to the directory of the Hydrogen storefront. Defaults to the current directory where the command is run.",
          "env": "SHOPIFY_HYDROGEN_FLAG_PATH",
          "name": "path",
          "hasDynamicHelp": false,
          "multiple": false,
          "type": "option"
        },
        "shop": {
          "char": "s",
          "description": "Shop URL. It can be the shop prefix (janes-apparel) or the full myshopify.com URL (janes-apparel.myshopify.com, https://janes-apparel.myshopify.com).",
          "env": "SHOPIFY_SHOP",
          "name": "shop",
          "hasDynamicHelp": false,
          "multiple": false,
          "type": "option"
        }
      },
      "hasDynamicHelp": false,
      "hiddenAliases": [],
      "id": "hydrogen:login",
      "pluginAlias": "@shopify/cli-hydrogen",
      "pluginName": "@shopify/cli-hydrogen",
      "pluginType": "core",
      "strict": true,
      "isESM": true,
      "relativePath": [
        "dist",
        "commands",
        "hydrogen",
        "login.js"
      ]
    },
    "hydrogen:logout": {
      "aliases": [],
      "args": {},
      "description": "Logout of your local session.",
      "flags": {
        "path": {
          "description": "The path to the directory of the Hydrogen storefront. Defaults to the current directory where the command is run.",
          "env": "SHOPIFY_HYDROGEN_FLAG_PATH",
          "name": "path",
          "hasDynamicHelp": false,
          "multiple": false,
          "type": "option"
        }
      },
      "hasDynamicHelp": false,
      "hiddenAliases": [],
      "id": "hydrogen:logout",
      "pluginAlias": "@shopify/cli-hydrogen",
      "pluginName": "@shopify/cli-hydrogen",
      "pluginType": "core",
      "strict": true,
      "isESM": true,
      "relativePath": [
        "dist",
        "commands",
        "hydrogen",
        "logout.js"
      ]
    },
    "hydrogen:preview": {
      "aliases": [],
      "args": {},
      "description": "Runs a Hydrogen storefront in an Oxygen worker for production.",
>>>>>>> 1870a3e8
      "flags": {
        "path": {
          "description": "The path to the directory of the Hydrogen storefront. Defaults to the current directory where the command is run.",
          "env": "SHOPIFY_HYDROGEN_FLAG_PATH",
          "name": "path",
          "hasDynamicHelp": false,
          "multiple": false,
          "type": "option"
        },
        "port": {
          "description": "The port to run the server on. Defaults to 3000.",
          "env": "SHOPIFY_HYDROGEN_FLAG_PORT",
          "name": "port",
          "hasDynamicHelp": false,
          "multiple": false,
          "type": "option"
        },
        "worker": {
          "hidden": true,
          "name": "worker",
          "type": "boolean"
        },
        "legacy-runtime": {
          "description": "Runs the app in a Node.js sandbox instead of an Oxygen worker.",
          "env": "SHOPIFY_HYDROGEN_FLAG_WORKER",
          "name": "legacy-runtime",
          "allowNo": false,
          "type": "boolean"
        },
        "env": {
          "description": "Specifies the environment to perform the operation using its handle. Fetch the handle using the `env list` command.",
          "exclusive": [
            "env-branch"
          ],
          "name": "env",
          "hasDynamicHelp": false,
          "multiple": false,
          "type": "option"
        },
        "env-branch": {
          "deprecated": {
            "to": "env",
            "message": "--env-branch is deprecated. Use --env instead."
          },
          "description": "Specifies the environment to perform the operation using its Git branch name.",
          "env": "SHOPIFY_HYDROGEN_ENVIRONMENT_BRANCH",
          "name": "env-branch",
          "hasDynamicHelp": false,
          "multiple": false,
          "type": "option"
        },
        "inspector-port": {
          "description": "The port where the inspector is available. Defaults to 9229.",
          "env": "SHOPIFY_HYDROGEN_FLAG_INSPECTOR_PORT",
          "name": "inspector-port",
          "hasDynamicHelp": false,
          "multiple": false,
          "type": "option"
        },
        "debug": {
          "description": "Enables inspector connections to the server with a debugger such as Visual Studio Code or Chrome DevTools.",
          "env": "SHOPIFY_HYDROGEN_FLAG_DEBUG",
          "name": "debug",
          "allowNo": false,
          "type": "boolean"
        },
        "verbose": {
          "description": "Outputs more information about the command's execution.",
          "env": "SHOPIFY_HYDROGEN_FLAG_VERBOSE",
          "name": "verbose",
          "required": false,
          "allowNo": false,
          "type": "boolean"
        }
      },
      "hasDynamicHelp": false,
      "hiddenAliases": [],
      "id": "hydrogen:preview",
      "pluginAlias": "@shopify/cli-hydrogen",
      "pluginName": "@shopify/cli-hydrogen",
      "pluginType": "core",
      "strict": true,
      "isESM": true,
      "relativePath": [
        "dist",
        "commands",
        "hydrogen",
        "preview.js"
      ]
    },
    "hydrogen:setup": {
      "aliases": [],
      "args": {},
      "description": "Scaffold routes and core functionality.",
      "flags": {
        "path": {
          "description": "The path to the directory of the Hydrogen storefront. Defaults to the current directory where the command is run.",
          "env": "SHOPIFY_HYDROGEN_FLAG_PATH",
          "name": "path",
          "hasDynamicHelp": false,
          "multiple": false,
          "type": "option"
        },
        "force": {
          "char": "f",
          "description": "Overwrites the destination directory and files if they already exist.",
          "env": "SHOPIFY_HYDROGEN_FLAG_FORCE",
          "name": "force",
          "allowNo": false,
          "type": "boolean"
        },
        "styling": {
          "description": "Sets the styling strategy to use. One of `tailwind`, `css-modules`, `vanilla-extract`, `postcss`, `none`.",
          "env": "SHOPIFY_HYDROGEN_FLAG_STYLING",
          "name": "styling",
          "hasDynamicHelp": false,
          "multiple": false,
          "type": "option"
        },
        "markets": {
          "description": "Sets the URL structure to support multiple markets. Must be one of: `subfolders`, `domains`, `subdomains`, `none`. Example: `--markets subfolders`.",
          "env": "SHOPIFY_HYDROGEN_FLAG_I18N",
          "name": "markets",
          "hasDynamicHelp": false,
          "multiple": false,
          "type": "option"
        },
        "shortcut": {
          "description": "Creates a global h2 shortcut for Shopify CLI using shell aliases. Deactivate with `--no-shortcut`.",
          "env": "SHOPIFY_HYDROGEN_FLAG_SHORTCUT",
          "name": "shortcut",
          "allowNo": true,
          "type": "boolean"
        },
        "install-deps": {
          "description": "Auto installs dependencies using the active package manager.",
          "env": "SHOPIFY_HYDROGEN_FLAG_INSTALL_DEPS",
          "name": "install-deps",
          "allowNo": true,
          "type": "boolean"
        }
      },
      "hasDynamicHelp": false,
      "hiddenAliases": [],
      "id": "hydrogen:setup",
      "pluginAlias": "@shopify/cli-hydrogen",
      "pluginName": "@shopify/cli-hydrogen",
      "pluginType": "core",
      "strict": true,
      "isESM": true,
      "relativePath": [
        "dist",
        "commands",
        "hydrogen",
        "setup.js"
      ]
    },
    "hydrogen:setup:css": {
      "aliases": [],
      "args": {
        "strategy": {
          "description": "The CSS strategy to setup. One of tailwind,css-modules,vanilla-extract,postcss",
          "name": "strategy",
          "options": [
            "tailwind",
            "css-modules",
            "vanilla-extract",
            "postcss"
          ]
        }
      },
      "description": "Setup CSS strategies for your project.",
      "flags": {
        "path": {
          "description": "The path to the directory of the Hydrogen storefront. Defaults to the current directory where the command is run.",
          "env": "SHOPIFY_HYDROGEN_FLAG_PATH",
          "name": "path",
          "hasDynamicHelp": false,
          "multiple": false,
          "type": "option"
        },
        "force": {
          "char": "f",
          "description": "Overwrites the destination directory and files if they already exist.",
          "env": "SHOPIFY_HYDROGEN_FLAG_FORCE",
          "name": "force",
          "allowNo": false,
          "type": "boolean"
        },
        "install-deps": {
          "description": "Auto installs dependencies using the active package manager.",
          "env": "SHOPIFY_HYDROGEN_FLAG_INSTALL_DEPS",
          "name": "install-deps",
          "allowNo": true,
          "type": "boolean"
        }
      },
      "hasDynamicHelp": false,
      "hiddenAliases": [],
      "id": "hydrogen:setup:css",
      "pluginAlias": "@shopify/cli-hydrogen",
      "pluginName": "@shopify/cli-hydrogen",
      "pluginType": "core",
      "strict": true,
      "isESM": true,
      "relativePath": [
        "dist",
        "commands",
        "hydrogen",
        "setup",
        "css.js"
      ]
    },
    "hydrogen:setup:markets": {
      "aliases": [],
      "args": {
        "strategy": {
          "description": "The URL structure strategy to setup multiple markets. One of subfolders,domains,subdomains",
          "name": "strategy",
          "options": [
            "subfolders",
            "domains",
            "subdomains"
          ]
        }
      },
      "description": "Setup support for multiple markets in your project.",
      "flags": {
        "path": {
          "description": "The path to the directory of the Hydrogen storefront. Defaults to the current directory where the command is run.",
          "env": "SHOPIFY_HYDROGEN_FLAG_PATH",
          "name": "path",
          "hasDynamicHelp": false,
          "multiple": false,
          "type": "option"
        }
      },
      "hasDynamicHelp": false,
      "hiddenAliases": [],
      "id": "hydrogen:setup:markets",
      "pluginAlias": "@shopify/cli-hydrogen",
      "pluginName": "@shopify/cli-hydrogen",
      "pluginType": "core",
      "strict": true,
      "isESM": true,
      "relativePath": [
        "dist",
        "commands",
        "hydrogen",
        "setup",
        "markets.js"
      ]
    },
    "hydrogen:setup:vite": {
      "aliases": [],
      "args": {},
      "description": "EXPERIMENTAL: Upgrades the project to use Vite.",
      "flags": {
        "path": {
          "description": "The path to the directory of the Hydrogen storefront. Defaults to the current directory where the command is run.",
          "env": "SHOPIFY_HYDROGEN_FLAG_PATH",
          "name": "path",
          "hasDynamicHelp": false,
          "multiple": false,
          "type": "option"
        }
      },
      "hasDynamicHelp": false,
      "hiddenAliases": [],
      "id": "hydrogen:setup:vite",
      "pluginAlias": "@shopify/cli-hydrogen",
      "pluginName": "@shopify/cli-hydrogen",
      "pluginType": "core",
      "strict": true,
      "isESM": true,
      "relativePath": [
        "dist",
        "commands",
        "hydrogen",
        "setup",
        "vite.js"
      ]
    },
<<<<<<< HEAD
    "hydrogen:env:list": {
      "aliases": [],
      "args": {},
      "description": "List the environments on your linked Hydrogen storefront.",
      "flags": {
        "path": {
          "description": "The path to the directory of the Hydrogen storefront. Defaults to the current directory where the command is run.",
          "env": "SHOPIFY_HYDROGEN_FLAG_PATH",
          "name": "path",
          "hasDynamicHelp": false,
          "multiple": false,
          "type": "option"
        }
      },
      "hasDynamicHelp": false,
      "hiddenAliases": [],
      "id": "hydrogen:env:list",
=======
    "hydrogen:shortcut": {
      "aliases": [],
      "args": {},
      "description": "Creates a global `h2` shortcut for the Hydrogen CLI",
      "flags": {},
      "hasDynamicHelp": false,
      "hiddenAliases": [],
      "id": "hydrogen:shortcut",
>>>>>>> 1870a3e8
      "pluginAlias": "@shopify/cli-hydrogen",
      "pluginName": "@shopify/cli-hydrogen",
      "pluginType": "core",
      "strict": true,
      "isESM": true,
      "relativePath": [
        "dist",
        "commands",
        "hydrogen",
<<<<<<< HEAD
        "env",
        "list.js"
      ]
    },
    "hydrogen:env:pull": {
      "aliases": [],
      "args": {},
      "description": "Populate your .env with variables from your Hydrogen storefront.",
      "flags": {
        "env": {
          "description": "Specifies the environment to perform the operation using its handle. Fetch the handle using the `env list` command.",
          "exclusive": [
            "env-branch"
          ],
          "name": "env",
          "hasDynamicHelp": false,
          "multiple": false,
          "type": "option"
        },
        "env-branch": {
          "deprecated": {
            "to": "env",
            "message": "--env-branch is deprecated. Use --env instead."
          },
          "description": "Specifies the environment to perform the operation using its Git branch name.",
          "env": "SHOPIFY_HYDROGEN_ENVIRONMENT_BRANCH",
          "name": "env-branch",
          "hasDynamicHelp": false,
          "multiple": false,
          "type": "option"
        },
=======
        "shortcut.js"
      ]
    },
    "hydrogen:unlink": {
      "aliases": [],
      "args": {},
      "description": "Unlink a local project from a Hydrogen storefront.",
      "flags": {
>>>>>>> 1870a3e8
        "path": {
          "description": "The path to the directory of the Hydrogen storefront. Defaults to the current directory where the command is run.",
          "env": "SHOPIFY_HYDROGEN_FLAG_PATH",
          "name": "path",
          "hasDynamicHelp": false,
          "multiple": false,
          "type": "option"
<<<<<<< HEAD
        },
        "force": {
          "char": "f",
          "description": "Overwrites the destination directory and files if they already exist.",
          "env": "SHOPIFY_HYDROGEN_FLAG_FORCE",
          "name": "force",
          "allowNo": false,
          "type": "boolean"
=======
>>>>>>> 1870a3e8
        }
      },
      "hasDynamicHelp": false,
      "hiddenAliases": [],
<<<<<<< HEAD
      "id": "hydrogen:env:pull",
=======
      "id": "hydrogen:unlink",
>>>>>>> 1870a3e8
      "pluginAlias": "@shopify/cli-hydrogen",
      "pluginName": "@shopify/cli-hydrogen",
      "pluginType": "core",
      "strict": true,
      "isESM": true,
      "relativePath": [
        "dist",
        "commands",
        "hydrogen",
<<<<<<< HEAD
        "env",
        "pull.js"
      ]
    },
    "hydrogen:env:push": {
      "aliases": [],
      "args": {},
      "description": "Push environment variables from the local .env file to your linked Hydrogen storefront.",
      "flags": {
        "env": {
          "description": "Specifies the environment to perform the operation using its handle. Fetch the handle using the `env list` command.",
          "exclusive": [
            "env-branch"
          ],
          "name": "env",
=======
        "unlink.js"
      ]
    },
    "hydrogen:upgrade": {
      "aliases": [],
      "args": {},
      "description": "Upgrade Remix and Hydrogen npm dependencies.",
      "flags": {
        "path": {
          "description": "The path to the directory of the Hydrogen storefront. Defaults to the current directory where the command is run.",
          "env": "SHOPIFY_HYDROGEN_FLAG_PATH",
          "name": "path",
>>>>>>> 1870a3e8
          "hasDynamicHelp": false,
          "multiple": false,
          "type": "option"
        },
<<<<<<< HEAD
        "env-file": {
          "description": "Path to an environment file to override existing environment variables for the selected environment. Defaults to the '.env' located in your project path `--path`.",
          "name": "env-file",
=======
        "version": {
          "char": "v",
          "description": "A target hydrogen version to update to",
          "name": "version",
          "required": false,
>>>>>>> 1870a3e8
          "hasDynamicHelp": false,
          "multiple": false,
          "type": "option"
        },
<<<<<<< HEAD
        "path": {
          "description": "The path to the directory of the Hydrogen storefront. Defaults to the current directory where the command is run.",
          "env": "SHOPIFY_HYDROGEN_FLAG_PATH",
          "name": "path",
          "hasDynamicHelp": false,
          "multiple": false,
          "type": "option"
=======
        "force": {
          "char": "f",
          "description": "Ignore warnings and force the upgrade to the target version",
          "env": "SHOPIFY_HYDROGEN_FLAG_FORCE",
          "name": "force",
          "allowNo": false,
          "type": "boolean"
>>>>>>> 1870a3e8
        }
      },
      "hasDynamicHelp": false,
      "hiddenAliases": [],
<<<<<<< HEAD
      "id": "hydrogen:env:push",
=======
      "id": "hydrogen:upgrade",
>>>>>>> 1870a3e8
      "pluginAlias": "@shopify/cli-hydrogen",
      "pluginName": "@shopify/cli-hydrogen",
      "pluginType": "core",
      "strict": true,
      "isESM": true,
      "relativePath": [
        "dist",
        "commands",
        "hydrogen",
<<<<<<< HEAD
        "env",
        "push.js"
=======
        "upgrade.js"
>>>>>>> 1870a3e8
      ]
    }
  },
  "version": "7.1.2"
}<|MERGE_RESOLUTION|>--- conflicted
+++ resolved
@@ -923,7 +923,7 @@
         "pull.js"
       ]
     },
-    "hydrogen:env:push__unstable": {
+    "hydrogen:env:push": {
       "aliases": [],
       "args": {},
       "description": "Push environment variables from the local .env file to your linked Hydrogen storefront.",
@@ -955,9 +955,8 @@
         }
       },
       "hasDynamicHelp": false,
-      "hidden": true,
-      "hiddenAliases": [],
-      "id": "hydrogen:env:push__unstable",
+      "hiddenAliases": [],
+      "id": "hydrogen:env:push",
       "pluginAlias": "@shopify/cli-hydrogen",
       "pluginName": "@shopify/cli-hydrogen",
       "pluginType": "core",
@@ -968,7 +967,7 @@
         "commands",
         "hydrogen",
         "env",
-        "push__unstable.js"
+        "push.js"
       ]
     },
     "hydrogen:g": {
@@ -1291,32 +1290,6 @@
         "link.js"
       ]
     },
-<<<<<<< HEAD
-    "hydrogen:generate:route": {
-      "aliases": [],
-      "args": {
-        "routeName": {
-          "description": "The route to generate. One of home,page,cart,products,collections,policies,blogs,account,search,robots,sitemap,all.",
-          "name": "routeName",
-          "options": [
-            "home",
-            "page",
-            "cart",
-            "products",
-            "collections",
-            "policies",
-            "blogs",
-            "account",
-            "search",
-            "robots",
-            "sitemap",
-            "all"
-          ],
-          "required": true
-        }
-      },
-      "description": "Generates a standard Shopify route.",
-=======
     "hydrogen:list": {
       "aliases": [],
       "args": {},
@@ -1417,7 +1390,6 @@
       "aliases": [],
       "args": {},
       "description": "Runs a Hydrogen storefront in an Oxygen worker for production.",
->>>>>>> 1870a3e8
       "flags": {
         "path": {
           "description": "The path to the directory of the Hydrogen storefront. Defaults to the current directory where the command is run.",
@@ -1701,25 +1673,6 @@
         "vite.js"
       ]
     },
-<<<<<<< HEAD
-    "hydrogen:env:list": {
-      "aliases": [],
-      "args": {},
-      "description": "List the environments on your linked Hydrogen storefront.",
-      "flags": {
-        "path": {
-          "description": "The path to the directory of the Hydrogen storefront. Defaults to the current directory where the command is run.",
-          "env": "SHOPIFY_HYDROGEN_FLAG_PATH",
-          "name": "path",
-          "hasDynamicHelp": false,
-          "multiple": false,
-          "type": "option"
-        }
-      },
-      "hasDynamicHelp": false,
-      "hiddenAliases": [],
-      "id": "hydrogen:env:list",
-=======
     "hydrogen:shortcut": {
       "aliases": [],
       "args": {},
@@ -1728,49 +1681,15 @@
       "hasDynamicHelp": false,
       "hiddenAliases": [],
       "id": "hydrogen:shortcut",
->>>>>>> 1870a3e8
-      "pluginAlias": "@shopify/cli-hydrogen",
-      "pluginName": "@shopify/cli-hydrogen",
-      "pluginType": "core",
-      "strict": true,
-      "isESM": true,
-      "relativePath": [
-        "dist",
-        "commands",
-        "hydrogen",
-<<<<<<< HEAD
-        "env",
-        "list.js"
-      ]
-    },
-    "hydrogen:env:pull": {
-      "aliases": [],
-      "args": {},
-      "description": "Populate your .env with variables from your Hydrogen storefront.",
-      "flags": {
-        "env": {
-          "description": "Specifies the environment to perform the operation using its handle. Fetch the handle using the `env list` command.",
-          "exclusive": [
-            "env-branch"
-          ],
-          "name": "env",
-          "hasDynamicHelp": false,
-          "multiple": false,
-          "type": "option"
-        },
-        "env-branch": {
-          "deprecated": {
-            "to": "env",
-            "message": "--env-branch is deprecated. Use --env instead."
-          },
-          "description": "Specifies the environment to perform the operation using its Git branch name.",
-          "env": "SHOPIFY_HYDROGEN_ENVIRONMENT_BRANCH",
-          "name": "env-branch",
-          "hasDynamicHelp": false,
-          "multiple": false,
-          "type": "option"
-        },
-=======
+      "pluginAlias": "@shopify/cli-hydrogen",
+      "pluginName": "@shopify/cli-hydrogen",
+      "pluginType": "core",
+      "strict": true,
+      "isESM": true,
+      "relativePath": [
+        "dist",
+        "commands",
+        "hydrogen",
         "shortcut.js"
       ]
     },
@@ -1779,60 +1698,27 @@
       "args": {},
       "description": "Unlink a local project from a Hydrogen storefront.",
       "flags": {
->>>>>>> 1870a3e8
-        "path": {
-          "description": "The path to the directory of the Hydrogen storefront. Defaults to the current directory where the command is run.",
-          "env": "SHOPIFY_HYDROGEN_FLAG_PATH",
-          "name": "path",
-          "hasDynamicHelp": false,
-          "multiple": false,
-          "type": "option"
-<<<<<<< HEAD
-        },
-        "force": {
-          "char": "f",
-          "description": "Overwrites the destination directory and files if they already exist.",
-          "env": "SHOPIFY_HYDROGEN_FLAG_FORCE",
-          "name": "force",
-          "allowNo": false,
-          "type": "boolean"
-=======
->>>>>>> 1870a3e8
-        }
-      },
-      "hasDynamicHelp": false,
-      "hiddenAliases": [],
-<<<<<<< HEAD
-      "id": "hydrogen:env:pull",
-=======
+        "path": {
+          "description": "The path to the directory of the Hydrogen storefront. Defaults to the current directory where the command is run.",
+          "env": "SHOPIFY_HYDROGEN_FLAG_PATH",
+          "name": "path",
+          "hasDynamicHelp": false,
+          "multiple": false,
+          "type": "option"
+        }
+      },
+      "hasDynamicHelp": false,
+      "hiddenAliases": [],
       "id": "hydrogen:unlink",
->>>>>>> 1870a3e8
-      "pluginAlias": "@shopify/cli-hydrogen",
-      "pluginName": "@shopify/cli-hydrogen",
-      "pluginType": "core",
-      "strict": true,
-      "isESM": true,
-      "relativePath": [
-        "dist",
-        "commands",
-        "hydrogen",
-<<<<<<< HEAD
-        "env",
-        "pull.js"
-      ]
-    },
-    "hydrogen:env:push": {
-      "aliases": [],
-      "args": {},
-      "description": "Push environment variables from the local .env file to your linked Hydrogen storefront.",
-      "flags": {
-        "env": {
-          "description": "Specifies the environment to perform the operation using its handle. Fetch the handle using the `env list` command.",
-          "exclusive": [
-            "env-branch"
-          ],
-          "name": "env",
-=======
+      "pluginAlias": "@shopify/cli-hydrogen",
+      "pluginName": "@shopify/cli-hydrogen",
+      "pluginType": "core",
+      "strict": true,
+      "isESM": true,
+      "relativePath": [
+        "dist",
+        "commands",
+        "hydrogen",
         "unlink.js"
       ]
     },
@@ -1845,35 +1731,19 @@
           "description": "The path to the directory of the Hydrogen storefront. Defaults to the current directory where the command is run.",
           "env": "SHOPIFY_HYDROGEN_FLAG_PATH",
           "name": "path",
->>>>>>> 1870a3e8
-          "hasDynamicHelp": false,
-          "multiple": false,
-          "type": "option"
-        },
-<<<<<<< HEAD
-        "env-file": {
-          "description": "Path to an environment file to override existing environment variables for the selected environment. Defaults to the '.env' located in your project path `--path`.",
-          "name": "env-file",
-=======
+          "hasDynamicHelp": false,
+          "multiple": false,
+          "type": "option"
+        },
         "version": {
           "char": "v",
           "description": "A target hydrogen version to update to",
           "name": "version",
           "required": false,
->>>>>>> 1870a3e8
-          "hasDynamicHelp": false,
-          "multiple": false,
-          "type": "option"
-        },
-<<<<<<< HEAD
-        "path": {
-          "description": "The path to the directory of the Hydrogen storefront. Defaults to the current directory where the command is run.",
-          "env": "SHOPIFY_HYDROGEN_FLAG_PATH",
-          "name": "path",
-          "hasDynamicHelp": false,
-          "multiple": false,
-          "type": "option"
-=======
+          "hasDynamicHelp": false,
+          "multiple": false,
+          "type": "option"
+        },
         "force": {
           "char": "f",
           "description": "Ignore warnings and force the upgrade to the target version",
@@ -1881,31 +1751,21 @@
           "name": "force",
           "allowNo": false,
           "type": "boolean"
->>>>>>> 1870a3e8
-        }
-      },
-      "hasDynamicHelp": false,
-      "hiddenAliases": [],
-<<<<<<< HEAD
-      "id": "hydrogen:env:push",
-=======
+        }
+      },
+      "hasDynamicHelp": false,
+      "hiddenAliases": [],
       "id": "hydrogen:upgrade",
->>>>>>> 1870a3e8
-      "pluginAlias": "@shopify/cli-hydrogen",
-      "pluginName": "@shopify/cli-hydrogen",
-      "pluginType": "core",
-      "strict": true,
-      "isESM": true,
-      "relativePath": [
-        "dist",
-        "commands",
-        "hydrogen",
-<<<<<<< HEAD
-        "env",
-        "push.js"
-=======
+      "pluginAlias": "@shopify/cli-hydrogen",
+      "pluginName": "@shopify/cli-hydrogen",
+      "pluginType": "core",
+      "strict": true,
+      "isESM": true,
+      "relativePath": [
+        "dist",
+        "commands",
+        "hydrogen",
         "upgrade.js"
->>>>>>> 1870a3e8
       ]
     }
   },
