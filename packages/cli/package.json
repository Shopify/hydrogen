--- conflicted
+++ resolved
@@ -22,20 +22,13 @@
     "@types/prettier": "^2.7.2",
     "@types/recursive-readdir": "^2.2.1",
     "@types/tar-fs": "^2.0.1",
-<<<<<<< HEAD
     "get-port": "^7.0.0",
-=======
->>>>>>> 225e6999
     "tempy": "^3.0.0",
     "type-fest": "^3.6.0",
     "vitest": "^0.33.0"
   },
   "peerDependencies": {
-<<<<<<< HEAD
-    "@remix-run/react": "^1.19.1",
-=======
     "@remix-run/react": "1.19.1",
->>>>>>> 225e6999
     "@shopify/hydrogen-react": "^2023.7.0",
     "@shopify/remix-oxygen": "^1.1.2"
   },
