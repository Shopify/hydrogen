--- conflicted
+++ resolved
@@ -21,12 +21,8 @@
     "test:watch": "cross-env SHOPIFY_UNIT_TEST=1 LANG=en-US.UTF-8 vitest --test-timeout=60000"
   },
   "devDependencies": {
-<<<<<<< HEAD
     "@react-router/dev": "7.8.2",
-=======
-    "@react-router/dev": "7.6.0",
     "@remix-run/dev": "^2.16.1",
->>>>>>> c08a61f0
     "@types/diff": "^5.0.2",
     "@types/gunzip-maybe": "^1.4.0",
     "@types/prettier": "^2.7.2",
