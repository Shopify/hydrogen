--- conflicted
+++ resolved
@@ -38,12 +38,8 @@
     "@oclif/core": "3.15.1",
     "@shopify/cli-kit": "3.56.3",
     "@shopify/hydrogen-codegen": "^0.2.2",
-<<<<<<< HEAD
-    "@shopify/oxygen-cli": "^4.3.0",
-=======
     "@shopify/mini-oxygen": "^2.2.5",
     "@shopify/oxygen-cli": "^4.3.6",
->>>>>>> 04d406dc
     "@shopify/plugin-cloudflare": "3.56.3",
     "ansi-escapes": "^6.2.0",
     "cli-truncate": "^4.0.0",
