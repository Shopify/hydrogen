--- conflicted
+++ resolved
@@ -22,27 +22,22 @@
   },
   "devDependencies": {
     "@react-router/dev": "7.8.2",
-<<<<<<< HEAD
-    "@remix-run/dev": "^2.16.1",
-=======
->>>>>>> 0d4b5ecc
     "@types/diff": "^5.0.2",
     "@types/gunzip-maybe": "^1.4.0",
     "@types/prettier": "^2.7.2",
     "@types/source-map-support": "^0.5.10",
     "@types/tar-fs": "^2.0.1",
-    "@vitest/coverage-v8": "^3.2.4",
+    "@vitest/coverage-v8": "^1.0.4",
     "devtools-protocol": "^0.0.1177611",
-    "esbuild": "*",
     "fast-glob": "^3.2.12",
     "flame-chart-js": "2.3.2",
     "get-port": "^7.0.0",
     "type-fest": "^4.33.0",
     "vite": "^6.2.4",
-    "vitest": "^3.2.4"
+    "vitest": "^1.0.4"
   },
   "dependencies": {
-    "@ast-grep/napi": "0.33.0",
+    "@ast-grep/napi": "0.34.1",
     "@oclif/core": "3.26.5",
     "@shopify/cli-kit": "^3.80.4",
     "@shopify/oxygen-cli": "4.6.18",
@@ -110,15 +105,6 @@
   "engines": {
     "node": ">=18.0.0"
   },
-  "optionalDependencies": {
-    "@ast-grep/napi-darwin-arm64": "0.33.0",
-    "@ast-grep/napi-darwin-x64": "0.33.0",
-    "@ast-grep/napi-linux-arm64-gnu": "0.33.0",
-    "@ast-grep/napi-linux-x64-gnu": "0.33.0",
-    "@ast-grep/napi-linux-x64-musl": "0.33.0",
-    "@ast-grep/napi-win32-arm64-msvc": "0.33.0",
-    "@ast-grep/napi-win32-x64-msvc": "0.33.0"
-  },
   "oclif": {
     "commands": "dist/commands",
     "hooks": {
