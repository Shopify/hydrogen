{
  "name": "@shopify/cli-hydrogen",
  "publishConfig": {
    "access": "public",
    "@shopify:registry": "https://registry.npmjs.org"
  },
  "version": "8.0.3",
  "license": "MIT",
  "type": "module",
  "scripts": {
    "build": "tsup && node scripts/build-check.mjs",
    "dev": "tsup --watch ./src",
    "typecheck": "tsc --noEmit",
    "generate:manifest": "node scripts/generate-manifest.mjs",
    "test": "cross-env SHOPIFY_UNIT_TEST=1 vitest run --test-timeout=20000",
    "test:watch": "cross-env SHOPIFY_UNIT_TEST=1 vitest --test-timeout=20000"
  },
  "devDependencies": {
    "@remix-run/dev": "^2.8.0",
    "@types/diff": "^5.0.2",
    "@types/fs-extra": "^11.0.1",
    "@types/gunzip-maybe": "^1.4.0",
    "@types/prettier": "^2.7.2",
    "@types/source-map-support": "^0.5.10",
    "@types/tar-fs": "^2.0.1",
    "@vitest/coverage-v8": "^1.0.4",
    "devtools-protocol": "^0.0.1177611",
    "fast-glob": "^3.2.12",
    "flame-chart-js": "2.3.2",
    "get-port": "^7.0.0",
    "type-fest": "^4.5.0",
    "vite": "^5.1.0",
    "vitest": "^1.0.4"
  },
  "dependencies": {
    "@ast-grep/napi": "0.11.0",
    "@oclif/core": "3.23.0",
<<<<<<< HEAD
    "@shopify/cli-kit": "3.59.0",
    "@shopify/oxygen-cli": "~4.4.0",
    "@shopify/plugin-cloudflare": "^3.59.0",
=======
    "@shopify/cli-kit": "3.59.2",
    "@shopify/oxygen-cli": "~4.4.0",
    "@shopify/plugin-cloudflare": "3.59.2",
>>>>>>> a9c6de0a
    "ansi-escapes": "^6.2.0",
    "cli-truncate": "^4.0.0",
    "diff": "^5.1.0",
    "fs-extra": "^11.1.0",
    "get-port": "^7.0.0",
    "gunzip-maybe": "^1.4.2",
    "prettier": "^2.8.4",
    "semver": "^7.5.3",
    "source-map": "^0.7.4",
    "source-map-support": "^0.5.21",
    "tar-fs": "^2.1.1",
    "tempy": "3.0.0",
    "ts-morph": "20.0.0",
    "use-resize-observer": "^9.1.0",
    "@remix-run/dev": "^2.1.0"
  },
  "peerDependencies": {
    "@graphql-codegen/cli": "^5.0.2",
    "@remix-run/dev": "^2.1.0",
    "@shopify/hydrogen-codegen": "^0.3.0",
    "@shopify/mini-oxygen": "^3.0.1",
    "graphql-config": "^5.0.3",
    "vite": "^5.1.0"
  },
  "optionalDependencies": {
    "@parcel/watcher": "^2.3.0"
  },
  "peerDependenciesMeta": {
    "@graphql-codegen/cli": {
      "optional": true
    },
    "@remix-run/dev": {
      "optional": true
    },
    "@shopify/hydrogen-codegen": {
      "optional": true
    },
    "@shopify/mini-oxygen": {
      "optional": true
    },
    "graphql-config": {
      "optional": true
    },
    "vite": {
      "optional": true
    }
  },
  "bin": "dist/create-app.js",
  "exports": {
    "./package.json": "./package.json",
    "./commands/hydrogen/init": {
      "types": "./dist/commands/hydrogen/init.d.ts",
      "default": "./dist/commands/hydrogen/init.js"
    },
    ".": {
      "import": "./dist/index.js",
      "types": "./dist/index.d.ts"
    }
  },
  "files": [
    "dist",
    "oclif.manifest.json"
  ],
  "engines": {
    "node": ">=18.0.0"
  },
  "oclif": {
    "commands": "dist/commands",
    "hooks": {
      "init": "./dist/hooks/init.js"
    },
    "topics": {
      "hydrogen": {
        "description": "Shopify CLI commands for Hydrogen."
      },
      "hydrogen:debug": {
        "description": "Debugging utilities."
      },
      "hydrogen:env": {
        "description": "Syncs environment variables between .env and Oxygen."
      },
      "hydrogen:generate": {
        "description": "Creates new routes."
      },
      "hydrogen:setup": {
        "description": "Scaffolds new functionality."
      }
    },
    "plugins": [
      "@shopify/plugin-cloudflare"
    ]
  }
}<|MERGE_RESOLUTION|>--- conflicted
+++ resolved
@@ -35,15 +35,9 @@
   "dependencies": {
     "@ast-grep/napi": "0.11.0",
     "@oclif/core": "3.23.0",
-<<<<<<< HEAD
-    "@shopify/cli-kit": "3.59.0",
-    "@shopify/oxygen-cli": "~4.4.0",
-    "@shopify/plugin-cloudflare": "^3.59.0",
-=======
     "@shopify/cli-kit": "3.59.2",
     "@shopify/oxygen-cli": "~4.4.0",
     "@shopify/plugin-cloudflare": "3.59.2",
->>>>>>> a9c6de0a
     "ansi-escapes": "^6.2.0",
     "cli-truncate": "^4.0.0",
     "diff": "^5.1.0",
