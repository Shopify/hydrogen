{
  "name": "@shopify/cli-hydrogen",
  "publishConfig": {
    "access": "public",
    "@shopify:registry": "https://registry.npmjs.org"
  },
  "version": "6.1.0",
  "license": "MIT",
  "type": "module",
  "scripts": {
    "build": "tsup && node scripts/build-check.mjs",
    "dev": "tsup --watch",
    "typecheck": "tsc --noEmit",
    "generate:manifest": "node scripts/generate-manifest.mjs",
    "test": "cross-env SHOPIFY_UNIT_TEST=1 vitest run --test-timeout=20000",
    "test:watch": "cross-env SHOPIFY_UNIT_TEST=1 vitest --test-timeout=20000"
  },
  "devDependencies": {
    "@types/diff": "^5.0.2",
    "@types/fs-extra": "^11.0.1",
    "@types/gunzip-maybe": "^1.4.0",
    "@types/prettier": "^2.7.2",
    "@types/recursive-readdir": "^2.2.1",
    "@types/stack-trace": "^0.0.30",
    "@types/tar-fs": "^2.0.1",
    "@vitest/coverage-v8": "^1.0.4",
    "devtools-protocol": "^0.0.1177611",
    "fast-glob": "^3.2.12",
    "flame-chart-js": "2.3.1",
    "get-port": "^7.0.0",
<<<<<<< HEAD
    "type-fest": "^4.5.0",
    "vitest": "^0.33.0"
=======
    "type-fest": "^3.6.0",
    "vitest": "^1.0.4"
>>>>>>> fb38d3b7
  },
  "dependencies": {
    "@ast-grep/napi": "0.11.0",
    "@graphql-codegen/cli": "5.0.0",
    "@oclif/core": "2.11.7",
    "@shopify/cli-kit": "3.51.0",
    "@shopify/hydrogen-codegen": "^0.1.0",
    "@shopify/mini-oxygen": "^2.2.4",
    "@shopify/oxygen-cli": "^3.1.5",
    "ansi-escapes": "^6.2.0",
    "cli-truncate": "^4.0.0",
    "diff": "^5.1.0",
    "fs-extra": "^11.1.0",
    "get-port": "^7.0.0",
    "graphql-config": "5.0.3",
    "gunzip-maybe": "^1.4.2",
    "miniflare": "3.20231016.0",
    "prettier": "^2.8.4",
    "semver": "^7.5.3",
    "source-map": "^0.7.4",
    "stack-trace": "^1.0.0-pre2",
    "tar-fs": "^2.1.1",
    "ts-morph": "20.0.0",
    "use-resize-observer": "^9.1.0",
    "ws": "^8.13.0"
  },
  "optionalDependencies": {
    "@parcel/watcher": "^2.3.0"
  },
  "peerDependencies": {
    "@remix-run/dev": "^2.1.0"
  },
  "peerDependenciesMeta": {
    "@remix-run/dev": {
      "optional": true
    }
  },
  "bin": "dist/create-app.js",
  "exports": {
    "./package.json": "./package.json",
    "./commands/hydrogen/init": "./dist/commands/hydrogen/init.js"
  },
  "files": [
    "dist",
    "oclif.manifest.json"
  ],
  "engines": {
    "node": ">=18.0.0"
  },
  "oclif": {
    "commands": "dist/commands",
    "hooks": {
      "init": "./dist/hooks/init.js"
    },
    "topics": {
      "hydrogen": {
        "description": "Hydrogen commands"
      }
    }
  }
}<|MERGE_RESOLUTION|>--- conflicted
+++ resolved
@@ -28,13 +28,8 @@
     "fast-glob": "^3.2.12",
     "flame-chart-js": "2.3.1",
     "get-port": "^7.0.0",
-<<<<<<< HEAD
     "type-fest": "^4.5.0",
-    "vitest": "^0.33.0"
-=======
-    "type-fest": "^3.6.0",
     "vitest": "^1.0.4"
->>>>>>> fb38d3b7
   },
   "dependencies": {
     "@ast-grep/napi": "0.11.0",
