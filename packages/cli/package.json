--- conflicted
+++ resolved
@@ -16,11 +16,7 @@
     "test:watch": "cross-env SHOPIFY_UNIT_TEST=1 vitest --test-timeout=20000"
   },
   "devDependencies": {
-<<<<<<< HEAD
-    "@remix-run/dev": "^2.7.0",
-=======
     "@remix-run/dev": "^2.8.0",
->>>>>>> e641255e
     "@types/diff": "^5.0.2",
     "@types/fs-extra": "^11.0.1",
     "@types/gunzip-maybe": "^1.4.0",
