--- conflicted
+++ resolved
@@ -22,12 +22,7 @@
     "@types/prettier": "^2.7.2",
     "@types/recursive-readdir": "^2.2.1",
     "@types/tar-fs": "^2.0.1",
-<<<<<<< HEAD
     "@vitest/coverage-v8": "^0.33.0",
-    "oclif": "3.9.1",
-=======
-    "tempy": "^3.0.0",
->>>>>>> 225e6999
     "type-fest": "^3.6.0",
     "vitest": "^0.33.0"
   },
