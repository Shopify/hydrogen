{
  "name": "@shopify/cli-hydrogen",
  "publishConfig": {
    "access": "public",
    "@shopify:registry": "https://registry.npmjs.org"
  },
  "version": "8.4.0",
  "license": "MIT",
  "type": "module",
  "scripts": {
    "build": "tsup && node scripts/build-check.mjs",
    "dev": "tsup --watch ./src --watch ../../templates/skeleton",
    "typecheck": "tsc --noEmit",
    "generate:manifest": "node scripts/generate-manifest.mjs",
    "test": "cross-env SHOPIFY_UNIT_TEST=1 vitest run --test-timeout=60000",
    "test:watch": "cross-env SHOPIFY_UNIT_TEST=1 vitest --test-timeout=60000"
  },
  "devDependencies": {
    "@remix-run/dev": "^2.10.1",
    "@types/diff": "^5.0.2",
    "@types/gunzip-maybe": "^1.4.0",
    "@types/prettier": "^2.7.2",
    "@types/source-map-support": "^0.5.10",
    "@types/tar-fs": "^2.0.1",
    "@vitest/coverage-v8": "^1.0.4",
    "devtools-protocol": "^0.0.1177611",
    "fast-glob": "^3.2.12",
    "flame-chart-js": "2.3.2",
    "get-port": "^7.0.0",
    "type-fest": "^4.5.0",
    "vite": "^5.1.0",
    "vitest": "^1.0.4"
  },
  "dependencies": {
    "@ast-grep/napi": "0.11.0",
    "@oclif/core": "3.26.5",
<<<<<<< HEAD
    "@shopify/cli-kit": "^0.0.0-snapshot-20240729112727",
    "@shopify/oxygen-cli": "4.4.9",
    "@shopify/plugin-cloudflare": "^0.0.0-snapshot-20240729112727",
=======
    "@shopify/cli-kit": "3.65.1",
    "@shopify/oxygen-cli": "4.4.9",
    "@shopify/plugin-cloudflare": "3.65.1",
>>>>>>> 92741e8a
    "ansi-escapes": "^6.2.0",
    "chokidar": "3.5.3",
    "cli-truncate": "^4.0.0",
    "diff": "^5.1.0",
    "get-port": "^7.0.0",
    "gunzip-maybe": "^1.4.2",
    "prettier": "^2.8.4",
    "semver": "^7.5.3",
    "source-map": "^0.7.4",
    "source-map-support": "^0.5.21",
    "tar-fs": "^2.1.1",
    "tempy": "3.0.0",
    "ts-morph": "20.0.0",
    "use-resize-observer": "^9.1.0"
  },
  "peerDependencies": {
    "@graphql-codegen/cli": "^5.0.2",
    "@remix-run/dev": "^2.1.0",
    "@shopify/hydrogen-codegen": "^0.3.1",
    "@shopify/mini-oxygen": "^3.0.4",
    "graphql-config": "^5.0.3",
    "vite": "^5.1.0"
  },
  "peerDependenciesMeta": {
    "@graphql-codegen/cli": {
      "optional": true
    },
    "@remix-run/dev": {
      "optional": true
    },
    "@shopify/hydrogen-codegen": {
      "optional": true
    },
    "@shopify/mini-oxygen": {
      "optional": true
    },
    "graphql-config": {
      "optional": true
    },
    "vite": {
      "optional": true
    }
  },
  "bin": "dist/create-app.js",
  "exports": {
    "./package.json": "./package.json",
    "./commands/hydrogen/init": {
      "types": "./dist/commands/hydrogen/init.d.ts",
      "default": "./dist/commands/hydrogen/init.js"
    },
    ".": {
      "types": "./dist/index.d.ts",
      "default": "./dist/index.js"
    }
  },
  "files": [
    "dist",
    "oclif.manifest.json"
  ],
  "engines": {
    "node": ">=18.0.0"
  },
  "oclif": {
    "commands": "dist/commands",
    "hooks": {
      "init": "./dist/hooks/init.js"
    },
    "topics": {
      "hydrogen": {
        "description": "Shopify CLI commands for Hydrogen."
      },
      "hydrogen:debug": {
        "description": "Debugging utilities."
      },
      "hydrogen:env": {
        "description": "Syncs environment variables between .env and Oxygen."
      },
      "hydrogen:generate": {
        "description": "Creates new routes."
      },
      "hydrogen:setup": {
        "description": "Scaffolds new functionality."
      }
    },
    "plugins": [
      "@shopify/plugin-cloudflare"
    ]
  }
}<|MERGE_RESOLUTION|>--- conflicted
+++ resolved
@@ -34,15 +34,9 @@
   "dependencies": {
     "@ast-grep/napi": "0.11.0",
     "@oclif/core": "3.26.5",
-<<<<<<< HEAD
     "@shopify/cli-kit": "^0.0.0-snapshot-20240729112727",
     "@shopify/oxygen-cli": "4.4.9",
     "@shopify/plugin-cloudflare": "^0.0.0-snapshot-20240729112727",
-=======
-    "@shopify/cli-kit": "3.65.1",
-    "@shopify/oxygen-cli": "4.4.9",
-    "@shopify/plugin-cloudflare": "3.65.1",
->>>>>>> 92741e8a
     "ansi-escapes": "^6.2.0",
     "chokidar": "3.5.3",
     "cli-truncate": "^4.0.0",
