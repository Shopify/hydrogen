--- conflicted
+++ resolved
@@ -10,18 +10,6 @@
   sourcemap: false,
   dts: true,
   publicDir: 'templates',
-<<<<<<< HEAD
-  async onSuccess() {
-    // These files need to be packaged/distributed with the CLI
-    // so that we can use them in the `init` and `generate` commands.
-    await fs.copy('../../templates', 'dist/templates', {
-      filter: (filepath) => !/node_modules|\.cache|\.turbo/gi.test(filepath),
-    });
-
-    console.log('\n', 'Copied template files to build directory', '\n');
-=======
-  // The CLI is not imported anywhere so we don't need to generate types:
-  dts: false,
 };
 
 export default defineConfig([
@@ -29,7 +17,6 @@
     ...commonConfig,
     entry: ['src/**/*.ts'],
     outDir: 'dist',
->>>>>>> 51e9022b
   },
   {
     ...commonConfig,
@@ -38,15 +25,13 @@
     clean: false, // Avoid deleting the assets folder
     outExtension: () => ({js: '.jsx'}),
     async onSuccess() {
-      // Copy the routes folder from the "skeleton" template
-      // to the dist folder of the CLI package.
       // These files need to be packaged/distributed with the CLI
-      // so that we can use them in the `generate` command.
-      await file.copy('../../templates/skeleton/app/routes', 'dist/templates');
+      // so that we can use them in the `init` and `generate` commands.
+      await fs.copy('../../templates', 'dist/templates', {
+        filter: (filepath) => !/node_modules|\.cache|\.turbo/gi.test(filepath),
+      });
 
-      output.newline();
-      output.completed('Copied generator template files to build directory');
-      output.newline();
+      console.log('\n', 'Copied template files to build directory', '\n');
     },
   },
   {
