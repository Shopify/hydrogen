--- conflicted
+++ resolved
@@ -13,13 +13,8 @@
   },
   "prettier": "@shopify/prettier-config",
   "dependencies": {
-<<<<<<< HEAD
-    "@remix-run/react": "1.14.0",
+    "@remix-run/react": "1.14.3",
     "@shopify/cli": "3.45.0-pre.5",
-=======
-    "@remix-run/react": "1.14.3",
-    "@shopify/cli": "3.29.0",
->>>>>>> 1f8526c7
     "@shopify/cli-hydrogen": "^4.0.9",
     "@shopify/hydrogen": "^2023.1.6",
     "@shopify/remix-oxygen": "^1.0.4",
