--- conflicted
+++ resolved
@@ -14,15 +14,9 @@
   "dependencies": {
     "@remix-run/react": "1.19.1",
     "@shopify/cli": "3.49.2",
-<<<<<<< HEAD
-    "@shopify/cli-hydrogen": "^5.4.3",
+    "@shopify/cli-hydrogen": "^5.5.1",
     "@shopify/hydrogen": "^2023.10.0",
-    "@shopify/remix-oxygen": "^1.1.7",
-=======
-    "@shopify/cli-hydrogen": "^5.5.1",
-    "@shopify/hydrogen": "^2023.7.13",
     "@shopify/remix-oxygen": "^1.1.8",
->>>>>>> e75e8a0c
     "@total-typescript/ts-reset": "^0.4.2",
     "graphql": "^16.6.0",
     "graphql-tag": "^2.12.6",
