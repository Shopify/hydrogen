--- conflicted
+++ resolved
@@ -14,15 +14,9 @@
   "dependencies": {
     "@remix-run/react": "1.19.1",
     "@shopify/cli": "3.48.0",
-<<<<<<< HEAD
-    "@shopify/cli-hydrogen": "^5.1.0",
-    "@shopify/hydrogen": "^2023.7.0",
-    "@shopify/remix-oxygen": "^1.1.1",
-=======
     "@shopify/cli-hydrogen": "^5.1.1",
     "@shopify/hydrogen": "^2023.7.1",
     "@shopify/remix-oxygen": "^1.1.2",
->>>>>>> 225e6999
     "@total-typescript/ts-reset": "^0.4.2",
     "graphql": "^16.6.0",
     "graphql-tag": "^2.12.6",
