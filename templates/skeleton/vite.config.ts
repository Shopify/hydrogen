import {defineConfig} from 'vite';
import {hydrogen} from '@shopify/hydrogen/vite';
import {oxygen} from '@shopify/mini-oxygen/vite';
import {reactRouter} from '@react-router/dev/vite';
import tsconfigPaths from 'vite-tsconfig-paths';

export default defineConfig({
  plugins: [hydrogen(), oxygen(), reactRouter(), tsconfigPaths()],
  build: {
    // Allow a strict Content-Security-Policy
    // withtout inlining assets as base64:
    assetsInlineLimit: 0,
  },
<<<<<<< HEAD

  // Default React Router 7.8.x structure (no custom environment config)

=======
  server: {
    allowedHosts: ['.tryhydrogen.dev'],
  },
>>>>>>> 99c2a1d7
  ssr: {
    optimizeDeps: {
      /**
       * Include dependencies here if they throw CJS<>ESM errors.
       * For example, for the following error:
       *
       * > ReferenceError: module is not defined
       * >   at /Users/.../node_modules/example-dep/index.js:1:1
       *
       * Include 'example-dep' in the array below.
       * @see https://vitejs.dev/config/dep-optimization-options
       */
      include: ['set-cookie-parser', 'cookie', 'react-router'],
    },
  },
  server: {
    allowedHosts: ['.tryhydrogen.dev'],
  },
});<|MERGE_RESOLUTION|>--- conflicted
+++ resolved
@@ -11,15 +11,6 @@
     // withtout inlining assets as base64:
     assetsInlineLimit: 0,
   },
-<<<<<<< HEAD
-
-  // Default React Router 7.8.x structure (no custom environment config)
-
-=======
-  server: {
-    allowedHosts: ['.tryhydrogen.dev'],
-  },
->>>>>>> 99c2a1d7
   ssr: {
     optimizeDeps: {
       /**
