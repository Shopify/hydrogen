--- conflicted
+++ resolved
@@ -11,12 +11,9 @@
     // withtout inlining assets as base64:
     assetsInlineLimit: 0,
   },
-<<<<<<< HEAD
-
-  // Default React Router 7.8.x structure (no custom environment config)
-
-=======
->>>>>>> 6681f92e
+  server: {
+    allowedHosts: ['.tryhydrogen.dev'],
+  },
   ssr: {
     optimizeDeps: {
       /**
@@ -32,7 +29,4 @@
       include: ['set-cookie-parser', 'cookie', 'react-router'],
     },
   },
-  server: {
-    allowedHosts: ['.tryhydrogen.dev'],
-  },
 });