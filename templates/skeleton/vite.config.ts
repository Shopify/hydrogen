import {defineConfig} from 'vite';
import {hydrogen} from '@shopify/hydrogen/vite';
import {oxygen} from '@shopify/mini-oxygen/vite';
import {reactRouter} from '@react-router/dev/vite';
import tsconfigPaths from 'vite-tsconfig-paths';

export default defineConfig({
  plugins: [hydrogen(), oxygen(), reactRouter(), tsconfigPaths()],
  build: {
    // Allow a strict Content-Security-Policy
    // withtout inlining assets as base64:
    assetsInlineLimit: 0,
  },
<<<<<<< HEAD
  server: {
    allowedHosts: ['.tryhydrogen.dev'],
  },
=======

  // Default React Router 7.8.x structure (no custom environment config)

>>>>>>> 0d4b5ecc
  ssr: {
    optimizeDeps: {
      /**
       * Include dependencies here if they throw CJS<>ESM errors.
       * For example, for the following error:
       *
       * > ReferenceError: module is not defined
       * >   at /Users/.../node_modules/example-dep/index.js:1:1
       *
       * Include 'example-dep' in the array below.
       * @see https://vitejs.dev/config/dep-optimization-options
       */
      include: ['set-cookie-parser', 'cookie', 'react-router'],
    },
  },
  server: {
    allowedHosts: ['.tryhydrogen.dev'],
  },
});<|MERGE_RESOLUTION|>--- conflicted
+++ resolved
@@ -11,15 +11,9 @@
     // withtout inlining assets as base64:
     assetsInlineLimit: 0,
   },
-<<<<<<< HEAD
-  server: {
-    allowedHosts: ['.tryhydrogen.dev'],
-  },
-=======
 
   // Default React Router 7.8.x structure (no custom environment config)
 
->>>>>>> 0d4b5ecc
   ssr: {
     optimizeDeps: {
       /**
