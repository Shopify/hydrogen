--- conflicted
+++ resolved
@@ -16,12 +16,7 @@
   "dependencies": {
     "@remix-run/react": "^2.10.1",
     "@remix-run/server-runtime": "^2.10.1",
-<<<<<<< HEAD
-    "@shopify/hydrogen": "2024.7.1",
-=======
-    "@shopify/cli-hydrogen": "*",
     "@shopify/hydrogen": "2024.7.2",
->>>>>>> a2d9acf9
     "@shopify/remix-oxygen": "^2.0.5",
     "graphql": "^16.6.0",
     "graphql-tag": "^2.12.6",
