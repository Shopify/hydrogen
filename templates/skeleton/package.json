--- conflicted
+++ resolved
@@ -16,14 +16,8 @@
   "dependencies": {
     "@remix-run/react": "^2.10.1",
     "@remix-run/server-runtime": "^2.10.1",
-<<<<<<< HEAD
-    "@shopify/hydrogen": "2024.7.2",
-    "@shopify/remix-oxygen": "^2.0.5",
-=======
-    "@shopify/cli-hydrogen": "*",
     "@shopify/hydrogen": "2024.7.3",
     "@shopify/remix-oxygen": "^2.0.6",
->>>>>>> 92741e8a
     "graphql": "^16.6.0",
     "graphql-tag": "^2.12.6",
     "isbot": "^3.8.0",
@@ -34,11 +28,7 @@
     "@graphql-codegen/cli": "5.0.2",
     "@remix-run/dev": "^2.10.1",
     "@remix-run/eslint-config": "^2.10.1",
-<<<<<<< HEAD
     "@shopify/cli": "0.0.0-snapshot-20240729112727",
-=======
-    "@shopify/cli": "3.65.1",
->>>>>>> 92741e8a
     "@shopify/hydrogen-codegen": "^0.3.1",
     "@shopify/mini-oxygen": "^3.0.4",
     "@shopify/oxygen-workers-types": "^4.1.2",
