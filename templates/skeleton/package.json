--- conflicted
+++ resolved
@@ -14,16 +14,11 @@
   },
   "prettier": "@shopify/prettier-config",
   "dependencies": {
-<<<<<<< HEAD
-    "@remix-run/react": "^2.15.2",
-    "@remix-run/server-runtime": "^2.15.2",
-    "@remix-run/fs-routes": "^2.15.2",
-    "@remix-run/route-config": "^2.15.2",
-    "@remix-run/routes-option-adapter": "^2.15.2",
-=======
     "@remix-run/react": "^2.15.3",
     "@remix-run/server-runtime": "^2.15.3",
->>>>>>> 3ea25820
+    "@remix-run/fs-routes": "^2.15.3",
+    "@remix-run/route-config": "^2.15.3",
+    "@remix-run/routes-option-adapter": "^2.15.3",
     "@shopify/hydrogen": "2025.1.0",
     "@shopify/remix-oxygen": "^2.0.10",
     "graphql": "^16.6.0",
