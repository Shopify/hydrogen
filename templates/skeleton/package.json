--- conflicted
+++ resolved
@@ -16,14 +16,10 @@
   "dependencies": {
     "@remix-run/react": "^2.15.2",
     "@remix-run/server-runtime": "^2.15.2",
-<<<<<<< HEAD
     "@remix-run/fs-routes": "^2.15.2",
     "@remix-run/route-config": "^2.15.2",
     "@remix-run/routes-option-adapter": "^2.15.2",
-    "@shopify/hydrogen": "2024.10.1",
-=======
     "@shopify/hydrogen": "2025.1.0",
->>>>>>> e90bc583
     "@shopify/remix-oxygen": "^2.0.9",
     "graphql": "^16.6.0",
     "graphql-tag": "^2.12.6",
