{
  "name": "skeleton",
  "private": true,
  "sideEffects": false,
  "version": "2024.7.10",
  "type": "module",
  "scripts": {
    "build": "shopify hydrogen build --codegen",
    "dev": "shopify hydrogen dev --codegen",
    "preview": "shopify hydrogen preview --build",
    "lint": "eslint --no-error-on-unmatched-pattern --ext .js,.ts,.jsx,.tsx .",
    "typecheck": "tsc --noEmit",
    "codegen": "shopify hydrogen codegen"
  },
  "prettier": "@shopify/prettier-config",
  "dependencies": {
    "@remix-run/react": "^2.10.1",
    "@remix-run/server-runtime": "^2.10.1",
<<<<<<< HEAD
    "@shopify/hydrogen": "2024.10.0",
=======
    "@shopify/hydrogen": "2024.7.9",
>>>>>>> 54a88243
    "@shopify/remix-oxygen": "^2.0.8",
    "graphql": "^16.6.0",
    "graphql-tag": "^2.12.6",
    "isbot": "^3.8.0",
    "react": "^18.2.0",
    "react-dom": "^18.2.0"
  },
  "devDependencies": {
    "@graphql-codegen/cli": "5.0.2",
    "@remix-run/dev": "^2.10.1",
    "@remix-run/eslint-config": "^2.10.1",
    "@shopify/cli": "~3.68.0",
    "@shopify/hydrogen-codegen": "^0.3.1",
    "@shopify/mini-oxygen": "^3.0.5",
    "@shopify/oxygen-workers-types": "^4.1.2",
    "@shopify/prettier-config": "^1.1.2",
    "@total-typescript/ts-reset": "^0.4.2",
    "@types/eslint": "^8.4.10",
    "@types/react": "^18.2.22",
    "@types/react-dom": "^18.2.7",
    "eslint": "^8.20.0",
    "eslint-plugin-hydrogen": "0.12.2",
    "prettier": "^2.8.4",
    "typescript": "^5.2.2",
    "vite": "^5.1.0",
    "vite-tsconfig-paths": "^4.3.1"
  },
  "engines": {
    "node": ">=18.0.0"
  }
}<|MERGE_RESOLUTION|>--- conflicted
+++ resolved
@@ -16,11 +16,7 @@
   "dependencies": {
     "@remix-run/react": "^2.10.1",
     "@remix-run/server-runtime": "^2.10.1",
-<<<<<<< HEAD
     "@shopify/hydrogen": "2024.10.0",
-=======
-    "@shopify/hydrogen": "2024.7.9",
->>>>>>> 54a88243
     "@shopify/remix-oxygen": "^2.0.8",
     "graphql": "^16.6.0",
     "graphql-tag": "^2.12.6",
