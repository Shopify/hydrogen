{
  "name": "skeleton",
  "private": true,
  "sideEffects": false,
  "version": "0.0.0",
  "scripts": {
    "build": "shopify hydrogen build",
    "dev": "shopify hydrogen dev --codegen-unstable",
    "preview": "npm run build && shopify hydrogen preview",
    "lint": "eslint --no-error-on-unmatched-pattern --ext .js,.ts,.jsx,.tsx .",
    "typecheck": "tsc --noEmit",
    "codegen": "shopify hydrogen codegen-unstable"
  },
  "prettier": "@shopify/prettier-config",
  "dependencies": {
    "@remix-run/react": "1.19.1",
    "@shopify/cli": "3.48.0",
<<<<<<< HEAD
    "@shopify/cli-hydrogen": "^5.1.0",
    "@shopify/hydrogen": "^2023.7.0",
    "@shopify/remix-oxygen": "^1.1.1",
=======
    "@shopify/cli-hydrogen": "^5.1.1",
    "@shopify/hydrogen": "^2023.7.1",
    "@shopify/remix-oxygen": "^1.1.2",
>>>>>>> 225e6999
    "graphql": "^16.6.0",
    "graphql-tag": "^2.12.6",
    "isbot": "^3.6.6",
    "react": "^18.2.0",
    "react-dom": "^18.2.0"
  },
  "devDependencies": {
    "@remix-run/dev": "1.19.1",
    "@shopify/oxygen-workers-types": "^3.17.2",
    "@shopify/prettier-config": "^1.1.2",
    "@total-typescript/ts-reset": "^0.4.2",
    "@types/eslint": "^8.4.10",
    "@types/react": "^18.0.20",
    "@types/react-dom": "^18.0.6",
    "eslint": "^8.20.0",
    "eslint-plugin-hydrogen": "0.12.2",
    "prettier": "^2.8.4",
    "typescript": "^4.9.5"
  },
  "engines": {
    "node": ">=16.13"
  }
}<|MERGE_RESOLUTION|>--- conflicted
+++ resolved
@@ -15,15 +15,9 @@
   "dependencies": {
     "@remix-run/react": "1.19.1",
     "@shopify/cli": "3.48.0",
-<<<<<<< HEAD
-    "@shopify/cli-hydrogen": "^5.1.0",
-    "@shopify/hydrogen": "^2023.7.0",
-    "@shopify/remix-oxygen": "^1.1.1",
-=======
     "@shopify/cli-hydrogen": "^5.1.1",
     "@shopify/hydrogen": "^2023.7.1",
     "@shopify/remix-oxygen": "^1.1.2",
->>>>>>> 225e6999
     "graphql": "^16.6.0",
     "graphql-tag": "^2.12.6",
     "isbot": "^3.6.6",
