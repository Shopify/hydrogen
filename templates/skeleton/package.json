--- conflicted
+++ resolved
@@ -10,11 +10,7 @@
     "preview": "shopify hydrogen preview --build",
     "lint": "eslint --no-error-on-unmatched-pattern .",
     "typecheck": "react-router typegen && tsc --noEmit",
-<<<<<<< HEAD
-    "codegen": "shopify hydrogen codegen"
-=======
     "codegen": "shopify hydrogen codegen && react-router typegen"
->>>>>>> 0d4b5ecc
   },
   "prettier": "@shopify/prettier-config",
   "dependencies": {
@@ -34,11 +30,7 @@
     "@graphql-codegen/cli": "5.0.2",
     "@react-router/dev": "7.8.2",
     "@react-router/fs-routes": "7.8.2",
-<<<<<<< HEAD
-    "@shopify/cli": "~3.83.3",
-=======
     "@shopify/cli": "~3.80.4",
->>>>>>> 0d4b5ecc
     "@shopify/hydrogen-codegen": "^0.3.3",
     "@shopify/mini-oxygen": "^3.2.1",
     "@shopify/oxygen-workers-types": "^4.1.6",
@@ -60,11 +52,7 @@
     "eslint-plugin-react-hooks": "^5.1.0",
     "globals": "^15.14.0",
     "prettier": "^3.4.2",
-<<<<<<< HEAD
-    "typescript": "5.9.2",
-=======
     "typescript": "^5.9.2",
->>>>>>> 0d4b5ecc
     "vite": "^6.2.4",
     "vite-tsconfig-paths": "^4.3.1"
   },
