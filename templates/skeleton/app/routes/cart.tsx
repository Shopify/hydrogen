<<<<<<< HEAD
import {type MetaFunction, useLoaderData, useActionData} from 'react-router';
import type {CartQueryDataReturn} from '@shopify/hydrogen';
import {CartForm} from '@shopify/hydrogen';
=======
>>>>>>> 0d4b5ecc
import {
  useLoaderData,
  data,
  type HeadersFunction,
} from 'react-router';
import type {Route} from './+types/cart';
import type {CartQueryDataReturn} from '@shopify/hydrogen';
import {CartForm} from '@shopify/hydrogen';
import {CartMain} from '~/components/CartMain';

export const meta: Route.MetaFunction = () => {
  return [{title: `Hydrogen | Cart`}];
};

export const headers: HeadersFunction = ({actionHeaders}) => actionHeaders;

export async function action({request, context}: Route.ActionArgs) {
  const {cart} = context;

  const formData = await request.formData();

  const {action, inputs} = CartForm.getFormInput(formData);

  if (!action) {
    throw new Error('No action provided');
  }

  let status = 200;
  let result: CartQueryDataReturn;

  switch (action) {
    case CartForm.ACTIONS.LinesAdd:
      result = await cart.addLines(inputs.lines);
      break;
    case CartForm.ACTIONS.LinesUpdate:
      result = await cart.updateLines(inputs.lines);
      break;
    case CartForm.ACTIONS.LinesRemove:
      result = await cart.removeLines(inputs.lineIds);
      break;
    case CartForm.ACTIONS.DiscountCodesUpdate: {
      const formDiscountCode = inputs.discountCode;

      // User inputted discount code
      const discountCodes = (
        formDiscountCode ? [formDiscountCode] : []
      ) as string[];

      // Combine discount codes already applied on cart
      discountCodes.push(...inputs.discountCodes);

      result = await cart.updateDiscountCodes(discountCodes);
      break;
    }
    case CartForm.ACTIONS.GiftCardCodesUpdate: {
      const formGiftCardCode = inputs.giftCardCode;

      // User inputted gift card code
      const giftCardCodes = (
        formGiftCardCode ? [formGiftCardCode] : []
      ) as string[];

      // Combine gift card codes already applied on cart
      giftCardCodes.push(...inputs.giftCardCodes);

      result = await cart.updateGiftCardCodes(giftCardCodes);
      break;
    }
    case CartForm.ACTIONS.BuyerIdentityUpdate: {
      result = await cart.updateBuyerIdentity({
        ...inputs.buyerIdentity,
      });
      break;
    }
    default:
      throw new Error(`${action} cart action is not defined`);
  }

  const cartId = result?.cart?.id;
  const headers = cartId ? cart.setCartId(result.cart.id) : new Headers();
  const {cart: cartResult, errors, warnings, userErrors} = result;

  const redirectTo = formData.get('redirectTo') ?? null;
  if (typeof redirectTo === 'string') {
    status = 303;
    headers.set('Location', redirectTo);
  }

  return data(
    {
      cart: cartResult,
      errors,
      userErrors,
      warnings,
      analytics: {
        cartId,
      },
    },
    {status, headers},
  );
}

export async function loader({context}: Route.LoaderArgs) {
  const {cart} = context;
  return await cart.get();
}

export default function Cart() {
  const cart = useLoaderData<typeof loader>();
  const actionData = useActionData<typeof action>();

  return (
    <div className="cart">
      <h1>Cart</h1>
      <CartMain
        layout="page"
        cart={cart}
        warnings={actionData?.warnings}
        userErrors={actionData?.userErrors}
      />
    </div>
  );
}<|MERGE_RESOLUTION|>--- conflicted
+++ resolved
@@ -1,9 +1,3 @@
-<<<<<<< HEAD
-import {type MetaFunction, useLoaderData, useActionData} from 'react-router';
-import type {CartQueryDataReturn} from '@shopify/hydrogen';
-import {CartForm} from '@shopify/hydrogen';
-=======
->>>>>>> 0d4b5ecc
 import {
   useLoaderData,
   data,
@@ -84,7 +78,7 @@
 
   const cartId = result?.cart?.id;
   const headers = cartId ? cart.setCartId(result.cart.id) : new Headers();
-  const {cart: cartResult, errors, warnings, userErrors} = result;
+  const {cart: cartResult, errors, warnings} = result;
 
   const redirectTo = formData.get('redirectTo') ?? null;
   if (typeof redirectTo === 'string') {
@@ -96,7 +90,6 @@
     {
       cart: cartResult,
       errors,
-      userErrors,
       warnings,
       analytics: {
         cartId,
@@ -113,17 +106,11 @@
 
 export default function Cart() {
   const cart = useLoaderData<typeof loader>();
-  const actionData = useActionData<typeof action>();
 
   return (
     <div className="cart">
       <h1>Cart</h1>
-      <CartMain
-        layout="page"
-        cart={cart}
-        warnings={actionData?.warnings}
-        userErrors={actionData?.userErrors}
-      />
+      <CartMain layout="page" cart={cart} />
     </div>
   );
 }