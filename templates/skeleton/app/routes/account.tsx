--- conflicted
+++ resolved
@@ -13,20 +13,12 @@
 }
 
 export async function loader({context}: Route.LoaderArgs) {
-<<<<<<< HEAD
-  const {data, errors} = await context.customerAccount.query(
-    CUSTOMER_DETAILS_QUERY,
-    {
-      variables: {
-        language: context.customerAccount.i18n.language,
-=======
   const {customerAccount} = context;
   const {data, errors} = await customerAccount.query(
     CUSTOMER_DETAILS_QUERY,
     {
       variables: {
         language: customerAccount.i18n.language,
->>>>>>> 6681f92e
       },
     },
   );
