--- conflicted
+++ resolved
@@ -95,11 +95,7 @@
               variables: {
                 address,
                 defaultAddress,
-<<<<<<< HEAD
-                language: context.customerAccount.i18n.language,
-=======
                 language: customerAccount.i18n.language,
->>>>>>> 6681f92e
               },
             },
           );
@@ -149,11 +145,7 @@
                 address,
                 addressId: decodeURIComponent(addressId),
                 defaultAddress,
-<<<<<<< HEAD
-                language: context.customerAccount.i18n.language,
-=======
                 language: customerAccount.i18n.language,
->>>>>>> 6681f92e
               },
             },
           );
@@ -201,11 +193,7 @@
             {
               variables: {
                 addressId: decodeURIComponent(addressId),
-<<<<<<< HEAD
-                language: context.customerAccount.i18n.language,
-=======
                 language: customerAccount.i18n.language,
->>>>>>> 6681f92e
               },
             },
           );
