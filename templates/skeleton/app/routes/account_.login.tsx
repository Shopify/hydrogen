--- conflicted
+++ resolved
@@ -1,12 +1,7 @@
 import type {Route} from './+types/account_.login';
 
-<<<<<<< HEAD
-export async function loader({context}: Route.LoaderArgs) {
-  return context.customerAccount.login();
-=======
-export async function loader({request, context}: LoaderFunctionArgs) {
+export async function loader({request, context}: Route.LoaderArgs) {
   return context.customerAccount.login({
     countryCode: context.storefront.i18n.country,
   });
->>>>>>> 6681f92e
 }