import type {CustomerFragment} from 'customer-accountapi.generated';
import type {CustomerUpdateInput} from '@shopify/hydrogen/customer-account-api-types';
import {CUSTOMER_UPDATE_MUTATION} from '~/graphql/customer-account/CustomerUpdateMutation';
import {
  data,
  Form,
  useActionData,
  useNavigation,
  useOutletContext,
} from 'react-router';
import type {Route} from './+types/account.profile';

export type ActionResponse = {
  error: string | null;
  customer: CustomerFragment | null;
};

export const meta: Route.MetaFunction = () => {
  return [{title: 'Profile'}];
};

export async function loader({context}: Route.LoaderArgs) {
  context.customerAccount.handleAuthStatus();

  return {};
}

export async function action({request, context}: Route.ActionArgs) {
  const {customerAccount} = context;

  if (request.method !== 'PUT') {
    return data({error: 'Method not allowed'}, {status: 405});
  }

  const form = await request.formData();

  try {
    const customer: CustomerUpdateInput = {};
    const validInputKeys = ['firstName', 'lastName'] as const;
    for (const [key, value] of form.entries()) {
      if (!validInputKeys.includes(key as any)) {
        continue;
      }
      if (typeof value === 'string' && value.length) {
        customer[key as (typeof validInputKeys)[number]] = value;
      }
    }

    // update customer and possibly password
    const {data, errors} = await customerAccount.mutate(
      CUSTOMER_UPDATE_MUTATION,
      {
        variables: {
          customer,
<<<<<<< HEAD
          language: context.customerAccount.i18n.language,
=======
          language: customerAccount.i18n.language,
>>>>>>> 6681f92e
        },
      },
    );

    if (errors?.length) {
      throw new Error(errors[0].message);
    }

    if (!data?.customerUpdate?.customer) {
      throw new Error('Customer profile update failed.');
    }

    return {
      error: null,
      customer: data?.customerUpdate?.customer,
    };
  } catch (error: any) {
    return data(
      {error: error.message, customer: null},
      {
        status: 400,
      },
    );
  }
}

export default function AccountProfile() {
  const account = useOutletContext<{customer: CustomerFragment}>();
  const {state} = useNavigation();
  const action = useActionData<ActionResponse>();
  const customer = action?.customer ?? account?.customer;

  return (
    <div className="account-profile">
      <h2>My profile</h2>
      <br />
      <Form method="PUT">
        <legend>Personal information</legend>
        <fieldset>
          <label htmlFor="firstName">First name</label>
          <input
            id="firstName"
            name="firstName"
            type="text"
            autoComplete="given-name"
            placeholder="First name"
            aria-label="First name"
            defaultValue={customer.firstName ?? ''}
            minLength={2}
          />
          <label htmlFor="lastName">Last name</label>
          <input
            id="lastName"
            name="lastName"
            type="text"
            autoComplete="family-name"
            placeholder="Last name"
            aria-label="Last name"
            defaultValue={customer.lastName ?? ''}
            minLength={2}
          />
        </fieldset>
        {action?.error ? (
          <p>
            <mark>
              <small>{action.error}</small>
            </mark>
          </p>
        ) : (
          <br />
        )}
        <button type="submit" disabled={state !== 'idle'}>
          {state !== 'idle' ? 'Updating' : 'Update'}
        </button>
      </Form>
    </div>
  );
}<|MERGE_RESOLUTION|>--- conflicted
+++ resolved
@@ -52,11 +52,7 @@
       {
         variables: {
           customer,
-<<<<<<< HEAD
-          language: context.customerAccount.i18n.language,
-=======
           language: customerAccount.i18n.language,
->>>>>>> 6681f92e
         },
       },
     );
