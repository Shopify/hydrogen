import {redirect, useLoaderData} from 'react-router';
import type {Route} from './+types/account.orders.$id';
import {Money, Image} from '@shopify/hydrogen';
import type {
  OrderLineItemFullFragment,
  OrderQuery,
} from 'customer-accountapi.generated';
import {CUSTOMER_ORDER_QUERY} from '~/graphql/customer-account/CustomerOrderQuery';

export const meta: Route.MetaFunction = ({data}) => {
  return [{title: `Order ${data?.order?.name}`}];
};

export async function loader({params, context}: Route.LoaderArgs) {
<<<<<<< HEAD
=======
  const {customerAccount} = context;
>>>>>>> 6681f92e
  if (!params.id) {
    return redirect('/account/orders');
  }

  const orderId = atob(params.id);
  const {data, errors}: {data: OrderQuery; errors?: Array<{message: string}>} =
<<<<<<< HEAD
    await context.customerAccount.query(CUSTOMER_ORDER_QUERY, {
      variables: {
        orderId,
        language: context.customerAccount.i18n.language,
=======
    await customerAccount.query(CUSTOMER_ORDER_QUERY, {
      variables: {
        orderId,
        language: customerAccount.i18n.language,
>>>>>>> 6681f92e
      },
    });

  if (errors?.length || !data?.order) {
    throw new Error('Order not found');
  }

  const {order} = data;

  // Extract line items directly from nodes array
  const lineItems = order.lineItems.nodes;

  // Extract discount applications directly from nodes array
  const discountApplications = order.discountApplications.nodes;

  // Get fulfillment status from first fulfillment node
  const fulfillmentStatus = order.fulfillments.nodes[0]?.status ?? 'N/A';

  // Get first discount value with proper type checking
  const firstDiscount = discountApplications[0]?.value;

  // Type guard for MoneyV2 discount
  const discountValue =
    firstDiscount?.__typename === 'MoneyV2'
      ? (firstDiscount as Extract<
          typeof firstDiscount,
          {__typename: 'MoneyV2'}
        >)
      : null;

  // Type guard for percentage discount
  const discountPercentage =
    firstDiscount?.__typename === 'PricingPercentageValue'
      ? (
          firstDiscount as Extract<
            typeof firstDiscount,
            {__typename: 'PricingPercentageValue'}
          >
        ).percentage
      : null;

  return {
    order,
    lineItems,
    discountValue,
    discountPercentage,
    fulfillmentStatus,
  };
}

export default function OrderRoute() {
  const {
    order,
    lineItems,
    discountValue,
    discountPercentage,
    fulfillmentStatus,
  } = useLoaderData<typeof loader>();
  return (
    <div className="account-order">
      <h2>Order {order.name}</h2>
      <p>Placed on {new Date(order.processedAt!).toDateString()}</p>
      <br />
      <div>
        <table>
          <thead>
            <tr>
              <th scope="col">Product</th>
              <th scope="col">Price</th>
              <th scope="col">Quantity</th>
              <th scope="col">Total</th>
            </tr>
          </thead>
          <tbody>
            {lineItems.map(
              (lineItem: OrderLineItemFullFragment, lineItemIndex: number) => (
                // eslint-disable-next-line react/no-array-index-key
                <OrderLineRow key={lineItemIndex} lineItem={lineItem} />
              ),
            )}
          </tbody>
          <tfoot>
            {((discountValue && discountValue.amount) ||
              discountPercentage) && (
              <tr>
                <th scope="row" colSpan={3}>
                  <p>Discounts</p>
                </th>
                <th scope="row">
                  <p>Discounts</p>
                </th>
                <td>
                  {discountPercentage ? (
                    <span>-{discountPercentage}% OFF</span>
                  ) : (
                    discountValue && <Money data={discountValue!} />
                  )}
                </td>
              </tr>
            )}
            <tr>
              <th scope="row" colSpan={3}>
                <p>Subtotal</p>
              </th>
              <th scope="row">
                <p>Subtotal</p>
              </th>
              <td>
                <Money data={order.subtotal!} />
              </td>
            </tr>
            <tr>
              <th scope="row" colSpan={3}>
                Tax
              </th>
              <th scope="row">
                <p>Tax</p>
              </th>
              <td>
                <Money data={order.totalTax!} />
              </td>
            </tr>
            <tr>
              <th scope="row" colSpan={3}>
                Total
              </th>
              <th scope="row">
                <p>Total</p>
              </th>
              <td>
                <Money data={order.totalPrice!} />
              </td>
            </tr>
          </tfoot>
        </table>
        <div>
          <h3>Shipping Address</h3>
          {order?.shippingAddress ? (
            <address>
              <p>{order.shippingAddress.name}</p>
              {order.shippingAddress.formatted ? (
                <p>{order.shippingAddress.formatted}</p>
              ) : (
                ''
              )}
              {order.shippingAddress.formattedArea ? (
                <p>{order.shippingAddress.formattedArea}</p>
              ) : (
                ''
              )}
            </address>
          ) : (
            <p>No shipping address defined</p>
          )}
          <h3>Status</h3>
          <div>
            <p>{fulfillmentStatus}</p>
          </div>
        </div>
      </div>
      <br />
      <p>
        <a target="_blank" href={order.statusPageUrl} rel="noreferrer">
          View Order Status →
        </a>
      </p>
    </div>
  );
}

function OrderLineRow({lineItem}: {lineItem: OrderLineItemFullFragment}) {
  return (
    <tr key={lineItem.id}>
      <td>
        <div>
          {lineItem?.image && (
            <div>
              <Image data={lineItem.image} width={96} height={96} />
            </div>
          )}
          <div>
            <p>{lineItem.title}</p>
            <small>{lineItem.variantTitle}</small>
          </div>
        </div>
      </td>
      <td>
        <Money data={lineItem.price!} />
      </td>
      <td>{lineItem.quantity}</td>
      <td>
        <Money data={lineItem.totalDiscount!} />
      </td>
    </tr>
  );
}<|MERGE_RESOLUTION|>--- conflicted
+++ resolved
@@ -12,27 +12,17 @@
 };
 
 export async function loader({params, context}: Route.LoaderArgs) {
-<<<<<<< HEAD
-=======
   const {customerAccount} = context;
->>>>>>> 6681f92e
   if (!params.id) {
     return redirect('/account/orders');
   }
 
   const orderId = atob(params.id);
   const {data, errors}: {data: OrderQuery; errors?: Array<{message: string}>} =
-<<<<<<< HEAD
-    await context.customerAccount.query(CUSTOMER_ORDER_QUERY, {
-      variables: {
-        orderId,
-        language: context.customerAccount.i18n.language,
-=======
     await customerAccount.query(CUSTOMER_ORDER_QUERY, {
       variables: {
         orderId,
         language: customerAccount.i18n.language,
->>>>>>> 6681f92e
       },
     });
 
