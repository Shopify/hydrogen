import {
  Link,
  useLoaderData,
} from 'react-router';
import type {Route} from './+types/account.orders._index';
import {
  Money,
  getPaginationVariables,
  flattenConnection,
} from '@shopify/hydrogen';
import {CUSTOMER_ORDERS_QUERY} from '~/graphql/customer-account/CustomerOrdersQuery';
import type {
  CustomerOrdersFragment,
  OrderItemFragment,
} from 'customer-accountapi.generated';
import {PaginatedResourceSection} from '~/components/PaginatedResourceSection';

export const meta: Route.MetaFunction = () => {
  return [{title: 'Orders'}];
};

export async function loader({request, context}: Route.LoaderArgs) {
<<<<<<< HEAD
=======
  const {customerAccount} = context;
>>>>>>> 6681f92e
  const paginationVariables = getPaginationVariables(request, {
    pageBy: 20,
  });

  const {data, errors} = await customerAccount.query(
    CUSTOMER_ORDERS_QUERY,
    {
      variables: {
        ...paginationVariables,
<<<<<<< HEAD
        language: context.customerAccount.i18n.language,
=======
        language: customerAccount.i18n.language,
>>>>>>> 6681f92e
      },
    },
  );

  if (errors?.length || !data?.customer) {
    throw Error('Customer orders not found');
  }

  return {customer: data.customer};
}

export default function Orders() {
  const {customer} = useLoaderData<{customer: CustomerOrdersFragment}>();
  const {orders} = customer;
  return (
    <div className="orders">
      {orders.nodes.length ? <OrdersTable orders={orders} /> : <EmptyOrders />}
    </div>
  );
}

function OrdersTable({orders}: Pick<CustomerOrdersFragment, 'orders'>) {
  return (
    <div className="acccount-orders">
      {orders?.nodes.length ? (
        <PaginatedResourceSection connection={orders}>
          {({node: order}) => <OrderItem key={order.id} order={order} />}
        </PaginatedResourceSection>
      ) : (
        <EmptyOrders />
      )}
    </div>
  );
}

function EmptyOrders() {
  return (
    <div>
      <p>You haven&apos;t placed any orders yet.</p>
      <br />
      <p>
        <Link to="/collections">Start Shopping →</Link>
      </p>
    </div>
  );
}

function OrderItem({order}: {order: OrderItemFragment}) {
  const fulfillmentStatus = flattenConnection(order.fulfillments)[0]?.status;
  return (
    <>
      <fieldset>
        <Link to={`/account/orders/${btoa(order.id)}`}>
          <strong>#{order.number}</strong>
        </Link>
        <p>{new Date(order.processedAt).toDateString()}</p>
        <p>{order.financialStatus}</p>
        {fulfillmentStatus && <p>{fulfillmentStatus}</p>}
        <Money data={order.totalPrice} />
        <Link to={`/account/orders/${btoa(order.id)}`}>View Order →</Link>
      </fieldset>
      <br />
    </>
  );
}<|MERGE_RESOLUTION|>--- conflicted
+++ resolved
@@ -20,10 +20,7 @@
 };
 
 export async function loader({request, context}: Route.LoaderArgs) {
-<<<<<<< HEAD
-=======
   const {customerAccount} = context;
->>>>>>> 6681f92e
   const paginationVariables = getPaginationVariables(request, {
     pageBy: 20,
   });
@@ -33,11 +30,7 @@
     {
       variables: {
         ...paginationVariables,
-<<<<<<< HEAD
-        language: context.customerAccount.i18n.language,
-=======
         language: customerAccount.i18n.language,
->>>>>>> 6681f92e
       },
     },
   );
