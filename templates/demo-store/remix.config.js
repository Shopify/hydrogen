--- conflicted
+++ resolved
@@ -17,11 +17,8 @@
   serverPlatform: 'neutral',
   serverMinify: process.env.NODE_ENV === 'production',
   future: {
-<<<<<<< HEAD
-    v2_errorBoundary: true,
-=======
     unstable_postcss: true,
     unstable_tailwind: true,
->>>>>>> 737f83eb
+    v2_errorBoundary: true,
   },
 };