--- conflicted
+++ resolved
@@ -19,17 +19,10 @@
   "dependencies": {
     "@headlessui/react": "^1.7.2",
     "@remix-run/react": "1.19.1",
-<<<<<<< HEAD
-    "@shopify/cli": "3.48.0",
+    "@shopify/cli": "3.49.2",
     "@shopify/cli-hydrogen": "^5.2.3",
     "@shopify/hydrogen": "^2023.7.7",
     "@shopify/remix-oxygen": "^1.1.4",
-=======
-    "@shopify/cli": "3.49.2",
-    "@shopify/cli-hydrogen": "^5.2.1",
-    "@shopify/hydrogen": "^2023.7.4",
-    "@shopify/remix-oxygen": "^1.1.3",
->>>>>>> be4994fe
     "clsx": "^1.2.1",
     "cross-env": "^7.0.3",
     "graphql": "^16.6.0",
