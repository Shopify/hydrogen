{
  "name": "demo-store",
  "private": true,
  "sideEffects": false,
  "version": "2.1.6",
  "scripts": {
    "dev": "shopify hydrogen dev --codegen",
    "build": "shopify hydrogen build",
    "preview": "npm run build && shopify hydrogen preview",
    "e2e": "npx playwright test",
    "e2e:ui": "npx playwright test --ui",
    "lint": "eslint --no-error-on-unmatched-pattern --ext .js,.ts,.jsx,.tsx .",
    "format": "prettier --write --ignore-unknown .",
    "format:check": "prettier --check --ignore-unknown .",
    "typecheck": "tsc --noEmit"
  },
  "browserslist": [
    "defaults"
  ],
  "prettier": "@shopify/prettier-config",
  "dependencies": {
    "@headlessui/react": "^1.7.2",
<<<<<<< HEAD
    "@remix-run/react": "^2.7.0",
    "@remix-run/server-runtime": "^2.7.0",
=======
    "@remix-run/react": "^2.8.0",
    "@remix-run/server-runtime": "^2.8.0",
>>>>>>> 799f4cd6
    "@shopify/cli": "3.52.0",
    "@shopify/cli-hydrogen": "^7.1.0",
    "@shopify/hydrogen": "~2024.1.2",
    "@shopify/remix-oxygen": "^2.0.3",
    "clsx": "^1.2.1",
    "cross-env": "^7.0.3",
    "graphql": "^16.6.0",
    "graphql-tag": "^2.12.6",
    "isbot": "^3.6.5",
    "react": "^18.2.0",
    "react-dom": "^18.2.0",
    "react-intersection-observer": "^9.4.1",
    "react-use": "^17.4.0",
    "schema-dts": "^1.1.0",
    "tiny-invariant": "^1.2.0",
    "typographic-base": "^1.0.4"
  },
  "devDependencies": {
    "@playwright/test": "^1.40.1",
<<<<<<< HEAD
    "@remix-run/dev": "^2.7.0",
    "@remix-run/eslint-config": "^2.7.0",
=======
    "@remix-run/dev": "^2.8.0",
    "@remix-run/eslint-config": "^2.8.0",
>>>>>>> 799f4cd6
    "@shopify/eslint-plugin": "^42.0.1",
    "@shopify/oxygen-workers-types": "^4.0.0",
    "@shopify/prettier-config": "^1.1.2",
    "@tailwindcss/forms": "^0.5.3",
    "@tailwindcss/typography": "^0.5.9",
    "@total-typescript/ts-reset": "^0.4.2",
    "@types/eslint": "^8.4.10",
    "@types/react": "^18.2.22",
    "@types/react-dom": "^18.2.7",
    "cross-env": "^7.0.3",
    "eslint": "^8.20.0",
    "eslint-plugin-hydrogen": "0.12.2",
    "postcss": "^8.4.21",
    "postcss-import": "^15.1.0",
    "postcss-preset-env": "^8.2.0",
    "prettier": "^2.8.4",
    "rimraf": "^3.0.2",
    "tailwindcss": "^3.3.0",
    "typescript": "^5.2.2"
  },
  "engines": {
    "node": ">=18.0.0"
  }
}<|MERGE_RESOLUTION|>--- conflicted
+++ resolved
@@ -20,13 +20,8 @@
   "prettier": "@shopify/prettier-config",
   "dependencies": {
     "@headlessui/react": "^1.7.2",
-<<<<<<< HEAD
-    "@remix-run/react": "^2.7.0",
-    "@remix-run/server-runtime": "^2.7.0",
-=======
     "@remix-run/react": "^2.8.0",
     "@remix-run/server-runtime": "^2.8.0",
->>>>>>> 799f4cd6
     "@shopify/cli": "3.52.0",
     "@shopify/cli-hydrogen": "^7.1.0",
     "@shopify/hydrogen": "~2024.1.2",
@@ -46,13 +41,8 @@
   },
   "devDependencies": {
     "@playwright/test": "^1.40.1",
-<<<<<<< HEAD
-    "@remix-run/dev": "^2.7.0",
-    "@remix-run/eslint-config": "^2.7.0",
-=======
     "@remix-run/dev": "^2.8.0",
     "@remix-run/eslint-config": "^2.8.0",
->>>>>>> 799f4cd6
     "@shopify/eslint-plugin": "^42.0.1",
     "@shopify/oxygen-workers-types": "^4.0.0",
     "@shopify/prettier-config": "^1.1.2",
