--- conflicted
+++ resolved
@@ -26,11 +26,7 @@
 import {GenericError} from './components/GenericError';
 import {NotFound} from './components/NotFound';
 import styles from './styles/app.css';
-<<<<<<< HEAD
-import {DEFAULT_LOCALE, parseMenu, type EnhancedMenu} from './lib/utils';
-=======
-import {DEFAULT_LOCALE, parseMenu, getCartId} from './lib/utils';
->>>>>>> 42a96f29
+import {DEFAULT_LOCALE, parseMenu} from './lib/utils';
 import {useAnalytics} from './hooks/useAnalytics';
 
 export const links: LinksFunction = () => {
@@ -234,135 +230,4 @@
     : undefined;
 
   return {shop: data.shop, headerMenu, footerMenu};
-<<<<<<< HEAD
-=======
-}
-
-const CART_QUERY = `#graphql
-  query cartQuery($cartId: ID!, $country: CountryCode, $language: LanguageCode)
-    @inContext(country: $country, language: $language) {
-    cart(id: $cartId) {
-      ...CartFragment
-    }
-  }
-  fragment CartFragment on Cart {
-    id
-    checkoutUrl
-    totalQuantity
-    buyerIdentity {
-      countryCode
-      customer {
-        id
-        email
-        firstName
-        lastName
-        displayName
-      }
-      email
-      phone
-    }
-    lines(first: 100) {
-      edges {
-        node {
-          id
-          quantity
-          attributes {
-            key
-            value
-          }
-          cost {
-            totalAmount {
-              amount
-              currencyCode
-            }
-            amountPerQuantity {
-              amount
-              currencyCode
-            }
-            compareAtAmountPerQuantity {
-              amount
-              currencyCode
-            }
-          }
-          merchandise {
-            ... on ProductVariant {
-              id
-              availableForSale
-              compareAtPrice {
-                ...MoneyFragment
-              }
-              price {
-                ...MoneyFragment
-              }
-              requiresShipping
-              title
-              image {
-                ...ImageFragment
-              }
-              product {
-                handle
-                title
-                id
-              }
-              selectedOptions {
-                name
-                value
-              }
-            }
-          }
-        }
-      }
-    }
-    cost {
-      subtotalAmount {
-        ...MoneyFragment
-      }
-      totalAmount {
-        ...MoneyFragment
-      }
-      totalDutyAmount {
-        ...MoneyFragment
-      }
-      totalTaxAmount {
-        ...MoneyFragment
-      }
-    }
-    note
-    attributes {
-      key
-      value
-    }
-    discountCodes {
-      code
-    }
-  }
-
-  fragment MoneyFragment on MoneyV2 {
-    currencyCode
-    amount
-  }
-
-  fragment ImageFragment on Image {
-    id
-    url
-    altText
-    width
-    height
-  }
-` as const;
-
-export async function getCart({storefront}: AppLoadContext, cartId: string) {
-  invariant(storefront, 'missing storefront client in cart query');
-
-  const {cart} = await storefront.query(CART_QUERY, {
-    variables: {
-      cartId,
-      country: storefront.i18n.country,
-      language: storefront.i18n.language,
-    },
-    cache: storefront.CacheNone(),
-  });
-
-  return cart;
->>>>>>> 42a96f29
 }