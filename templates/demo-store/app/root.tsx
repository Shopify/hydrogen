import {
  defer,
  type LinksFunction,
  type LoaderFunction,
  type MetaFunction,
} from '@shopify/hydrogen-remix';
import {
  Links,
  Meta,
  Outlet,
  Scripts,
  ScrollRestoration,
  useCatch,
  useLoaderData,
  useMatches,
} from '@remix-run/react';
import {Layout} from '~/components';
import {getCart, getLayoutData} from '~/data';
import {GenericError} from './components/GenericError';
import {NotFound} from './components/NotFound';
import {getSession} from './lib/session.server';
import {Seo, Debugger} from './lib/seo';

import styles from './styles/app.css';
import favicon from '../public/favicon.svg';
import {countries} from './data/countries';

export const handle = {
  // @todo - remove any and type the seo callback
  seo: (data: any) => ({
    title: data.layout.shop.name,
    bypassTitleTemplate: true,
    titleTemplate: `%s | ${data.layout.shop.name}`,
  }),
};

export const links: LinksFunction = () => {
  return [
    {rel: 'stylesheet', href: styles},
    {
      rel: 'preconnect',
      href: 'https://cdn.shopify.com',
    },
    {
      rel: 'preconnect',
      href: 'https://shop.app',
    },
    {rel: 'icon', type: 'image/svg+xml', href: favicon},
  ];
};

export const meta: MetaFunction = () => ({
  charset: 'utf-8',
  viewport: 'width=device-width,initial-scale=1',
});

export const loader: LoaderFunction = async function loader({
  request,
  context,
  params,
}) {
  const session = await getSession(request, context);
  const cartId = await session.get('cartId');

  return defer({
<<<<<<< HEAD
    layout: await getLayoutData(),
    countries,
    cart: cartId ? getCart({cartId}) : undefined,
=======
    layout: await getLayoutData(context, params),
    countries: getCountries(context),
    cart: cartId ? getCart(context, {cartId, params}) : undefined,
>>>>>>> 4516e0eb
  });
};

export default function App() {
  const data = useLoaderData<typeof loader>();

  return (
    <html lang="en">
      <head>
        <Seo />
        <Meta />
        <Links />
      </head>
      <body>
        <Layout data={data}>
          <Outlet />
        </Layout>
        <Debugger />
        <ScrollRestoration />
        <Scripts />
      </body>
    </html>
  );
}

export function CatchBoundary() {
  const [root] = useMatches();
  const caught = useCatch();
  const isNotFound = caught.status === 404;

  return (
    <html lang="en">
      <head>
        <title>{isNotFound ? 'Not found' : 'Error'}</title>
        <Meta />
        <Links />
      </head>
      <body>
        <Layout data={root.data as any}>
          {isNotFound ? (
            <NotFound type={caught.data?.pageType} />
          ) : (
            <GenericError
              error={{message: `${caught.status} ${caught.data}`}}
            />
          )}
        </Layout>
        <Scripts />
      </body>
    </html>
  );
}

export function ErrorBoundary({error}: {error: Error}) {
  const [root] = useMatches();

  return (
    <html lang="en">
      <head>
        <title>Error</title>
        <Meta />
        <Links />
      </head>
      <body>
        <Layout data={root.data as any}>
          <GenericError error={error} />
        </Layout>
        <Scripts />
        <Debugger />
      </body>
    </html>
  );
}<|MERGE_RESOLUTION|>--- conflicted
+++ resolved
@@ -63,15 +63,9 @@
   const cartId = await session.get('cartId');
 
   return defer({
-<<<<<<< HEAD
-    layout: await getLayoutData(),
+    layout: await getLayoutData(context),
     countries,
-    cart: cartId ? getCart({cartId}) : undefined,
-=======
-    layout: await getLayoutData(context, params),
-    countries: getCountries(context),
-    cart: cartId ? getCart(context, {cartId, params}) : undefined,
->>>>>>> 4516e0eb
+    cart: cartId ? getCart(context, {cartId}) : undefined,
   });
 };
 
