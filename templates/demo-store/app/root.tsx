import {
  defer,
  type LinksFunction,
  type MetaFunction,
  type LoaderArgs,
  HydrogenContext,
} from '@shopify/hydrogen-remix';
import {
  Links,
  Meta,
  Outlet,
  Params,
  Scripts,
  ScrollRestoration,
  useCatch,
  useLoaderData,
  useMatches,
} from '@remix-run/react';
import {Layout} from '~/components';
<<<<<<< HEAD
import {getCart, getLayoutData} from '~/data';
=======
import {getLayoutData, getCountries} from '~/data';
>>>>>>> 804b6986
import {GenericError} from './components/GenericError';
import {NotFound} from './components/NotFound';
import {getSession} from './lib/session.server';
import {Seo, Debugger} from './lib/seo';

import styles from './styles/app.css';
import favicon from '../public/favicon.svg';
<<<<<<< HEAD
import {countries} from './data/countries';
import {getLocaleFromRequest} from './lib/utils';
=======
import {getLocalizationFromLang} from './lib/utils';
import invariant from 'tiny-invariant';
import {Cart} from '@shopify/hydrogen-react/storefront-api-types';
import type {LayoutData} from '~/data';
>>>>>>> 804b6986

export const handle = {
  // @todo - remove any and type the seo callback
  seo: (data: any) => ({
    title: data.layout.shop.name,
    bypassTitleTemplate: true,
    titleTemplate: `%s | ${data.layout.shop.name}`,
  }),
};

export const links: LinksFunction = () => {
  return [
    {rel: 'stylesheet', href: styles},
    {
      rel: 'preconnect',
      href: 'https://cdn.shopify.com',
    },
    {
      rel: 'preconnect',
      href: 'https://shop.app',
    },
    {rel: 'icon', type: 'image/svg+xml', href: favicon},
  ];
};

export const meta: MetaFunction = () => ({
  charset: 'utf-8',
  viewport: 'width=device-width,initial-scale=1',
});

<<<<<<< HEAD
export const loader: LoaderFunction = async function loader({
  request,
  context,
}) {
=======
export async function loader({request, context, params}: LoaderArgs) {
>>>>>>> 804b6986
  const session = await getSession(request, context);
  const cartId = await session.get('cartId');

  return defer({
    layout: await getLayoutData(context),
    selectedLocale: await getLocaleFromRequest(request),
    countries,
    cart: cartId ? getCart(context, {cartId}) : undefined,
  });
}

export default function App() {
  const data = useLoaderData<typeof loader>();

  return (
    <html lang="en">
      <head>
        <Seo />
        <Meta />
        <Links />
      </head>
      <body>
        <Layout layout={data.layout as LayoutData}>
          <Outlet />
        </Layout>
        <Debugger />
        <ScrollRestoration />
        <Scripts />
      </body>
    </html>
  );
}

export function CatchBoundary() {
  const [root] = useMatches();
  const caught = useCatch();
  const isNotFound = caught.status === 404;

  return (
    <html lang="en">
      <head>
        <title>{isNotFound ? 'Not found' : 'Error'}</title>
        <Meta />
        <Links />
      </head>
      <body>
        <Layout layout={root.data.layout}>
          {isNotFound ? (
            <NotFound type={caught.data?.pageType} />
          ) : (
            <GenericError
              error={{message: `${caught.status} ${caught.data}`}}
            />
          )}
        </Layout>
        <Scripts />
      </body>
    </html>
  );
}

export function ErrorBoundary({error}: {error: Error}) {
  const [root] = useMatches();

  return (
    <html lang="en">
      <head>
        <title>Error</title>
        <Meta />
        <Links />
      </head>
      <body>
        <Layout layout={root.data.layout}>
          <GenericError error={error} />
        </Layout>
        <Scripts />
        <Debugger />
      </body>
    </html>
  );
}

const CART_QUERY = `#graphql
  query CartQuery($cartId: ID!, $country: CountryCode, $language: LanguageCode)
    @inContext(country: $country, language: $language) {
    cart(id: $cartId) {
      ...CartFragment
    }
  }

  fragment CartFragment on Cart {
    id
    checkoutUrl
    totalQuantity
    buyerIdentity {
      countryCode
      customer {
        id
        email
        firstName
        lastName
        displayName
      }
      email
      phone
    }
    lines(first: 100) {
      edges {
        node {
          id
          quantity
          attributes {
            key
            value
          }
          cost {
            totalAmount {
              amount
              currencyCode
            }
            compareAtAmountPerQuantity {
              amount
              currencyCode
            }
          }
          merchandise {
            ... on ProductVariant {
              id
              availableForSale
              compareAtPrice {
                ...MoneyFragment
              }
              price {
                ...MoneyFragment
              }
              requiresShipping
              title
              image {
                ...ImageFragment
              }
              product {
                handle
                title
                id
              }
              selectedOptions {
                name
                value
              }
            }
          }
        }
      }
    }
    cost {
      subtotalAmount {
        ...MoneyFragment
      }
      totalAmount {
        ...MoneyFragment
      }
      totalDutyAmount {
        ...MoneyFragment
      }
      totalTaxAmount {
        ...MoneyFragment
      }
    }
    note
    attributes {
      key
      value
    }
    discountCodes {
      code
    }
  }

  fragment MoneyFragment on MoneyV2 {
    currencyCode
    amount
  }

  fragment ImageFragment on Image {
    id
    url
    altText
    width
    height
  }
`;

export async function getCart(
  context: HydrogenContext,
  {
    cartId,
    params,
  }: {
    cartId: string;
    params: Params;
  },
) {
  const {storefront} = context;
  invariant(storefront, 'missing storefront client in cart query');

  const {country, language} = getLocalizationFromLang(params.lang);

  const {cart} = await storefront.query<{cart: Cart}>(CART_QUERY, {
    variables: {cartId, country, language},
    cache: storefront.CacheNone(),
  });

  invariant(cart, 'No data returned from Shopify API');

  return cart;
}<|MERGE_RESOLUTION|>--- conflicted
+++ resolved
@@ -17,11 +17,7 @@
   useMatches,
 } from '@remix-run/react';
 import {Layout} from '~/components';
-<<<<<<< HEAD
-import {getCart, getLayoutData} from '~/data';
-=======
-import {getLayoutData, getCountries} from '~/data';
->>>>>>> 804b6986
+import {getLayoutData, type LayoutData} from '~/data';
 import {GenericError} from './components/GenericError';
 import {NotFound} from './components/NotFound';
 import {getSession} from './lib/session.server';
@@ -29,15 +25,10 @@
 
 import styles from './styles/app.css';
 import favicon from '../public/favicon.svg';
-<<<<<<< HEAD
 import {countries} from './data/countries';
 import {getLocaleFromRequest} from './lib/utils';
-=======
-import {getLocalizationFromLang} from './lib/utils';
 import invariant from 'tiny-invariant';
 import {Cart} from '@shopify/hydrogen-react/storefront-api-types';
-import type {LayoutData} from '~/data';
->>>>>>> 804b6986
 
 export const handle = {
   // @todo - remove any and type the seo callback
@@ -68,14 +59,7 @@
   viewport: 'width=device-width,initial-scale=1',
 });
 
-<<<<<<< HEAD
-export const loader: LoaderFunction = async function loader({
-  request,
-  context,
-}) {
-=======
-export async function loader({request, context, params}: LoaderArgs) {
->>>>>>> 804b6986
+export async function loader({request, context}: LoaderArgs) {
   const session = await getSession(request, context);
   const cartId = await session.get('cartId');
 
@@ -272,19 +256,15 @@
   context: HydrogenContext,
   {
     cartId,
-    params,
   }: {
     cartId: string;
-    params: Params;
   },
 ) {
   const {storefront} = context;
   invariant(storefront, 'missing storefront client in cart query');
 
-  const {country, language} = getLocalizationFromLang(params.lang);
-
   const {cart} = await storefront.query<{cart: Cart}>(CART_QUERY, {
-    variables: {cartId, country, language},
+    variables: {cartId},
     cache: storefront.CacheNone(),
   });
 
