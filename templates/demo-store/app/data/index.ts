--- conflicted
+++ resolved
@@ -250,274 +250,6 @@
   }
 `;
 
-const CART_FRAGMENT = `#graphql
-fragment CartFragment on Cart {
-  id
-  checkoutUrl
-  totalQuantity
-  buyerIdentity {
-    countryCode
-    customer {
-      id
-      email
-      firstName
-      lastName
-      displayName
-    }
-    email
-    phone
-  }
-  lines(first: 100, reverse: true) {
-    edges {
-      node {
-        id
-        quantity
-        attributes {
-          key
-          value
-        }
-        cost {
-          totalAmount {
-            amount
-            currencyCode
-          }
-          compareAtAmountPerQuantity {
-            amount
-            currencyCode
-          }
-        }
-        merchandise {
-          ... on ProductVariant {
-            id
-            availableForSale
-            compareAtPriceV2 {
-              ...MoneyFragment
-            }
-            priceV2 {
-              ...MoneyFragment
-            }
-            requiresShipping
-            title
-            image {
-              ...ImageFragment
-            }
-            product {
-              handle
-              title
-              id
-            }
-            selectedOptions {
-              name
-              value
-            }
-          }
-        }
-      }
-    }
-  }
-  cost {
-    subtotalAmount {
-      ...MoneyFragment
-    }
-    totalAmount {
-      ...MoneyFragment
-    }
-    totalDutyAmount {
-      ...MoneyFragment
-    }
-    totalTaxAmount {
-      ...MoneyFragment
-    }
-  }
-  note
-  attributes {
-    key
-    value
-  }
-  discountCodes {
-    code
-  }
-}
-
-fragment MoneyFragment on MoneyV2 {
-  currencyCode
-  amount
-}
-fragment ImageFragment on Image {
-  id
-  url
-  altText
-  width
-  height
-}
-`;
-
-<<<<<<< HEAD
-=======
-const CREATE_CART_MUTATION = `#graphql
-mutation CartCreate($input: CartInput!, $country: CountryCode = ZZ) @inContext(country: $country) {
-  cartCreate(input: $input) {
-    cart {
-      id
-    }
-  }
-}
-`;
-
-export async function createCart(
-  {storefront}: HydrogenContext,
-  {
-    cart,
-    params,
-  }: {
-    cart: CartInput;
-    params: Params;
-  },
-) {
-  const {country} = getLocalizationFromLang(params.lang);
-
-  const data = await storefront.mutate<{
-    cartCreate: {
-      cart: Cart;
-    };
-  }>(CREATE_CART_MUTATION, {
-    variables: {
-      input: cart,
-      country,
-    },
-  });
-
-  invariant(data, 'No data returned from Shopify API');
-
-  return data.cartCreate.cart;
-}
-
-const ADD_LINE_ITEM_MUTATION = `#graphql
-  mutation CartLineAdd($cartId: ID!, $lines: [CartLineInput!]!, $country: CountryCode = ZZ) @inContext(country: $country) {
-    cartLinesAdd(cartId: $cartId, lines: $lines) {
-      cart {
-        id
-      }
-    }
-  }
-`;
-
-export async function addLineItem(
-  {storefront}: HydrogenContext,
-  {
-    cartId,
-    lines,
-    params,
-  }: {
-    cartId: string;
-    lines: CartLineInput[];
-    params: Params;
-  },
-) {
-  const {country} = getLocalizationFromLang(params.lang);
-
-  const data = await storefront.mutate<{
-    cartLinesAdd: {
-      cart: Cart;
-    };
-  }>(ADD_LINE_ITEM_MUTATION, {
-    variables: {cartId, lines, country},
-  });
-
-  invariant(data, 'No data returned from Shopify API');
-
-  return data.cartLinesAdd.cart;
-}
-
->>>>>>> ca61d779
-const CART_QUERY = `#graphql
-  query CartQuery($cartId: ID!, $country: CountryCode = ZZ) @inContext(country: $country) {
-    cart(id: $cartId) {
-      ...CartFragment
-    }
-  }
-
-  ${CART_FRAGMENT}
-`;
-
-export async function getCart(
-  {storefront}: HydrogenContext,
-  {
-    cartId,
-    params,
-  }: {
-    cartId: string;
-    params: Params;
-  },
-) {
-  const {country} = getLocalizationFromLang(params.lang);
-
-  const data = await storefront.query<{cart: Cart}>(CART_QUERY, {
-    variables: {
-      cartId,
-      country,
-    },
-  });
-
-  invariant(data, 'No data returned from Shopify API');
-
-  return data.cart;
-}
-
-<<<<<<< HEAD
-const UPDATE_LINE_ITEM_QUERY = `#graphql
-  ${CART_FRAGMENT}
-=======
-const UPDATE_LINE_ITEM_MUTATION = `#graphql
->>>>>>> ca61d779
-  mutation CartLineUpdate($cartId: ID!, $lines: [CartLineUpdateInput!]!, $country: CountryCode = ZZ) @inContext(country: $country) {
-    cartLinesUpdate(cartId: $cartId, lines: $lines) {
-      cart {
-        ...CartFragment
-      }
-    }
-  }
-`;
-
-export async function updateLineItem(
-  {storefront}: HydrogenContext,
-  {
-    cartId,
-    lineItem,
-    params,
-  }: {
-    cartId: string;
-    lineItem: CartLineUpdateInput;
-    params: Params;
-  },
-) {
-  const {country} = getLocalizationFromLang(params.lang);
-
-<<<<<<< HEAD
-  const result = await getStorefrontData<{cartLinesUpdate: {cart: Cart}}>({
-    query: UPDATE_LINE_ITEM_QUERY,
-    variables: {
-      cartId,
-      lines: [lineItem],
-      country,
-=======
-  const data = await storefront.mutate<{cartLinesUpdate: {cart: Cart}}>(
-    UPDATE_LINE_ITEM_MUTATION,
-    {
-      variables: {
-        cartId,
-        lines: [lineItem],
-        country,
-      },
->>>>>>> ca61d779
-    },
-  );
-
-  invariant(result?.data, 'No data returned from Shopify API');
-
-  return result?.data.cartLinesUpdate.cart;
-}
-
 const TOP_PRODUCTS_QUERY = `#graphql
   ${PRODUCT_CARD_FRAGMENT}
   query topProducts(
