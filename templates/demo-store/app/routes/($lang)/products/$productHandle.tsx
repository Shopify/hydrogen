--- conflicted
+++ resolved
@@ -8,16 +8,13 @@
   useLocation,
   useTransition,
 } from '@remix-run/react';
-<<<<<<< HEAD
 import {
   AnalyticsPageType,
   Money,
   ShopifyAnalyticsProduct,
   ShopPayButton,
-} from '@shopify/storefront-kit-react';
-=======
-import {Money, ShopPayButton} from '@shopify/hydrogen';
->>>>>>> bb9ee267
+  type SeoHandleFunction,
+} from '@shopify/hydrogen';
 import {
   Heading,
   IconCaret,
@@ -41,7 +38,6 @@
   Shop,
   ProductConnection,
 } from '@shopify/hydrogen/storefront-api-types';
-import type {SeoHandleFunction} from '@shopify/hydrogen';
 import {MEDIA_FRAGMENT, PRODUCT_CARD_FRAGMENT} from '~/data/fragments';
 
 const seo: SeoHandleFunction<typeof loader> = ({data}) => ({
