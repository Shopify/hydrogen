import {Disclosure, Listbox} from '@headlessui/react';
import {defer, type LoaderArgs} from '@shopify/hydrogen-remix';
import {
  useLoaderData,
  Await,
  useSearchParams,
  useLocation,
  useTransition,
} from '@remix-run/react';
import {Money, ShopPayButton} from '@shopify/hydrogen-react';
import {type ReactNode, useRef, Suspense, useMemo} from 'react';
import {
  Heading,
  IconCaret,
  IconCheck,
  IconClose,
  ProductGallery,
  ProductSwimlane,
  Section,
  Skeleton,
  Text,
  Link,
  Button,
} from '~/components';
<<<<<<< HEAD
import {getExcerpt} from '~/lib/utils';
import {useIsHydrated} from '~/hooks/useIsHydrated';
=======
import {getExcerpt, getLocalizationFromLang} from '~/lib/utils';
>>>>>>> 804b6986
import invariant from 'tiny-invariant';
import clsx from 'clsx';
import {
  ProductVariant,
  SelectedOptionInput,
  Product,
  Shop,
  ProductConnection,
} from '@shopify/hydrogen-react/storefront-api-types';
import {
  MEDIA_FRAGMENT,
  PRODUCT_CARD_FRAGMENT,
  PRODUCT_VARIANT_FRAGMENT,
} from '~/data'; /* @todo: we move these to app/graphql ? */
import {LinesAddForm} from '~/routes/__resources/cart/LinesAdd';

export async function loader({
  params,
  request,
  context: {storefront},
}: LoaderArgs) {
  const {productHandle} = params;
  invariant(productHandle, 'Missing productHandle param, check route filename');

  const searchParams = new URL(request.url).searchParams;

  const selectedOptions: SelectedOptionInput[] = [];
  searchParams.forEach((value, name) => {
    selectedOptions.push({name, value});
  });

  const {shop, product} = await storefront.query<{
    product: Product & {selectedVariant?: ProductVariant};
    shop: Shop;
  }>(PRODUCT_QUERY, {
    variables: {
      handle: productHandle,
      selectedOptions,
    },
  });

  if (!product?.id) {
    throw new Error('product not found');
  }

  const recommended = getRecommendedProducts(
    storefront,
    language,
    country,
    product.id,
  );

  return defer({
    product,
    shop,
<<<<<<< HEAD
    recommended: getRecommendedProducts(storefront, product.id),
  });
};

async function getRecommendedProducts(
  storefront: LoaderArgs['context']['storefront'],
  productId: string,
) {
  const products = await storefront.query<{
    recommended: ProductType[];
    additional: ProductConnection;
  }>(RECOMMENDED_PRODUCTS_QUERY, {
    variables: {
      productId,
      count: 12,
    },
=======
    recommended,
>>>>>>> 804b6986
  });
}

export default function Product() {
  const {product, shop, recommended} = useLoaderData<typeof loader>();
  const {media, title, vendor, descriptionHtml} = product;
  const {shippingPolicy, refundPolicy} = shop;

  return (
    <>
      <Section padding="x" className="px-0">
        <div className="grid items-start md:gap-6 lg:gap-20 md:grid-cols-2 lg:grid-cols-3">
          <ProductGallery
            media={media.nodes}
            className="w-screen md:w-full lg:col-span-2"
          />
          <div className="sticky md:-mb-nav md:top-nav md:-translate-y-nav md:h-screen md:pt-nav hiddenScroll md:overflow-y-scroll">
            <section className="flex flex-col w-full max-w-xl gap-8 p-6 md:mx-auto md:max-w-sm md:px-0">
              <div className="grid gap-2">
                <Heading as="h1" format className="whitespace-normal">
                  {title}
                </Heading>
                {vendor && (
                  <Text className={'opacity-50 font-medium'}>{vendor}</Text>
                )}
              </div>
              <ProductForm />
              <div className="grid gap-4 py-4">
                {descriptionHtml && (
                  <ProductDetail
                    title="Product Details"
                    content={descriptionHtml}
                  />
                )}
                {shippingPolicy?.body && (
                  <ProductDetail
                    title="Shipping"
                    content={getExcerpt(shippingPolicy.body)}
                    learnMore={`/policies/${shippingPolicy.handle}`}
                  />
                )}
                {refundPolicy?.body && (
                  <ProductDetail
                    title="Returns"
                    content={getExcerpt(refundPolicy.body)}
                    learnMore={`/policies/${refundPolicy.handle}`}
                  />
                )}
              </div>
            </section>
          </div>
        </div>
      </Section>
      <Suspense fallback={<Skeleton className="h-32" />}>
        <Await
          errorElement="There was a problem loading related products"
          resolve={recommended}
        >
          {(products) => (
            <ProductSwimlane title="Related Products" products={products} />
          )}
        </Await>
      </Suspense>
    </>
  );
}

export function ProductForm() {
  const {product} = useLoaderData<typeof loader>();

  const [currentSearchParams] = useSearchParams();
  const transition = useTransition();
  const selectingVariant = transition.state === 'loading';

  /**
   * We update `searchParams` with in-flight request data from `transition` (if available)
   * to create an optimistic UI, e.g. check the product option before the
   * request has completed.
   */
  const searchParams = useMemo(() => {
    return selectingVariant && transition.location
      ? new URLSearchParams(transition.location.search)
      : currentSearchParams;
  }, [selectingVariant, currentSearchParams, transition]);

  const firstVariant = product.variants.nodes[0];

  /**
   * We're making an explicit choice here to display the product options
   * UI with a default variant, rather than wait for the user to select
   * options first. Developers are welcome to opt-out of this behavior.
   * By default, the first variant's options are used.
   */
  const searchParamsWithDefaults = useMemo<URLSearchParams>(() => {
    const clonedParams = new URLSearchParams(searchParams);

    for (const {name, value} of firstVariant.selectedOptions) {
      if (!searchParams.has(name)) {
        clonedParams.set(name, value);
      }
    }

    return clonedParams;
  }, [searchParams, firstVariant.selectedOptions]);

  /**
   * Likewise, we're defaulting to the first variant for purposes
   * of add to cart if there is none returned from the loader.
   * A developer can opt out of this, too.
   */
  const selectedVariant = product.selectedVariant ?? firstVariant;
  const isOutOfStock = !selectedVariant?.availableForSale;

  return (
    <div className="grid gap-10">
      <div className="grid gap-4">
        <ProductOptions
          options={product.options}
          searchParamsWithDefaults={searchParamsWithDefaults}
        />
        {selectedVariant && (
          <div className="grid items-stretch gap-4">
            <AddToCartButton
              selectedVariant={selectedVariant}
              selectingVariant={selectingVariant}
              isOutOfStock={isOutOfStock}
            />
            {!isOutOfStock && (
              <ShopPayButton variantIds={[selectedVariant?.id!]} />
            )}
          </div>
        )}
      </div>
    </div>
  );
}

function ProductOptions({
  options,
  searchParamsWithDefaults,
}: {
  options: Product['options'];
  searchParamsWithDefaults: URLSearchParams;
}) {
  const closeRef = useRef<HTMLButtonElement>(null);
  return (
    <>
      {options
        .filter((option) => option.values.length > 1)
        .map((option) => (
          <div
            key={option.name}
            className="flex flex-col flex-wrap mb-4 gap-y-2 last:mb-0"
          >
            <Heading as="legend" size="lead" className="min-w-[4rem]">
              {option.name}
            </Heading>
            <div className="flex flex-wrap items-baseline gap-4">
              {/**
               * First, we render a bunch of <Link> elements for each option value.
               * When the user clicks one of these buttons, it will hit the loader
               * to get the new data.
               *
               * If there are more than 7 values, we render a dropdown.
               * Otherwise, we just render plain links.
               */}
              {option.values.length > 7 ? (
                <div className="relative w-full">
                  <Listbox>
                    {({open}) => (
                      <>
                        <Listbox.Button
                          ref={closeRef}
                          className={clsx(
                            'flex items-center justify-between w-full py-3 px-4 border border-primary',
                            open
                              ? 'rounded-b md:rounded-t md:rounded-b-none'
                              : 'rounded',
                          )}
                        >
                          <span>
                            {searchParamsWithDefaults.get(option.name)}
                          </span>
                          <IconCaret direction={open ? 'up' : 'down'} />
                        </Listbox.Button>
                        <Listbox.Options
                          className={clsx(
                            'border-primary bg-contrast absolute bottom-12 z-30 grid h-48 w-full overflow-y-scroll rounded-t border px-2 py-2 transition-[max-height] duration-150 sm:bottom-auto md:rounded-b md:rounded-t-none md:border-t-0 md:border-b',
                            open ? 'max-h-48' : 'max-h-0',
                          )}
                        >
                          {option.values.map((value) => (
                            <Listbox.Option
                              key={`option-${option.name}-${value}`}
                              value={value}
                            >
                              {({active}) => (
                                <ProductOptionLink
                                  optionName={option.name}
                                  optionValue={value}
                                  className={clsx(
                                    'text-primary w-full p-2 transition rounded flex justify-start items-center text-left cursor-pointer',
                                    active && 'bg-primary/10',
                                  )}
                                  searchParams={searchParamsWithDefaults}
                                  onClick={() => {
                                    if (!closeRef?.current) return;
                                    closeRef.current.click();
                                  }}
                                >
                                  {value}
                                  {searchParamsWithDefaults.get(option.name) ===
                                    value && (
                                    <span className="ml-2">
                                      <IconCheck />
                                    </span>
                                  )}
                                </ProductOptionLink>
                              )}
                            </Listbox.Option>
                          ))}
                        </Listbox.Options>
                      </>
                    )}
                  </Listbox>
                </div>
              ) : (
                <>
                  {option.values.map((value) => {
                    const checked =
                      searchParamsWithDefaults.get(option.name) === value;
                    const id = `option-${option.name}-${value}`;

                    return (
                      <Text key={id}>
                        <ProductOptionLink
                          optionName={option.name}
                          optionValue={value}
                          searchParams={searchParamsWithDefaults}
                          className={clsx(
                            'leading-none py-1 border-b-[1.5px] cursor-pointer transition-all duration-200',
                            checked ? 'border-primary/50' : 'border-primary/0',
                          )}
                        />
                      </Text>
                    );
                  })}
                </>
              )}
            </div>
          </div>
        ))}
    </>
  );
}

function AddToCartButton({
  isOutOfStock,
  selectedVariant,
  selectingVariant,
}: {
  isOutOfStock: boolean;
  selectedVariant: ProductVariant;
  selectingVariant: boolean;
}) {
  const isOnSale =
    selectedVariant?.price?.amount &&
    selectedVariant?.compareAtPrice?.amount &&
    selectedVariant?.price?.amount < selectedVariant?.compareAtPrice?.amount;

  return (
    <LinesAddForm
      lines={[
        {
          variant: selectedVariant,
          quantity: 1,
        },
      ]}
    >
      {({state, error}) => {
        const disabled = isOutOfStock || selectingVariant || state !== 'idle';
        return (
          <>
            <Button
              as="button"
              width="full"
              type="submit"
              variant={isOutOfStock ? 'secondary' : 'primary'}
              disabled={disabled}
            >
              {isOutOfStock ? (
                <Text>Sold out</Text>
              ) : (
                <Text
                  as="span"
                  className="flex items-center justify-center gap-2"
                >
                  <span>
                    {state === 'idle' ? 'Add to Bag' : 'Adding to Bag'}
                  </span>{' '}
                  <span>·</span>{' '}
                  <Money
                    withoutTrailingZeros
                    data={selectedVariant?.price!}
                    as="span"
                  />
                  {isOnSale && (
                    <Money
                      withoutTrailingZeros
                      data={selectedVariant?.compareAtPrice!}
                      as="span"
                      className="opacity-50 strike"
                    />
                  )}
                </Text>
              )}
            </Button>
            {error ? <Text>{error}</Text> : null}
          </>
        );
      }}
    </LinesAddForm>
  );
}

function ProductOptionLink({
  optionName,
  optionValue,
  searchParams,
  children,
  ...props
}: {
  optionName: string;
  optionValue: string;
  searchParams: URLSearchParams;
  children?: ReactNode;
  [key: string]: any;
}) {
  const {pathname} = useLocation();
  const isLangPathname = /\/[a-zA-Z]{2}-[a-zA-Z]{2}\//g.test(pathname);
  // fixes internalized pathname
  const path = isLangPathname
    ? `/${pathname.split('/').slice(2).join('/')}`
    : pathname;

  const clonedSearchParams = new URLSearchParams(searchParams);
  clonedSearchParams.set(optionName, optionValue);

  return (
    <Link
      {...props}
      prefetch="intent"
      replace
      to={`${path}?${clonedSearchParams.toString()}`}
    >
      {children ?? optionValue}
    </Link>
  );
}

function ProductDetail({
  title,
  content,
  learnMore,
}: {
  title: string;
  content: string;
  learnMore?: string;
}) {
  return (
    <Disclosure key={title} as="div" className="grid w-full gap-2">
      {({open}) => (
        <>
          <Disclosure.Button className="text-left">
            <div className="flex justify-between">
              <Text size="lead" as="h4">
                {title}
              </Text>
              <IconClose
                className={clsx(
                  'transition-transform transform-gpu duration-200',
                  !open && 'rotate-[45deg]',
                )}
              />
            </div>
          </Disclosure.Button>

          <Disclosure.Panel className={'pb-4 pt-2 grid gap-2'}>
            <div
              className="prose dark:prose-invert"
              dangerouslySetInnerHTML={{__html: content}}
            />
            {learnMore && (
              <div className="">
                <Link
                  className="pb-px border-b border-primary/30 text-primary/50"
                  to={learnMore}
                >
                  Learn more
                </Link>
              </div>
            )}
          </Disclosure.Panel>
        </>
      )}
    </Disclosure>
  );
}

const PRODUCT_QUERY = `#graphql
  ${MEDIA_FRAGMENT}
  ${PRODUCT_VARIANT_FRAGMENT}
  query Product(
    $country: CountryCode
    $language: LanguageCode
    $handle: String!
    $selectedOptions: [SelectedOptionInput!]!
  ) @inContext(country: $country, language: $language) {
    product(handle: $handle) {
      id
      title
      vendor
      handle
      descriptionHtml
      options {
        name
        values
      }
      selectedVariant: variantBySelectedOptions(selectedOptions: $selectedOptions) {
        ...ProductVariantFragment
      }
      media(first: 7) {
        nodes {
          ...Media
        }
      }
      variants(first: 1) {
        nodes {
          ...ProductVariantFragment
        }
      }
      seo {
        description
        title
      }
    }
    shop {
      name
      shippingPolicy {
        body
        handle
      }
      refundPolicy {
        body
        handle
      }
    }
  }
`;

const RECOMMENDED_PRODUCTS_QUERY = `#graphql
  ${PRODUCT_CARD_FRAGMENT}
  query productRecommendations(
    $productId: ID!
    $count: Int
    $country: CountryCode
    $language: LanguageCode
  ) @inContext(country: $country, language: $language) {
    recommended: productRecommendations(productId: $productId) {
      ...ProductCard
    }
    additional: products(first: $count, sortKey: BEST_SELLING) {
      nodes {
        ...ProductCard
      }
    }
  }
`;

async function getRecommendedProducts(
  storefront: LoaderArgs['context']['storefront'],
  language: LanguageCode,
  country: CountryCode,
  productId: string,
) {
  const products = await storefront.query<{
    recommended: Product[];
    additional: ProductConnection;
  }>(RECOMMENDED_PRODUCTS_QUERY, {
    variables: {productId, count: 12, language, country},
  });

  invariant(products, 'No data returned from Shopify API');

  const mergedProducts = products.recommended
    .concat(products.additional.nodes)
    .filter(
      (value, index, array) =>
        array.findIndex((value2) => value2.id === value.id) === index,
    );

  const originalProduct = mergedProducts
    .map((item: Product) => item.id)
    .indexOf(productId);

  mergedProducts.splice(originalProduct, 1);

  return mergedProducts;
}<|MERGE_RESOLUTION|>--- conflicted
+++ resolved
@@ -22,12 +22,8 @@
   Link,
   Button,
 } from '~/components';
-<<<<<<< HEAD
 import {getExcerpt} from '~/lib/utils';
 import {useIsHydrated} from '~/hooks/useIsHydrated';
-=======
-import {getExcerpt, getLocalizationFromLang} from '~/lib/utils';
->>>>>>> 804b6986
 import invariant from 'tiny-invariant';
 import clsx from 'clsx';
 import {
@@ -73,36 +69,12 @@
     throw new Error('product not found');
   }
 
-  const recommended = getRecommendedProducts(
-    storefront,
-    language,
-    country,
-    product.id,
-  );
+  const recommended = getRecommendedProducts(storefront, product.id);
 
   return defer({
     product,
     shop,
-<<<<<<< HEAD
-    recommended: getRecommendedProducts(storefront, product.id),
-  });
-};
-
-async function getRecommendedProducts(
-  storefront: LoaderArgs['context']['storefront'],
-  productId: string,
-) {
-  const products = await storefront.query<{
-    recommended: ProductType[];
-    additional: ProductConnection;
-  }>(RECOMMENDED_PRODUCTS_QUERY, {
-    variables: {
-      productId,
-      count: 12,
-    },
-=======
     recommended,
->>>>>>> 804b6986
   });
 }
 
@@ -584,15 +556,13 @@
 
 async function getRecommendedProducts(
   storefront: LoaderArgs['context']['storefront'],
-  language: LanguageCode,
-  country: CountryCode,
   productId: string,
 ) {
   const products = await storefront.query<{
     recommended: Product[];
     additional: ProductConnection;
   }>(RECOMMENDED_PRODUCTS_QUERY, {
-    variables: {productId, count: 12, language, country},
+    variables: {productId, count: 12},
   });
 
   invariant(products, 'No data returned from Shopify API');
