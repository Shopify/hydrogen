--- conflicted
+++ resolved
@@ -27,11 +27,7 @@
   Link,
   Button,
 } from '~/components';
-<<<<<<< HEAD
-import {getExcerpt, usePrefixPathWithLocale} from '~/lib/utils';
-=======
 import {getExcerpt, variantToCartLine} from '~/lib/utils';
->>>>>>> 275e943d
 import invariant from 'tiny-invariant';
 import clsx from 'clsx';
 import type {
@@ -46,12 +42,8 @@
   PRODUCT_CARD_FRAGMENT,
   PRODUCT_VARIANT_FRAGMENT,
 } from '~/data'; /* @todo: we move these to app/graphql ? */
-<<<<<<< HEAD
-import {LinesAddForm} from '~/routes/__resources/cart/LinesAdd';
+import {CartLinesAddForm} from '.hydrogen/cart';
 import {getAnalyticsData} from '~/lib/analytics';
-=======
-import {CartLinesAddForm} from '.hydrogen/cart';
->>>>>>> 275e943d
 
 export async function loader({params, request, context}: LoaderArgs) {
   const {productHandle} = params;
@@ -380,14 +372,9 @@
   ];
 
   return (
-<<<<<<< HEAD
-    <LinesAddForm
-      lines={[
-        {
-          variant: selectedVariant,
-          quantity: 1,
-        },
-      ]}
+    <CartLinesAddForm
+      lines={lines}
+      optimisticLines={optimisticLines}
       onSuccess={(event) => {
         getAnalyticsData({
           apiEndpoint: '/api/server-event',
@@ -402,11 +389,7 @@
         });
       }}
     >
-      {({state, error}) => {
-=======
-    <CartLinesAddForm lines={lines} optimisticLines={optimisticLines}>
       {({state, errors}) => {
->>>>>>> 275e943d
         const disabled = isOutOfStock || selectingVariant || state !== 'idle';
         return (
           <>
