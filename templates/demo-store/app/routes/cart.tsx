import {CartLoading, Cart} from '~/components';
<<<<<<< HEAD
import {Await, useFetcher, useMatches} from '@remix-run/react';
import {Suspense, useEffect} from 'react';
import invariant from 'tiny-invariant';
import {json, type ActionArgs, type AppLoadContext} from '@remix-run/oxygen';
=======
import {Await, useMatches} from '@remix-run/react';
import {Suspense} from 'react';
import invariant from 'tiny-invariant';
import {
  json,
  type ActionArgs,
  type AppLoadContext,
} from '@shopify/remix-oxygen';
>>>>>>> 302f8dfa
import type {
  Cart as CartType,
  CartInput,
  CartLineInput,
  CartLineUpdateInput,
  CartUserError,
  UserError,
  CartBuyerIdentityInput,
} from '@shopify/hydrogen-react/storefront-api-types';
import {isLocalPath} from '~/lib/utils';
import {CartAction, type CartActions} from '~/lib/type';

export async function action({request, context}: ActionArgs) {
  const {session, storefront} = context;
  const headers = new Headers();

  const [formData, cartId, customerAccessToken] = await Promise.all([
    request.formData(),
    session.get('cartId'),
    session.get('customerAccessToken'),
  ]);

  const cartAction = formData.get('cartAction') as CartActions;
  invariant(cartAction, 'No cartAction defined');

  const countryCode = formData.get('countryCode')
    ? (formData.get('countryCode') as CartBuyerIdentityInput['countryCode'])
    : null;

  let status = 200;
  let result: {
    cart: CartType;
    errors?: CartUserError[] | UserError[];
  };

  switch (cartAction) {
    case CartAction.ADD_TO_CART:
      const lines = formData.get('lines')
        ? (JSON.parse(String(formData.get('lines'))) as CartLineInput[])
        : ([] as CartLineInput[]);
      invariant(lines.length, 'No lines to add');

      //! Flow A — no previous cart, create and add line(s)
      if (!cartId) {
        result = await cartCreate({
          input: countryCode ? {lines, buyerIdentity: {countryCode}} : {lines},
          storefront,
        });

        // cart created - we only need a Set-Cookie header if we're creating
        session.set('cartId', result.cart.id);
        headers.set('Set-Cookie', await session.commit());
      } else {
        //! Flow B — add line(s) to existing cart
        result = await cartAdd({
          cartId,
          lines,
          storefront,
        });
      }
      break;
    case CartAction.REMOVE_FROM_CART:
      const lineIds = formData.get('linesIds')
        ? (JSON.parse(String(formData.get('linesIds'))) as CartType['id'][])
        : ([] as CartType['id'][]);
      invariant(lineIds.length, 'No lines to remove');

      result = await cartRemove({
        cartId,
        lineIds,
        storefront,
      });

      break;
    case CartAction.UPDATE_CART:
      const updateLines = formData.get('lines')
        ? (JSON.parse(String(formData.get('lines'))) as CartLineUpdateInput[])
        : ([] as CartLineUpdateInput[]);
      invariant(updateLines.length, 'No lines to update');

      result = await cartUpdate({
        cartId,
        lines: updateLines,
        storefront,
      });

      break;
    case CartAction.UPDATE_DISCOUNT:
      invariant(cartId, 'Missing cartId');

      const formDiscountCode = formData.get('discountCode');
      const discountCodes = ([formDiscountCode] || ['']) as string[];

      result = await cartDiscountCodesUpdate({
        cartId,
        discountCodes,
        storefront,
      });
      break;
    case CartAction.UPDATE_BUYER_IDENTITY:
      const buyerIdentity = formData.get('buyerIdentity')
        ? (JSON.parse(
            String(formData.get('buyerIdentity')),
          ) as CartBuyerIdentityInput)
        : ({} as CartBuyerIdentityInput);

      //! if we have an existing cart, we update the identity,
      //! else we create a new cart with the passed identity
      result = cartId
        ? await cartUpdateBuyerIdentity({
            cartId,
            buyerIdentity: {
              ...buyerIdentity,
              customerAccessToken,
            },
            storefront,
          })
        : await cartCreate({
            input: {
              buyerIdentity: {
                ...buyerIdentity,
                customerAccessToken,
              },
            },
            storefront,
          });

      session.set('cartId', result.cart.id);
      headers.set('Set-Cookie', await session.commit());

      break;
<<<<<<< HEAD
    case CartAction.ENSURE_NOT_EVICTED:
      /**
       * Check whether the cartId is still valid.
       */
      if (cartId) {
        const {cart} = await storefront.query<{cart?: CartType}>(
          `#graphql
            query CartVerification ($cartId: ID!) {
              cart(id: $cartId) {
                id
              }
            }
          `,
          {
            variables: {
              cartId,
            },
            cache: storefront.CacheNone(),
          },
        );

        /**
         * If we couldn't find a cart, we unset the cartId from the session.
         */
        if (!cart?.id) {
          session.unset('cartId');
          headers.set('set-cookie', await session.commit());
        }
      }
      return new Response(null, {status, headers});
=======
>>>>>>> 302f8dfa
    default:
      invariant(false, `${cartAction} cart action is not defined`);
  }

  const redirectTo = formData.get('redirectTo') ?? null;
  if (typeof redirectTo === 'string' && isLocalPath(redirectTo)) {
    status = 303;
    headers.set('Location', redirectTo);
  }

<<<<<<< HEAD
  return json(result, {status, headers});
=======
  const {cart, errors} = result;
  return json({cart, errors}, {status, headers});
>>>>>>> 302f8dfa
}

export default function CartRoute() {
  const [root] = useMatches();
  // @todo: finish on a separate PR
  return (
    <div className="grid w-full gap-8 p-6 py-8 md:p-8 lg:p-12 justify-items-start">
      <Suspense fallback={<CartLoading />}>
        <Await resolve={root.data?.cart}>
          {(cart) => <Cart layout="page" cart={cart} />}
        </Await>
      </Suspense>
    </div>
  );
}

/*
  Cart Queries
*/

const USER_ERROR_FRAGMENT = `#graphql
  fragment ErrorFragment on CartUserError {
    message
    field
    code
  }
`;

const LINES_CART_FRAGMENT = `#graphql
  fragment CartLinesFragment on Cart {
    id
    totalQuantity
  }
`;

//! @see: https://shopify.dev/api/storefront/2022-01/mutations/cartcreate
const CREATE_CART_MUTATION = `#graphql
  mutation ($input: CartInput!, $country: CountryCode = ZZ, $language: LanguageCode)
  @inContext(country: $country, language: $language) {
    cartCreate(input: $input) {
      cart {
        ...CartLinesFragment
      }
      errors: userErrors {
        ...ErrorFragment
      }
    }
  }
  ${LINES_CART_FRAGMENT}
  ${USER_ERROR_FRAGMENT}
`;

/**
 * Create a cart with line(s) mutation
 * @param input CartInput https://shopify.dev/api/storefront/2022-01/input-objects/CartInput
 * @see https://shopify.dev/api/storefront/2022-01/mutations/cartcreate
 * @returns result {cart, errors}
 * @preserve
 */
export async function cartCreate({
  input,
  storefront,
}: {
  input: CartInput;
  storefront: AppLoadContext['storefront'];
}) {
  const {cartCreate} = await storefront.mutate<{
    cartCreate: {
      cart: CartType;
      errors: CartUserError[];
    };
    errors: UserError[];
  }>(CREATE_CART_MUTATION, {
    variables: {input},
  });

  invariant(cartCreate, 'No data returned from cartCreate mutation');

  return cartCreate;
}

const ADD_LINES_MUTATION = `#graphql
  mutation ($cartId: ID!, $lines: [CartLineInput!]!, $country: CountryCode = ZZ, $language: LanguageCode)
  @inContext(country: $country, language: $language) {
    cartLinesAdd(cartId: $cartId, lines: $lines) {
      cart {
        ...CartLinesFragment
      }
      errors: userErrors {
        ...ErrorFragment
      }
    }
  }
  ${LINES_CART_FRAGMENT}
  ${USER_ERROR_FRAGMENT}
`;

/**
 * Storefront API cartLinesAdd mutation
 * @param cartId
 * @param lines [CartLineInput!]! https://shopify.dev/api/storefront/2022-01/input-objects/CartLineInput
 * @see https://shopify.dev/api/storefront/2022-01/mutations/cartLinesAdd
 * @returns result {cart, errors}
 * @preserve
 */
export async function cartAdd({
  cartId,
  lines,
  storefront,
}: {
  cartId: string;
  lines: CartLineInput[];
  storefront: AppLoadContext['storefront'];
}) {
  const {cartLinesAdd} = await storefront.mutate<{
    cartLinesAdd: {
      cart: CartType;
      errors: CartUserError[];
    };
  }>(ADD_LINES_MUTATION, {
    variables: {cartId, lines},
  });

  invariant(cartLinesAdd, 'No data returned from cartLinesAdd mutation');

  return cartLinesAdd;
}

const REMOVE_LINE_ITEMS_MUTATION = `#graphql
  mutation ($cartId: ID!, $lineIds: [ID!]!, $language: LanguageCode, $country: CountryCode)
  @inContext(country: $country, language: $language) {
    cartLinesRemove(cartId: $cartId, lineIds: $lineIds) {
      cart {
        id
        totalQuantity
        lines(first: 100) {
          edges {
            node {
              id
              quantity
              merchandise {
                ...on ProductVariant {
                  id
                }
              }
            }
          }
        }
      }
      errors: userErrors {
        message
        field
        code
      }
    }
  }
`;

/**
 * Create a cart with line(s) mutation
 * @param cartId the current cart id
 * @param lineIds [ID!]! an array of cart line ids to remove
 * @see https://shopify.dev/api/storefront/2022-07/mutations/cartlinesremove
 * @returns mutated cart
 * @preserve
 */
export async function cartRemove({
  cartId,
  lineIds,
  storefront,
}: {
  cartId: string;
  lineIds: CartType['id'][];
  storefront: AppLoadContext['storefront'];
}) {
  const {cartLinesRemove} = await storefront.mutate<{
    cartLinesRemove: {cart: CartType; errors: UserError[]};
  }>(REMOVE_LINE_ITEMS_MUTATION, {
    variables: {
      cartId,
      lineIds,
    },
  });

  invariant(cartLinesRemove, 'No data returned from remove lines mutation');
  return cartLinesRemove;
}

const LINES_UPDATE_MUTATION = `#graphql
  ${LINES_CART_FRAGMENT}
  ${USER_ERROR_FRAGMENT}
  mutation ($cartId: ID!, $lines: [CartLineUpdateInput!]!, $language: LanguageCode, $country: CountryCode)
  @inContext(country: $country, language: $language) {
    cartLinesUpdate(cartId: $cartId, lines: $lines) {
      cart {
        ...CartLinesFragment
      }
      errors: userErrors {
        ...ErrorFragment
      }
    }
  }
`;

/**
 * Update cart line(s) mutation
 * @param cartId the current cart id
 * @param lineIds [ID!]! an array of cart line ids to remove
 * @see https://shopify.dev/api/storefront/2022-07/mutations/cartlinesremove
 * @returns mutated cart
 * @preserve
 */
export async function cartUpdate({
  cartId,
  lines,
  storefront,
}: {
  cartId: string;
  lines: CartLineUpdateInput[];
  storefront: AppLoadContext['storefront'];
}) {
  const {cartLinesUpdate} = await storefront.mutate<{
    cartLinesUpdate: {cart: CartType; errors: UserError[]};
  }>(LINES_UPDATE_MUTATION, {
    variables: {cartId, lines},
  });

  invariant(
    cartLinesUpdate,
    'No data returned from update lines items mutation',
  );
  return cartLinesUpdate;
}

/**
 * @see https://shopify.dev/api/storefront/2022-10/mutations/cartBuyerIdentityUpdate
 * @preserve
 */
const UPDATE_CART_BUYER_COUNTRY = `#graphql
 mutation(
   $cartId: ID!
   $buyerIdentity: CartBuyerIdentityInput!
   $country: CountryCode = ZZ
   $language: LanguageCode
 ) @inContext(country: $country, language: $language) {
   cartBuyerIdentityUpdate(cartId: $cartId, buyerIdentity: $buyerIdentity) {
     cart {
       id
       buyerIdentity {
         email
         phone
         countryCode
       }
     }
     errors: userErrors {
       message
       field
       code
     }
   }
 }
`;

/**
 * Mutation to update a cart buyerIdentity
 * @param cartId  Cart['id']
 * @param buyerIdentity CartBuyerIdentityInput
 * @returns {cart: Cart; errors: UserError[]}
 * @see API https://shopify.dev/api/storefront/2022-10/mutations/cartBuyerIdentityUpdate
 * @preserve
 */
export async function cartUpdateBuyerIdentity({
  cartId,
  buyerIdentity,
  storefront,
}: {
  cartId: string;
  buyerIdentity: CartBuyerIdentityInput;
  storefront: AppLoadContext['storefront'];
}) {
  const {cartBuyerIdentityUpdate} = await storefront.mutate<{
    cartBuyerIdentityUpdate: {cart: CartType; errors: UserError[]};
  }>(UPDATE_CART_BUYER_COUNTRY, {
    variables: {
      cartId,
      buyerIdentity,
    },
  });

  invariant(
    cartBuyerIdentityUpdate,
    'No data returned from cart buyer identity update mutation',
  );

  return cartBuyerIdentityUpdate;
}

const DISCOUNT_CODES_UPDATE = `#graphql
  mutation cartDiscountCodesUpdate($cartId: ID!, $discountCodes: [String!], $country: CountryCode = ZZ)
    @inContext(country: $country) {
    cartDiscountCodesUpdate(cartId: $cartId, discountCodes: $discountCodes) {
      cart {
        id
        discountCodes {
          code
        }
      }
      errors: userErrors {
        field
        message
      }
    }
  }
`;

/**
 * Mutation that updates the cart discounts
 * @param discountCodes Array of discount codes
 * @returns mutated cart
 * @preserve
 */
export async function cartDiscountCodesUpdate({
  cartId,
  discountCodes,
  storefront,
}: {
  cartId: string;
  discountCodes: string[];
  storefront: AppLoadContext['storefront'];
}) {
  const {cartDiscountCodesUpdate} = await storefront.mutate<{
    cartDiscountCodesUpdate: {cart: CartType; errors: UserError[]};
  }>(DISCOUNT_CODES_UPDATE, {
    variables: {
      cartId,
      discountCodes,
    },
  });

  invariant(
    cartDiscountCodesUpdate,
    'No data returned from the cartDiscountCodesUpdate mutation',
  );

  return cartDiscountCodesUpdate;
<<<<<<< HEAD
}

/**
 * Once at the beginning of the session, check to see if there is a stale or evicted cartId
 * stored in our session. If there is, then we need to purge it from the session so a buyer
 * can add new items to the cart, etc. We store this check in session storage so we don't
 * make this call on every page load.
 */
export function usePurgeEvictedCart() {
  const evictedCartKey = 'checked-for-evicted-cart';
  const fetcher = useFetcher();

  useEffect(() => {
    const hasCheckedForEvictedCartThisSession =
      sessionStorage.getItem(evictedCartKey);

    if (hasCheckedForEvictedCartThisSession) {
      return;
    }

    fetcher.submit(
      {
        cartAction: CartAction.ENSURE_NOT_EVICTED,
      },
      {
        method: 'post',
        action: '/cart',
      },
    );
    sessionStorage.setItem(evictedCartKey, 'true');
    // eslint-disable-next-line react-hooks/exhaustive-deps
  }, []);
=======
>>>>>>> 302f8dfa
}<|MERGE_RESOLUTION|>--- conflicted
+++ resolved
@@ -1,19 +1,12 @@
 import {CartLoading, Cart} from '~/components';
-<<<<<<< HEAD
 import {Await, useFetcher, useMatches} from '@remix-run/react';
 import {Suspense, useEffect} from 'react';
-import invariant from 'tiny-invariant';
-import {json, type ActionArgs, type AppLoadContext} from '@remix-run/oxygen';
-=======
-import {Await, useMatches} from '@remix-run/react';
-import {Suspense} from 'react';
 import invariant from 'tiny-invariant';
 import {
   json,
   type ActionArgs,
   type AppLoadContext,
 } from '@shopify/remix-oxygen';
->>>>>>> 302f8dfa
 import type {
   Cart as CartType,
   CartInput,
@@ -145,7 +138,6 @@
       headers.set('Set-Cookie', await session.commit());
 
       break;
-<<<<<<< HEAD
     case CartAction.ENSURE_NOT_EVICTED:
       /**
        * Check whether the cartId is still valid.
@@ -176,8 +168,6 @@
         }
       }
       return new Response(null, {status, headers});
-=======
->>>>>>> 302f8dfa
     default:
       invariant(false, `${cartAction} cart action is not defined`);
   }
@@ -188,12 +178,8 @@
     headers.set('Location', redirectTo);
   }
 
-<<<<<<< HEAD
-  return json(result, {status, headers});
-=======
   const {cart, errors} = result;
   return json({cart, errors}, {status, headers});
->>>>>>> 302f8dfa
 }
 
 export default function CartRoute() {
@@ -539,7 +525,6 @@
   );
 
   return cartDiscountCodesUpdate;
-<<<<<<< HEAD
 }
 
 /**
@@ -572,6 +557,4 @@
     sessionStorage.setItem(evictedCartKey, 'true');
     // eslint-disable-next-line react-hooks/exhaustive-deps
   }, []);
-=======
->>>>>>> 302f8dfa
 }