import clsx from 'clsx';
import {
  flattenConnection,
  Image,
  Money,
  useMoney,
} from '@shopify/hydrogen-react';
import type {SerializeFrom} from '@remix-run/oxygen';
import {Text, Link, Button, AddToCartButton} from '~/components';
import {isDiscounted, isNewArrival} from '~/lib/utils';
import {getProductPlaceholder} from '~/lib/placeholders';
import type {
  CartLineInput,
  MoneyV2,
  Product,
  ProductVariant,
  ProductVariantConnection,
} from '@shopify/hydrogen-react/storefront-api-types';
import {useFetcher, useMatches} from '@remix-run/react';
import {useId} from 'react';
import {useEventIdFetchers} from '~/hooks/useEventIdFetchers';

export function ProductCard({
  product,
  label,
  className,
  loading,
  onClick,
}: {
  product: SerializeFrom<Product>;
  label?: string;
  className?: string;
  loading?: HTMLImageElement['loading'];
  onClick?: () => void;
}) {
  let cardLabel;

  const cartProduct = product?.variants ? product : getProductPlaceholder();
  if (!cartProduct?.variants?.nodes?.length) return null;

  const firstVariant = flattenConnection<ProductVariant>(
    cartProduct?.variants as ProductVariantConnection,
  )[0];

  if (!firstVariant) return null;
  const {image, price, compareAtPrice} = firstVariant;

  if (label) {
    cardLabel = label;
  } else if (isDiscounted(price as MoneyV2, compareAtPrice as MoneyV2)) {
    cardLabel = 'Sale';
  } else if (isNewArrival(product.publishedAt)) {
    cardLabel = 'New';
  }

  return (
    <div className="flex flex-col">
      <Link
        onClick={onClick}
        to={`/products/${product.handle}`}
        prefetch="intent"
      >
        <div className={clsx('grid gap-6', className)}>
          <div className="card-image aspect-[4/5] bg-primary/5">
            {image && (
              <Image
                className="aspect-[4/5] w-full object-cover fadeIn"
                widths={[320]}
                sizes="320px"
                loaderOptions={{
                  crop: 'center',
                  scale: 2,
                  width: 320,
                  height: 400,
                }}
                data={image}
                alt={image.altText || `Picture of ${product.title}`}
                loading={loading}
              />
            )}
            <Text
              as="label"
              size="fine"
              className="absolute top-0 right-0 m-4 text-right text-notice"
            >
              {cardLabel}
            </Text>
          </div>
          <div className="grid gap-1">
            <Text
              className="w-full overflow-hidden whitespace-nowrap text-ellipsis "
              as="h3"
            >
              {product.title}
            </Text>
            <div className="flex gap-4">
              <Text className="flex gap-4">
                <Money withoutTrailingZeros data={price!} />
                {isDiscounted(price as MoneyV2, compareAtPrice as MoneyV2) && (
                  <CompareAtPrice
                    className={'opacity-50'}
                    data={compareAtPrice as MoneyV2}
                  />
                )}
              </Text>
            </div>
          </div>
        </div>
      </Link>
      {firstVariant?.id && (
        <AddToCartButton
          lines={[
            {
              quantity: 1,
              merchandiseId: firstVariant.id,
            },
          ]}
          variant="secondary"
          className="mt-2"
        >
          <Text as="span" className="flex items-center justify-center gap-2">
            Add to Bag
          </Text>
        </AddToCartButton>
      )}
    </div>
  );
}

<<<<<<< HEAD
export function AddToCartButton({lines}: {lines: CartLineInput[]}) {
  const [root] = useMatches();
  const selectedLocale = root?.data?.selectedLocale;
  const fetcher = useFetcher();

  const eventId = useId();
  const eventIdFetchers = useEventIdFetchers(eventId);
  const isAdding = !!eventIdFetchers.length;

  return (
    <fetcher.Form action="/cart" method="post">
      <input type="hidden" name="cartAction" value="ADD_TO_CART" />
      <input type="hidden" name="eventId" value={eventId} />
      <input type="hidden" name="countryCode" value={selectedLocale.country} />
      <input type="hidden" name="lines" value={JSON.stringify(lines)} />
      <Button
        as="button"
        width="full"
        type="submit"
        variant="secondary"
        className="mt-2"
        disabled={isAdding}
      >
        <Text as="span" className="flex items-center justify-center gap-2">
          {isAdding ? 'Adding ...' : 'Add to Bag'}
        </Text>
      </Button>
    </fetcher.Form>
  );
}

=======
>>>>>>> e53a4af7
function CompareAtPrice({
  data,
  className,
}: {
  data: MoneyV2;
  className?: string;
}) {
  const {currencyNarrowSymbol, withoutTrailingZerosAndCurrency} =
    useMoney(data);

  const styles = clsx('strike', className);

  return (
    <span className={styles}>
      {currencyNarrowSymbol}
      {withoutTrailingZerosAndCurrency}
    </span>
  );
}<|MERGE_RESOLUTION|>--- conflicted
+++ resolved
@@ -127,40 +127,6 @@
   );
 }
 
-<<<<<<< HEAD
-export function AddToCartButton({lines}: {lines: CartLineInput[]}) {
-  const [root] = useMatches();
-  const selectedLocale = root?.data?.selectedLocale;
-  const fetcher = useFetcher();
-
-  const eventId = useId();
-  const eventIdFetchers = useEventIdFetchers(eventId);
-  const isAdding = !!eventIdFetchers.length;
-
-  return (
-    <fetcher.Form action="/cart" method="post">
-      <input type="hidden" name="cartAction" value="ADD_TO_CART" />
-      <input type="hidden" name="eventId" value={eventId} />
-      <input type="hidden" name="countryCode" value={selectedLocale.country} />
-      <input type="hidden" name="lines" value={JSON.stringify(lines)} />
-      <Button
-        as="button"
-        width="full"
-        type="submit"
-        variant="secondary"
-        className="mt-2"
-        disabled={isAdding}
-      >
-        <Text as="span" className="flex items-center justify-center gap-2">
-          {isAdding ? 'Adding ...' : 'Add to Bag'}
-        </Text>
-      </Button>
-    </fetcher.Form>
-  );
-}
-
-=======
->>>>>>> e53a4af7
 function CompareAtPrice({
   data,
   className,
