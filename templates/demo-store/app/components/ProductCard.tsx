--- conflicted
+++ resolved
@@ -1,15 +1,11 @@
 import clsx from 'clsx';
-<<<<<<< HEAD
 import {
   flattenConnection,
   Image,
   Money,
   ShopifyAnalyticsProduct,
   useMoney,
-} from '@shopify/storefront-kit-react';
-=======
-import {flattenConnection, Image, Money, useMoney} from '@shopify/hydrogen';
->>>>>>> bb9ee267
+} from '@shopify/hydrogen';
 import type {SerializeFrom} from '@shopify/remix-oxygen';
 import {Text, Link, AddToCartButton} from '~/components';
 import {isDiscounted, isNewArrival} from '~/lib/utils';
