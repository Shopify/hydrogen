--- conflicted
+++ resolved
@@ -16,16 +16,11 @@
   FilterType,
   Filter,
   Collection,
-<<<<<<< HEAD
 } from '@shopify/storefront-kit-react/storefront-api-types';
-import {AppliedFilter, SortParam} from '~/routes/collections/$collectionHandle';
-=======
-} from '@shopify/hydrogen-react/storefront-api-types';
 import {
   AppliedFilter,
   SortParam,
 } from '~/routes/($lang)/collections/$collectionHandle';
->>>>>>> 2e2212cb
 
 type Props = {
   filters: Filter[];
