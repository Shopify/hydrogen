{
  "name": "docs-preview",
  "private": true,
  "sideEffects": false,
  "type": "module",
  "scripts": {
    "dev": "remix vite:dev",
    "typecheck": "tsc"
  },
  "dependencies": {
    "@remix-run/node": "^2.15.3",
    "@remix-run/react": "^2.15.3",
    "@remix-run/serve": "^2.15.3",
    "he": "^1.2.0",
    "isbot": "^5.1.21",
    "marked": "^9.1.0",
    "react": "^18.2.0",
    "react-dom": "^18.2.0",
    "react-syntax-highlighter": "^15.5.0"
  },
  "devDependencies": {
<<<<<<< HEAD
    "@remix-run/dev": "^2.15.2",
=======
    "@remix-run/dev": "^2.15.3",
    "@remix-run/eslint-config": "^2.15.3",
>>>>>>> 3ea25820
    "@tailwindcss/vite": "4.0.0-beta.8",
    "@types/he": "^1.2.1",
    "@types/react": "^18.2.20",
    "@types/react-dom": "^18.2.7",
    "@types/react-syntax-highlighter": "^15.5.7",
    "typescript": "^5.2.2",
    "vite": "^5.1.8",
    "vite-tsconfig-paths": "^4.3.1"
  },
  "engines": {
    "node": ">=18.0.0"
  }
}<|MERGE_RESOLUTION|>--- conflicted
+++ resolved
@@ -19,12 +19,7 @@
     "react-syntax-highlighter": "^15.5.0"
   },
   "devDependencies": {
-<<<<<<< HEAD
-    "@remix-run/dev": "^2.15.2",
-=======
     "@remix-run/dev": "^2.15.3",
-    "@remix-run/eslint-config": "^2.15.3",
->>>>>>> 3ea25820
     "@tailwindcss/vite": "4.0.0-beta.8",
     "@types/he": "^1.2.1",
     "@types/react": "^18.2.20",
