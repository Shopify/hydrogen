--- conflicted
+++ resolved
@@ -3,7 +3,6 @@
   "version": "1.1",
   "releases": [
     {
-<<<<<<< HEAD
       "title": "SFAPI 2024-01, Remix 2.51, Customer Account API, Examples, and more",
       "version": "2024.1.0",
       "date": "",
@@ -281,8 +280,6 @@
       "features": []
     },
     {
-=======
->>>>>>> a4ad3307
       "title": "Fix redirect bug",
       "version": "2023.10.4",
       "date": "",
@@ -2264,4 +2261,4 @@
       "features": []
     }
   ]
-}
+}