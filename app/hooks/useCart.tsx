import { useParentRouteData } from "./useRouteData";

import type { Cart } from "@shopify/hydrogen-ui-alpha/storefront-api-types";

export function useCart(): Cart | undefined {
  const rootData = useParentRouteData("/");

  if (rootData?.cart?._data) {
    return rootData?.cart?._data;
  }
<<<<<<< HEAD

  throw rootData?.cart ?? new Promise(() => {})
=======
>>>>>>> f1832525
}<|MERGE_RESOLUTION|>--- conflicted
+++ resolved
@@ -1,16 +1,15 @@
-import { useParentRouteData } from "./useRouteData";
+import {useParentRouteData} from './useRouteData';
 
-import type { Cart } from "@shopify/hydrogen-ui-alpha/storefront-api-types";
+import type {
+  Cart,
+} from "@shopify/hydrogen-ui-alpha/storefront-api-types";
 
 export function useCart(): Cart | undefined {
-  const rootData = useParentRouteData("/");
+  const rootData = useParentRouteData('/');
 
   if (rootData?.cart?._data) {
     return rootData?.cart?._data;
   }
-<<<<<<< HEAD
 
   throw rootData?.cart ?? new Promise(() => {})
-=======
->>>>>>> f1832525
 }