<<<<<<< HEAD
import {useParentRouteData} from './useRouteData';
import {CountriesData} from '~/data/countries';
=======
import {useMatches} from '@remix-run/react';
import {useDeferred} from './useDeferred';
import type {Country} from '@shopify/hydrogen-ui-alpha/storefront-api-types';
>>>>>>> 328f74ef

/*
  This is an experimental pattern that helps prevent props drilling
*/
<<<<<<< HEAD
export function useCountries(): CountriesData | null {
  const rootData = useParentRouteData('/');

  if (typeof rootData?.countries === 'undefined') {
    return null;
  }

  if (rootData?.countries) {
    return rootData?.countries;
  }

  throw rootData?.countries;
=======
export function useCountries(): Array<Country> | null {
  const [root] = useMatches();
  return useDeferred('countries', root);
>>>>>>> 328f74ef
}<|MERGE_RESOLUTION|>--- conflicted
+++ resolved
@@ -1,31 +1,11 @@
-<<<<<<< HEAD
-import {useParentRouteData} from './useRouteData';
-import {CountriesData} from '~/data/countries';
-=======
 import {useMatches} from '@remix-run/react';
 import {useDeferred} from './useDeferred';
 import type {Country} from '@shopify/hydrogen-ui-alpha/storefront-api-types';
->>>>>>> 328f74ef
 
 /*
   This is an experimental pattern that helps prevent props drilling
 */
-<<<<<<< HEAD
-export function useCountries(): CountriesData | null {
-  const rootData = useParentRouteData('/');
-
-  if (typeof rootData?.countries === 'undefined') {
-    return null;
-  }
-
-  if (rootData?.countries) {
-    return rootData?.countries;
-  }
-
-  throw rootData?.countries;
-=======
 export function useCountries(): Array<Country> | null {
   const [root] = useMatches();
   return useDeferred('countries', root);
->>>>>>> 328f74ef
 }