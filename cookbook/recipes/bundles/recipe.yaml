# yaml-language-server: $schema=../../recipe.schema.json

gid: 8495ffc3-e69c-431a-ac0b-1abb16ab50a2
title: Bundles
summary: Display product bundles on your Hydrogen storefront.
description: |
  This recipe adds special styling for product bundles on your Hydrogen
  storefront. Customers will see badges and relevant cover images for bundles
  when they're viewing product and collection pages.

  In this recipe you'll make the following changes:

  1. Set up the Shopify Bundles app in your Shopify admin and create a new
  product bundle.
  2. Update the GraphQL fragments to query for bundles to identify bundled
  products.
  3. Update the product and collection templates to display badges on product
  listings, update the copy for the cart buttons, and display bundle-specific
  information on product and collection pages.
  4. Update the cart line item template to display the bundle badge as needed.
notes: []
requirements: |
  To use product bundles, you need to install a bundles app in your Shopify admin.
  In this recipe, we'll use the [Shopify Bundles app](https://apps.shopify.com/shopify-bundles).
ingredients:
  - path: templates/skeleton/app/components/BundleBadge.tsx
    description: A badge displayed on bundle product listings.
  - path: templates/skeleton/app/components/BundledVariants.tsx
    description: A component that wraps the variants of a bundle product in a single
      product listing.
deletedFiles: []
steps:
  - type: INFO
    step: 1
    name: Set up the Shopify Bundles app
    description: |
      1. Install the [Shopify Bundles app](https://apps.shopify.com/shopify-bundles) in your Shopify admin.

      2. Make sure your store meets the [eligibility requirements](https://help.shopify.com/en/manual/products/bundles/eligibility-and-considerations).

      3. From the [**Bundles**](https://admin.shopify.com/apps/shopify-bundles/app) page, [create a new bundle](https://help.shopify.com/en/manual/products/bundles/shopify-bundles).
  - type: NEW_FILE
    step: 2
    name: Create the BundleBadge component
    description: |
      Create a new BundleBadge component to be displayed on bundle product listings.
    ingredients:
      - path: templates/skeleton/app/components/BundleBadge.tsx
  - type: NEW_FILE
    step: 3
    name: Create a new BundledVariants component
    description: Create a new `BundledVariants` component that wraps the variants of
      a bundle product in a single product listing.
    ingredients:
      - path: templates/skeleton/app/components/BundledVariants.tsx
  - type: PATCH
    step: 4
    name: Add maxVariantPrice to the product fields for RecommendedProducts
    description: |
      Add `maxVariantPrice` to the `RecommendedProducts` query's product fields.
    diffs:
      - file: app/routes/_index.tsx
        patchFile: _index.tsx.8041d5.patch
  - type: PATCH
    step: 5
    name: Update the product fragment to query for bundles and display
      BundledVariants
    description: |
      1. Add the `requiresComponents` field to the `Product` fragment, which is
      used to identify bundled products.
      2. Pass the `isBundle` flag to the `ProductImage` component.
    diffs:
      - file: app/routes/products.$handle.tsx
        patchFile: products.$handle.tsx.3e0b7e.patch
  - type: PATCH
    step: 6
    name: Update the collections fragment to query for bundles
    description: |
      Like the previous step, use the `requiresComponents` field to detect if the product item is a bundle.
    diffs:
      - file: app/routes/collections.$handle.tsx
        patchFile: collections.$handle.tsx.951367.patch
  - type: PATCH
    step: 7
    name: Update the cart fragment to query for bundles
    description: |
      Use the `requiresComponents` field to determine if a cart line item is a bundle.
    diffs:
      - file: app/lib/fragments.ts
        patchFile: fragments.ts.e8eb04.patch
  - type: PATCH
    step: 8
    name: Conditionally render the BundleBadge in cart line items
    description: |
      If a product is a bundle, show the `BundleBadge` component in the cart line item.
    diffs:
      - file: app/components/CartLineItem.tsx
        patchFile: CartLineItem.tsx.8e657b.patch
  - type: PATCH
    step: 9
    name: Conditionally render "Add bundle to cart" in ProductForm
    description: |
      If a product is a bundle, update the text of the product button.
    diffs:
      - file: app/components/ProductForm.tsx
        patchFile: ProductForm.tsx.8e409a.patch
  - type: PATCH
    step: 10
    name: Conditionally render the BundleBadge in ProductImage
    description: |
      If a product is a bundle, show the `BundleBadge` component in the `ProductImage` component.
    diffs:
      - file: app/components/ProductImage.tsx
        patchFile: ProductImage.tsx.4e6c4c.patch
  - type: PATCH
    step: 11
    name: Conditionally render the BundleBadge in ProductItem
    description: |
      If a product is a bundle, show the `BundleBadge` component in the `ProductItem` component.
    diffs:
      - file: app/components/ProductItem.tsx
        patchFile: ProductItem.tsx.8ddc67.patch
  - type: PATCH
    step: 12
    name: Add a product-image class to the app stylesheet
    description: |
      Make sure the bundle badge is positioned relative to the product image.
    diffs:
      - file: app/styles/app.css
        patchFile: app.css.e88d35.patch
nextSteps: |
  - Test your implementation by going to your store and adding a bundle to the cart. Make sure that the bundle's badge appears on the product page and in the cart.
  - (Optional) [Place a test order](https://help.shopify.com/en/manual/checkout-settings/test-orders) to see how orders for bundles appear in your Shopify admin.
llms:
  userQueries:
    - How do I show product bundles on my Hydrogen storefront?
    - How do I add badges to bundled products on my Hydrogen storefront?
    - How do I display product bundles on applicable line items in the cart?
    - How do I detect if a product is a bundle?
  troubleshooting:
    - issue: I'm not seeing product bundles on my storefront.
      solution: Make sure you've installed the Shopify Bundles app and set up product
        bundles in your Shopify admin.
    - issue: I'm not seeing product bundle badges on product pages.
      solution: Make sure you've installed the Shopify Bundles app and set up product
        bundles in your Shopify admin. Then make sure you've updated the product
        fragment to query for bundles and display BundledVariants.
    - issue: I'm not seeing the product bundle badges on my cart line items.
      solution: Make sure you've installed the Shopify Bundles app and set up product
        bundles in your Shopify admin. Then make sure you've updated the cart
        fragment to query for bundles.
<<<<<<< HEAD
commit: 195eefec4c9c752e0ce18de1bc71899389ae4fa0
=======
commit: bd691ec4999735f6455d9e0a01ed7c490998745b
>>>>>>> 6d5b52d6
<|MERGE_RESOLUTION|>--- conflicted
+++ resolved
@@ -149,8 +149,4 @@
       solution: Make sure you've installed the Shopify Bundles app and set up product
         bundles in your Shopify admin. Then make sure you've updated the cart
         fragment to query for bundles.
-<<<<<<< HEAD
-commit: 195eefec4c9c752e0ce18de1bc71899389ae4fa0
-=======
-commit: bd691ec4999735f6455d9e0a01ed7c490998745b
->>>>>>> 6d5b52d6
+commit: 6d5b52d60a3c22dddf133926cdcee1606af46d0e