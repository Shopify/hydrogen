--- conflicted
+++ resolved
@@ -40,7 +40,8 @@
   - path: templates/skeleton/app/components/BundleBadge.tsx
     description: A badge displayed on bundle product listings.
   - path: templates/skeleton/app/components/BundledVariants.tsx
-    description: A component that wraps the variants of a bundle product in a single
+    description:
+      A component that wraps the variants of a bundle product in a single
       product listing.
 deletedFiles: []
 steps:
@@ -134,11 +135,6 @@
       - file: app/styles/app.css
         patchFile: app.css.e88d35.patch
 llms:
-<<<<<<< HEAD
-  userQueries: []
-  troubleshooting: []
-commit: b81c24730f207492216f2720691922bb3eed3b7b
-=======
   userQueries:
     - How do I show product bundles on my Hydrogen storefront?
     - How do I add badges to bundled products on my Hydrogen storefront?
@@ -146,15 +142,17 @@
     - How do I detect if a product is a bundle?
   troubleshooting:
     - issue: I'm not seeing product bundles on my storefront.
-      solution: Make sure you've installed the Shopify Bundles app and set up product
+      solution:
+        Make sure you've installed the Shopify Bundles app and set up product
         bundles in your Shopify admin.
     - issue: I'm not seeing product bundle badges on product pages.
-      solution: Make sure you've installed the Shopify Bundles app and set up product
+      solution:
+        Make sure you've installed the Shopify Bundles app and set up product
         bundles in your Shopify admin. Then make sure you've updated the product
         fragment to query for bundles and display BundledVariants.
     - issue: I'm not seeing the product bundle badges on my cart line items.
-      solution: Make sure you've installed the Shopify Bundles app and set up product
+      solution:
+        Make sure you've installed the Shopify Bundles app and set up product
         bundles in your Shopify admin. Then make sure you've updated the cart
         fragment to query for bundles.
-commit: 4fa2550c0cf7b07e2cf3b948b42c67cf3d552789
->>>>>>> b81c2473
+commit: b81c24730f207492216f2720691922bb3eed3b7b