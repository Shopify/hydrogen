# yaml-language-server: $schema=../../recipe.schema.json

gid: f2158739-840f-4091-a375-fcefce7e0bab
title: Subscriptions
summary: Add subscription-based products to your Hydrogen storefront.
description: |
  This recipe lets you sell subscription-based products on your Hydrogen storefront by implementing [selling plan groups](https://shopify.dev/docs/api/storefront/latest/objects/SellingPlanGroup). Your customers will be able to choose between one-time purchases or recurring subscriptions for any products with available selling plans.

  In this recipe you'll make the following changes:

  1. Set up a subscriptions app in your Shopify admin and add selling plans to any products that will be sold as subscriptions.
  2. Modify product detail pages to display subscription options with accurate pricing using the `SellingPlanSelector` component.
  3. Enhance GraphQL fragments to fetch all necessary selling plan data.
  4. Display subscription details on applicable line items in the cart.
  5. Add a **Subscriptions** page where customers can manage their subscriptions, which includes the option to cancel active subscriptions.
notes: []
requirements: >
  To implement subscriptions in your own store, you need to install a
  subscriptions app in your Shopify admin. In this recipe, we'll use the
  [Shopify Subscriptions app](https://apps.shopify.com/shopify-subscriptions).
ingredients:
  - path: templates/skeleton/app/components/SellingPlanSelector.tsx
    description: Displays the available subscription options on product pages.
  - path: templates/skeleton/app/graphql/customer-account/CustomerSubscriptionsMutations.ts
    description: Mutations for managing customer subscriptions.
  - path: templates/skeleton/app/graphql/customer-account/CustomerSubscriptionsQuery.ts
    description: Queries for managing customer subscriptions.
  - path: templates/skeleton/app/routes/account.subscriptions.tsx
    description: Subscriptions management page.
  - path: templates/skeleton/app/styles/account-subscriptions.css
    description: Subscriptions management page styles.
  - path: templates/skeleton/app/styles/selling-plan.css
    description: Styles the `SellingPlanSelector` component.
deletedFiles: []
steps:
  - type: INFO
    step: 1
    name: Set up the Shopify Subscriptions app
    description: >
      1. Install the [Shopify Subscriptions
      app](https://apps.shopify.com/shopify-subscriptions).

      2. In your Shopify admin, [use the Subscriptions
      app](https://admin.shopify.com/apps/subscriptions-remix/app) to create one
      or more subscription plans.

      3. On the [Products](https://admin.shopify.com/products) page, open any
      products that will be sold as subscriptions and add the relevant
      subscription plans in the **Purchase options** section.

      The Hydrogen demo storefront comes pre-configured with an example
      subscription product with the handle `shopify-wax`.
  - type: INFO
    step: 2
    name: Show subscription options on product pages
    description: >
      In this step we'll implement the ability to display subscription options
      on  product pages, alongside the existing one-off purchase options.
  - type: NEW_FILE
    step: 2.1
    name: Create a SellingPlanSelector component
    description: >
      Create a new `SellingPlanSelector` component that displays the available
      subscription options for a product.
    ingredients:
      - templates/skeleton/app/components/SellingPlanSelector.tsx
  - type: NEW_FILE
    step: 2.2
    name: Add styles for the SellingPlanSelector component
    description: |
      Add styles for the `SellingPlanSelector` component.
    ingredients:
      - templates/skeleton/app/styles/selling-plan.css
  - type: PATCH
    step: 2.3
    name: Update ProductForm to support subscriptions
    description: >
      1. Add conditional rendering to display subscription options alongside the
      standard variant selectors.

      2. Implement `SellingPlanSelector` and `SellingPlanGroup` components to
      handle subscription plan selection.

      3. Update `AddToCartButton` to include selling plan data when
      subscriptions are selected.
    diffs:
      - file: app/components/ProductForm.tsx
        patchFile: ProductForm.tsx.8e409a.patch
  - type: PATCH
    step: 2.4
    name: Update ProductPrice to display subscription pricing
    description: >
      1. Add a `SellingPlanPrice` function to calculate adjusted prices based on
      subscription plan type (fixed amount, fixed price, or percentage).

      2. Add logic to handle different price adjustment types and render the
      appropriate subscription price when a selling plan is selected.
    diffs:
      - file: app/components/ProductPrice.tsx
        patchFile: ProductPrice.tsx.a5e47f.patch
  - type: PATCH
    step: 2.5
    name: Update the product page to display subscription options
    description: >
      1. Add the `SellingPlanSelector` component to display subscription options
      on product pages.

      2. Add logic to handle pricing adjustments, maintain selection state using
      URL parameters, and update the add-to-cart functionality.

      3. Fetch subscription data through the updated cart GraphQL fragments.
    diffs:
      - file: app/routes/products.$handle.tsx
        patchFile: products.$handle.tsx.3e0b7e.patch
  - type: INFO
    step: 3
    name: Show subscription details in the cart
    description: >
      In this step we'll implement support for showing subscription info in the
      cart's line items.
  - type: PATCH
    step: 3.1
    name: Add selling plan data to cart queries
    description: >
      Add a `sellingPlanAllocation` field with the plan name to the standard and
      componentizable cart line GraphQL fragments. This displays subscription
      details in the cart.
    diffs:
      - file: app/lib/fragments.ts
        patchFile: fragments.ts.e8eb04.patch
  - type: PATCH
    step: 3.2
    name: Render the selling plan in the cart
    description: >
      1. Update `CartLineItem` to show subscription details when they're
      available.

      2. Extract `sellingPlanAllocation` from cart line data, display the plan
      name, and standardize component import paths.
    diffs:
      - file: app/components/CartLineItem.tsx
        patchFile: CartLineItem.tsx.8e657b.patch
  - type: INFO
    step: 4
    name: Add subscription management to the account page
    description: >
      In this step we'll implement support for subscription management through
      an account subpage that lists existing subscription contracts.
  - type: NEW_FILE
    step: 4.1
    name: Add queries to retrieve customer subscriptions
    description: >
      Create GraphQL queries that retrieve the subscription info from the
      customer account client.
    ingredients:
      - templates/skeleton/app/graphql/customer-account/CustomerSubscriptionsQuery.ts
  - type: NEW_FILE
    step: 4.2
    name: Add mutations to cancel customer subscriptions
    description: |
      Create a GraqhQL mutation to cancel an existing subscription.
    ingredients:
      - templates/skeleton/app/graphql/customer-account/CustomerSubscriptionsMutations.ts
  - type: NEW_FILE
    step: 4.3
    name: Add an account subscriptions page
    description: >
      Create a new account subpage that lets customers manage their
      existing  subscriptions based on the new GraphQL queries and mutations.
    ingredients:
      - templates/skeleton/app/routes/account.subscriptions.tsx
  - type: PATCH
    step: 4.4
    name: Add a link to the Subscriptions page in the account menu
    description: |
      Add a `Subscriptions` link to the account menu.
    diffs:
      - file: app/routes/account.tsx
        patchFile: account.tsx.a0203d.patch
<<<<<<< HEAD
  - type: INFO
    index: 9
    name: Next steps
    description: >
      * Test your implementation by going to your store and adding a subscription-based product to the cart. Make sure that the product's subscription details appear on the product page and in the cart. 
      * (Optional) [Place a test order](https://help.shopify.com/en/manual/checkout-settings/test-orders) to see how orders for subscription-based products appear in your Shopify admin.

=======
  - type: NEW_FILE
    step: 4.5
    name: Add styles for the Subscriptions page
    description: |
      Add styles for the Subscriptions page.
    ingredients:
      - templates/skeleton/app/styles/account-subscriptions.css
>>>>>>> 90f89441
llms:
  userQueries:
    - How do I add subscriptions to my Hydrogen storefront?
    - How do I add selling plans to my Hydrogen storefront?
    - How do I display subscription details on applicable line items in the cart?
  troubleshooting:
    - issue: I'm getting an error when I try to add a subscription to my storefront.
      solution: Make sure you've installed the Shopify Subscriptions app and set up
        selling plans for subscription products in your Shopify admin.
    - issue: I'm not seeing the subscription options on my product pages.
      solution: Make sure you've installed the Shopify Subscriptions app and set up
        selling plans for subscription products in your Shopify admin.
    - issue: I'm not seeing the subscription details on my cart line items.
      solution: Make sure you've installed the Shopify Subscriptions app and set up
        selling plans for subscription products in your Shopify admin.
commit: bd55b241191304945704c0b9ef278e945c55d3da<|MERGE_RESOLUTION|>--- conflicted
+++ resolved
@@ -177,15 +177,6 @@
     diffs:
       - file: app/routes/account.tsx
         patchFile: account.tsx.a0203d.patch
-<<<<<<< HEAD
-  - type: INFO
-    index: 9
-    name: Next steps
-    description: >
-      * Test your implementation by going to your store and adding a subscription-based product to the cart. Make sure that the product's subscription details appear on the product page and in the cart. 
-      * (Optional) [Place a test order](https://help.shopify.com/en/manual/checkout-settings/test-orders) to see how orders for subscription-based products appear in your Shopify admin.
-
-=======
   - type: NEW_FILE
     step: 4.5
     name: Add styles for the Subscriptions page
@@ -193,7 +184,9 @@
       Add styles for the Subscriptions page.
     ingredients:
       - templates/skeleton/app/styles/account-subscriptions.css
->>>>>>> 90f89441
+nextSteps: |
+  * Test your implementation by going to your store and adding a subscription-based product to the cart. Make sure that the product's subscription details appear on the product page and in the cart.
+  * (Optional) [Place a test order](https://help.shopify.com/en/manual/checkout-settings/test-orders) to see how orders for subscription-based products appear in your Shopify admin.
 llms:
   userQueries:
     - How do I add subscriptions to my Hydrogen storefront?
@@ -201,12 +194,15 @@
     - How do I display subscription details on applicable line items in the cart?
   troubleshooting:
     - issue: I'm getting an error when I try to add a subscription to my storefront.
-      solution: Make sure you've installed the Shopify Subscriptions app and set up
+      solution:
+        Make sure you've installed the Shopify Subscriptions app and set up
         selling plans for subscription products in your Shopify admin.
     - issue: I'm not seeing the subscription options on my product pages.
-      solution: Make sure you've installed the Shopify Subscriptions app and set up
+      solution:
+        Make sure you've installed the Shopify Subscriptions app and set up
         selling plans for subscription products in your Shopify admin.
     - issue: I'm not seeing the subscription details on my cart line items.
-      solution: Make sure you've installed the Shopify Subscriptions app and set up
+      solution:
+        Make sure you've installed the Shopify Subscriptions app and set up
         selling plans for subscription products in your Shopify admin.
 commit: bd55b241191304945704c0b9ef278e945c55d3da