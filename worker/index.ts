import {createRequestHandler} from '@hydrogen/remix';
// The build remix app provided by remix build
import * as remixBuild from 'remix-build';

<<<<<<< HEAD
=======
// Virtual module provided by wrangler -- TODO this shouldn't be needed here
import manifestJSON from '__STATIC_CONTENT_MANIFEST';
const assetManifest = JSON.parse(manifestJSON);

>>>>>>> a844c58a
const requestHandler = createRequestHandler({
  build: remixBuild,
  mode: process.env.NODE_ENV,
  storefront: {
    publicStorefrontToken: '3b580e70970c4528da70c98e097c2fa0',
    storeDomain: 'hydrogen-preview',
    storefrontApiVersion: '2022-07',
  },
});

export default {
  async fetch(
    request: Request,
    env: Env,
    ctx: ExecutionContext,
  ): Promise<Response> {
    try {
      return await requestHandler(request, {
        env,
        ctx,
      });
    } catch (error) {
      console.error(error);
      return new Response('An unexpected error occurred', {status: 500});
    }
  },
};<|MERGE_RESOLUTION|>--- conflicted
+++ resolved
@@ -2,13 +2,6 @@
 // The build remix app provided by remix build
 import * as remixBuild from 'remix-build';
 
-<<<<<<< HEAD
-=======
-// Virtual module provided by wrangler -- TODO this shouldn't be needed here
-import manifestJSON from '__STATIC_CONTENT_MANIFEST';
-const assetManifest = JSON.parse(manifestJSON);
-
->>>>>>> a844c58a
 const requestHandler = createRequestHandler({
   build: remixBuild,
   mode: process.env.NODE_ENV,
