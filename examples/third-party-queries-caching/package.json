{
  "name": "example-third-party-queries-caching",
  "private": true,
<<<<<<< HEAD
  "version": "1.0.0",
=======
>>>>>>> 9e3d88d4
  "prettier": "@shopify/prettier-config",
  "scripts": {
    "build": "shopify hydrogen build --diff",
    "dev": "shopify hydrogen dev --worker --codegen --diff",
    "preview": "npm run build && shopify hydrogen preview --worker",
    "lint": "eslint --no-error-on-unmatched-pattern --ext .js,.ts,.jsx,.tsx .",
    "typecheck": "tsc --noEmit",
    "codegen": "shopify hydrogen codegen"
  }
}<|MERGE_RESOLUTION|>--- conflicted
+++ resolved
@@ -1,10 +1,6 @@
 {
   "name": "example-third-party-queries-caching",
   "private": true,
-<<<<<<< HEAD
-  "version": "1.0.0",
-=======
->>>>>>> 9e3d88d4
   "prettier": "@shopify/prettier-config",
   "scripts": {
     "build": "shopify hydrogen build --diff",
