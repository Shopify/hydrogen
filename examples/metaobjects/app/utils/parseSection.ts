import type {ParsedMetafields} from '@shopify/hydrogen';
import {parseMetafield} from '@shopify/hydrogen';

/**
 * Recursively parse metafields (objects containing a type, value and key)
 * into a more usable format. Removes nested reference and references keys.
 */
export function parseSection<InputType, ReturnType>(_section: InputType) {
  const section = liftEach(_section, [
    'reference',
    'references',
    // 'nodes',
  ] as const);
  const parsed = {} as Record<string, unknown>;

  // parse each key in the section
  for (const key in section) {
    const node = section[key];
    if (typeof node === 'object') {
<<<<<<< HEAD
      // @ts-expect-error - type and value properties not defined on node type
      const isMetafield = node?.type && node?.value;
      const isArray = Array.isArray(node);
      if (isArray) {
        parsed[key] = node.map((item) => parseSection(item));
=======
      // @ts-expect-error node might not have type and value properties
      const isMetafield = node?.type && node?.value;
      const isArray = Array.isArray(node);
      if (isArray) {
        // Break the recursion for TypeScript 5.9+ by treating as unknown[]
        parsed[key] = (node as unknown[]).map((item) => parseSection(item));
>>>>>>> 0d4b5ecc
      } else if (isMetafield) {
        parsed[key] = parseMetafieldValue(node);
      } else if (node && Object.keys(node as object).length > 0) {
        parsed[key] = parseSection(node as unknown);
      } else {
        delete parsed[key];
      }
    } else {
      parsed[key] = node;
    }
  }
  return parsed as unknown as typeof section & ReturnType;
}

function parseMetafieldValue(node: Record<string, any>) {
  let parsed;

  switch (node?.type) {
    case 'single_line_text_field':
      return parseMetafield<ParsedMetafields['single_line_text_field']>(node);

    case 'multi_line_text_field':
      return parseMetafield<ParsedMetafields['multi_line_text_field']>(node);

    case 'list.single_line_text_field':
      return parseMetafield<ParsedMetafields['list.single_line_text_field']>(
        node,
      );

    case 'list.collection_reference':
      return parseMetafield<ParsedMetafields['list.collection_reference']>(
        node,
      );

    // NOTE: expand with other field types as needed for your project
    default:
      parsed = node;
  }

  return parsed;
}

type LiftOtherKeys<KeyToLift, Section> = KeyToLift extends keyof Section
  ? Lift<Section[KeyToLift], KeyToLift>
  : object;

type Lift<Section, KeyToLift> = Section extends object
  ? Section extends Array<infer Item>
    ? Lift<Item, KeyToLift>[]
    : {
        [P in Exclude<keyof Section, KeyToLift>]: P extends 'value'
          ? NonNullable<Lift<Section[P], KeyToLift>> | undefined
          : Lift<Section[P], KeyToLift>;
      } & LiftOtherKeys<KeyToLift, Section>
  : Section;

type LiftEach<Section, KeysToLift> = KeysToLift extends readonly [
  infer FirstKeyToLift,
  ...infer RemainingKeysToLift,
]
  ? LiftEach<Lift<Section, FirstKeyToLift>, RemainingKeysToLift>
  : Section;

/**
 * Lifts a key from an object, and returns a new object with the key removed.
 */
function lift<Section, KeyToRemove extends PropertyKey>(
  value: Section,
  key: KeyToRemove,
): Lift<Section, KeyToRemove> {
  const isArray = Array.isArray(value);

  function liftObject(value: any) {
    const entries = Object.entries(value)
      .filter(([prop]) => prop !== key)
      .map(([prop, val]) => {
        const liftedVal = lift(val, key);
        return [prop, liftedVal];
      });
    const target = Object.fromEntries(entries);
    const source = key in value ? lift((value as any)[key], key) : {};
    const lifted = Array.isArray(source)
      ? source
      : Object.assign(target, source);
    return lifted;
  }

  return (
    value && typeof value === 'object'
      ? isArray
        ? value.map((item) => liftObject(item))
        : liftObject(value)
      : value
  ) as Lift<Section, KeyToRemove>;
}

/**
 * Lifts each key in an array from an object, and returns a new object with the keys removed.
 */
function liftEach<Section, KeysToRemove extends ReadonlyArray<PropertyKey>>(
  obj: Section,
  keys: KeysToRemove,
): LiftEach<Section, KeysToRemove> {
  return keys.reduce<object | Section>((result, keyToLift) => {
    return lift(result, keyToLift);
  }, obj) as LiftEach<Section, KeysToRemove>;
}<|MERGE_RESOLUTION|>--- conflicted
+++ resolved
@@ -17,20 +17,12 @@
   for (const key in section) {
     const node = section[key];
     if (typeof node === 'object') {
-<<<<<<< HEAD
-      // @ts-expect-error - type and value properties not defined on node type
-      const isMetafield = node?.type && node?.value;
-      const isArray = Array.isArray(node);
-      if (isArray) {
-        parsed[key] = node.map((item) => parseSection(item));
-=======
       // @ts-expect-error node might not have type and value properties
       const isMetafield = node?.type && node?.value;
       const isArray = Array.isArray(node);
       if (isArray) {
         // Break the recursion for TypeScript 5.9+ by treating as unknown[]
         parsed[key] = (node as unknown[]).map((item) => parseSection(item));
->>>>>>> 0d4b5ecc
       } else if (isMetafield) {
         parsed[key] = parseMetafieldValue(node);
       } else if (node && Object.keys(node as object).length > 0) {
