import {useState, useEffect} from 'react';
import {Link, useMatches} from 'react-router';

/**
 * Displays an `Edit Route` button in the top right corner of the page
 * This button opens a new tab that let's you easily edit the metaobject entry in the Shopify Admin
 * This is only display when in development or when in preview branch deployment
 */
export function EditRoute({routeId}: {routeId: string}) {
  const [url, setUrl] = useState<URL | null>(null);
  const [root] = useMatches();
<<<<<<< HEAD
  // @ts-expect-error - publicStoreSubdomain is not typed in root data
=======
  // @ts-expect-error data might not have publicStoreSubdomain
>>>>>>> 0d4b5ecc
  const publicStoreSubdomain = root?.data?.publicStoreSubdomain;

  useEffect(() => {
    setUrl(new URL(window.location.href));
  }, []);

  if (!url || !publicStoreSubdomain) return null;

  const isDev =
    url.hostname.includes('localhost') || url.hostname.includes('127.0.0.1');
  const isPreview = url.hostname.includes('preview');
  const legacyId = routeId.split('/').pop();
  const adminEditUrl = `https://admin.shopify.com/store/${publicStoreSubdomain}/content/entries/route/${legacyId}`;

  const shouldShowEditLink = isDev || isPreview;
  if (!shouldShowEditLink) return null;

  return (
    <Link
      to={adminEditUrl}
      target="_blank"
      rel="noreferrer"
      style={{
        position: 'absolute',
        top: '5rem',
        right: '3rem',
        padding: '0.5rem',
        backgroundColor: 'black',
        color: 'white',
        zIndex: 100,
      }}
    >
      Edit Route
    </Link>
  );
}<|MERGE_RESOLUTION|>--- conflicted
+++ resolved
@@ -9,11 +9,7 @@
 export function EditRoute({routeId}: {routeId: string}) {
   const [url, setUrl] = useState<URL | null>(null);
   const [root] = useMatches();
-<<<<<<< HEAD
-  // @ts-expect-error - publicStoreSubdomain is not typed in root data
-=======
   // @ts-expect-error data might not have publicStoreSubdomain
->>>>>>> 0d4b5ecc
   const publicStoreSubdomain = root?.data?.publicStoreSubdomain;
 
   useEffect(() => {
