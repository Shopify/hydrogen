import type {
  MultipassResponse,
  MultipassOptions,
  MultipassTokenResponseType,
} from './types';

/*
  A utility that makes a POST request to the local `/account/login/multipass` endpoint
  to retrieve a multipass `url` and `token` for a given url/customer combination.

  Usage example:
  - Checkout button `onClick` handler.
  - Login button `onClick` handler. (with email required at minimum)
  - Social login buttons `onClick` handler.
*/
export async function multipass(
  options: MultipassOptions,
): Promise<void | MultipassResponse> {
<<<<<<< HEAD
  // eslint-disable-next-line @typescript-eslint/naming-convention
  const {redirect, return_to} = options;
=======
  const {redirect, return_to: returnTo} = options;
>>>>>>> 0d4b5ecc

  try {
    // Generate multipass token POST `/account/login/multipass`
    const response = await fetch('/account/login/multipass', {
      method: 'POST',
      headers: {
        'Content-Type': 'application/json',
      },
      body: JSON.stringify({return_to: returnTo}),
    });

    if (!response.ok) {
      const message = `${response.status} /multipass response not ok. ${response.statusText}`;
      throw new Error(message);
    }

    // Extract multipass token and url
    const {data, error} = (await response.json()) as MultipassTokenResponseType;

    if (error) {
      throw new Error(error);
    }

    if (!data?.url) {
      throw new Error('Missing multipass url');
    }

    // return the url and token
    if (!redirect) {
      return data;
    }

    // redirect to the multipass url
    window.location.href = data.url;
    return data;
  } catch (error) {
<<<<<<< HEAD
    // @ts-expect-error - error may not have message property
    // eslint-disable-next-line no-console
=======
    //@ts-expect-error error might not have message property
>>>>>>> 0d4b5ecc
    console.log('⚠️ Bypassing multipass checkout due to', error.message);

    const message = error instanceof Error ? error.message : 'Unknown error';
    if (!redirect) {
      return {
        url: null,
        token: null,
        error: message,
      };
    }

    if (returnTo) {
      window.location.href = returnTo;
    }

    return {url: null, token: null, error: message};
  }
}<|MERGE_RESOLUTION|>--- conflicted
+++ resolved
@@ -16,12 +16,7 @@
 export async function multipass(
   options: MultipassOptions,
 ): Promise<void | MultipassResponse> {
-<<<<<<< HEAD
-  // eslint-disable-next-line @typescript-eslint/naming-convention
-  const {redirect, return_to} = options;
-=======
   const {redirect, return_to: returnTo} = options;
->>>>>>> 0d4b5ecc
 
   try {
     // Generate multipass token POST `/account/login/multipass`
@@ -58,12 +53,7 @@
     window.location.href = data.url;
     return data;
   } catch (error) {
-<<<<<<< HEAD
-    // @ts-expect-error - error may not have message property
-    // eslint-disable-next-line no-console
-=======
     //@ts-expect-error error might not have message property
->>>>>>> 0d4b5ecc
     console.log('⚠️ Bypassing multipass checkout due to', error.message);
 
     const message = error instanceof Error ? error.message : 'Unknown error';
