--- conflicted
+++ resolved
@@ -188,12 +188,7 @@
   return_to: string | null;
   checkoutDomain: string | undefined;
 }) {
-<<<<<<< HEAD
-  // eslint-disable-next-line @typescript-eslint/naming-convention
-  const {return_to, checkoutDomain} = options;
-=======
   const {return_to: returnTo, checkoutDomain} = options;
->>>>>>> 0d4b5ecc
   // Match checkout urls such as:
   // https://checkout.example.com/cart/c/c1-dd274dd3e6dca2f6a6ea899e8fe9b90f?key=6900d0a8b227761f88cf2e523ae2e662
   const isCheckoutReq = /[\w-]{32}\?key/g.test(returnTo || '');
