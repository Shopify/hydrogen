--- conflicted
+++ resolved
@@ -38,30 +38,9 @@
                 }}
               >
                 {(fetcher) => (
-<<<<<<< HEAD
-                  <button
-                    aria-label={`Select B2B location: ${location.name}`}
-                    onClick={(event) => {
-                      setModalOpen(false);
-                      void fetcher.submit(event.currentTarget.form, {
-                        method: 'POST',
-                      });
-                    }}
-                    className="location-item"
-                  >
-                    <div>
-                      <p>
-                        <strong>{location.name}</strong>
-                      </p>
-                      {addressLines.map((line: string) => (
-                        <p key={line}>{line}</p>
-                      ))}
-                    </div>
-                  </button>
-=======
                   <div>
                     <button
-                      aria-label={`Select location ${location.name}`}
+                      aria-label={`Select B2B location: ${location.name}`}
                       onClick={(event) => {
                         setModalOpen(false);
                         fetcher.submit(event.currentTarget.form, {
@@ -80,7 +59,6 @@
                       </div>
                     </button>
                   </div>
->>>>>>> 0d4b5ecc
                 )}
               </CartForm>
             );
