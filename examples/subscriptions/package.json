--- conflicted
+++ resolved
@@ -12,11 +12,7 @@
   },
   "prettier": "@shopify/prettier-config",
   "dependencies": {
-<<<<<<< HEAD
-    "@remix-run/react": "^2.7.0",
-=======
     "@remix-run/react": "^2.8.0",
->>>>>>> e641255e
     "@shopify/cli": "3.52.0",
     "@shopify/cli-hydrogen": "^7.1.0",
     "@shopify/hydrogen": "~2024.1.2",
@@ -28,13 +24,8 @@
     "react-dom": "^18.2.0"
   },
   "devDependencies": {
-<<<<<<< HEAD
-    "@remix-run/dev": "^2.7.0",
-    "@remix-run/eslint-config": "^2.7.0",
-=======
     "@remix-run/dev": "^2.8.0",
     "@remix-run/eslint-config": "^2.8.0",
->>>>>>> e641255e
     "@shopify/oxygen-workers-types": "^4.0.0",
     "@shopify/prettier-config": "^1.1.2",
     "@tailwindcss/forms": "^0.5.3",
