--- conflicted
+++ resolved
@@ -1,12 +1,6 @@
 import {PassThrough} from 'node:stream';
-<<<<<<< HEAD
-import {createReadableStreamFromReadable} from '@react-router/node';
-
-import type {AppLoadContext, EntryContext} from 'react-router';
-=======
 import type {EntryContext} from 'react-router';
 import {createReadableStreamFromReadable} from '@react-router/node';
->>>>>>> 0d4b5ecc
 import {ServerRouter} from 'react-router';
 import {isbot} from 'isbot';
 import type {RenderToPipeableStreamOptions} from 'react-dom/server';
@@ -33,52 +27,8 @@
       },
     });
 
-<<<<<<< HEAD
-    const {pipe, abort} = renderToPipeableStream(
-      <NonceProvider>
-        <ServerRouter
-          context={reactRouterContext}
-          url={request.url}
-          nonce={nonce}
-        />
-      </NonceProvider>,
-      {
-        nonce,
-        onAllReady() {
-          const body = new PassThrough();
-          const stream = createReadableStreamFromReadable(body);
-
-          responseHeaders.set('Content-Type', 'text/html');
-          responseHeaders.set('Content-Security-Policy', header);
-
-          resolve(
-            new Response(stream, {
-              headers: responseHeaders,
-              status: responseStatusCode,
-            }),
-          );
-
-          pipe(body);
-        },
-        onShellError(error: unknown) {
-          reject(error);
-        },
-        onError(error: unknown) {
-          responseStatusCode = 500;
-          console.error(
-            (error as Error)?.stack ? (error as Error).stack : error,
-          );
-        },
-      },
-    );
-
-    setTimeout(abort, ABORT_DELAY);
-  });
-}
-=======
     let shellRendered = false;
     const userAgent = request.headers.get('user-agent');
->>>>>>> 0d4b5ecc
 
     const readyOption: keyof RenderToPipeableStreamOptions =
       userAgent && isbot(userAgent) ? 'onAllReady' : 'onShellReady';
