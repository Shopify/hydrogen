import {createRequestHandler} from '@react-router/express';
import {createCookieSessionStorage} from 'react-router';
import compression from 'compression';
import express from 'express';
import morgan from 'morgan';
<<<<<<< HEAD
import {createStorefrontClient, InMemoryCache} from '@shopify/hydrogen';
import crypto from 'node:crypto';

// Don't capture process.env too early - it needs to be accessed after dotenv loads
const getEnv = () => process.env;
=======
import {createHydrogenContext, InMemoryCache} from '@shopify/hydrogen';
>>>>>>> 0d4b5ecc

let vite;
if (process.env.NODE_ENV !== 'production') {
  const {createServer} = await import('vite');
  vite = await createServer({
    server: {
      middlewareMode: true,
    },
    configFile: 'vite.config.ts',
  });
}

const app = express();

app.use(compression());

// http://expressjs.com/en/advanced/best-practice-security.html#at-a-minimum-disable-x-powered-by-header
app.disable('x-powered-by');

// handle asset requests
if (vite) {
  app.use(vite.middlewares);
} else {
  // add morgan here for production only
  // dev uses morgan plugin, otherwise it spams the console with HMR requests
  app.use(morgan('tiny'));
  app.use(
    '/assets',
    express.static('build/client/assets', {immutable: true, maxAge: '1y'}),
  );
}
app.use(express.static('build/client', {maxAge: '1h'}));

// Create the request handler
app.all('*', async (req, res, next) => {
  // Create context with Express req object
  const context = await getContext(req);

  // Create handler with the context
  const handler = createRequestHandler({
    build: vite
      ? () => vite.ssrLoadModule('virtual:react-router/server-build')
      : await import('./build/server/index.js'),
    mode: process.env.NODE_ENV,
    getLoadContext: () => context,
  });

  return handler(req, res, next);
});

const port = process.env.PORT || 3000;

const server = app.listen(port, () => {
  console.log(`Express server listening on port ${port}`);
});

server.on('error', (err) => {
  if (err.code === 'EADDRINUSE') {
    const newPort = parseInt(port) + 1;
    console.log(`Port ${port} is in use, trying ${newPort}...`);
    server.listen(newPort);
  } else {
    throw err;
  }
});

async function getContext(req) {
  const env = getEnv();
  const session = await AppSession.init(req, [env.SESSION_SECRET]);

  // Create a minimal Request object for Node.js
  const request = new Request(`http://localhost${req.url}`, {
    method: req.method,
    headers: req.headers,
  });

  // Create Hydrogen context similar to skeleton, adapted for Node.js
  const hydrogenContext = createHydrogenContext(
    {
      env,
      request,
      cache: new InMemoryCache(),
      waitUntil: null, // Not applicable in Node.js
      session,
      i18n: {language: 'EN', country: 'US'},
      cart: {
        // Add a customt cart fragment if needed
        queryFragment: `
          fragment CartApiQuery on Cart {
            id
            totalQuantity
          }
        `,
      },
    },
    // Additional context can be added here
    {},
  );

  return hydrogenContext;
}

class AppSession {
  constructor(sessionStorage, session) {
    this.sessionStorage = sessionStorage;
    this.session = session;
  }

  static async init(request, secrets) {
    const storage = createCookieSessionStorage({
      cookie: {
        name: 'session',
        httpOnly: true,
        path: '/',
        sameSite: 'lax',
        secrets,
      },
    });

    const session = await storage
      .getSession(request.get('Cookie'))
      .catch(() => storage.getSession());

    return new this(storage, session);
  }

  get(key) {
    return this.session.get(key);
  }

  destroy() {
    return this.sessionStorage.destroySession(this.session);
  }

  flash(key, value) {
    this.session.flash(key, value);
  }

  unset(key) {
    this.session.unset(key);
  }

  set(key, value) {
    this.session.set(key, value);
  }

  commit() {
    return this.sessionStorage.commitSession(this.session);
  }
}<|MERGE_RESOLUTION|>--- conflicted
+++ resolved
@@ -3,15 +3,10 @@
 import compression from 'compression';
 import express from 'express';
 import morgan from 'morgan';
-<<<<<<< HEAD
-import {createStorefrontClient, InMemoryCache} from '@shopify/hydrogen';
-import crypto from 'node:crypto';
+import {createHydrogenContext, InMemoryCache} from '@shopify/hydrogen';
 
 // Don't capture process.env too early - it needs to be accessed after dotenv loads
 const getEnv = () => process.env;
-=======
-import {createHydrogenContext, InMemoryCache} from '@shopify/hydrogen';
->>>>>>> 0d4b5ecc
 
 let vite;
 if (process.env.NODE_ENV !== 'production') {
