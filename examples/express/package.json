{
  "name": "example-hydrogen-express",
  "private": true,
  "sideEffects": false,
  "scripts": {
    "build": "remix build",
    "dev": "npm-run-all build --parallel \"dev:*\"",
    "dev:node": "cross-env NODE_ENV=development nodemon --require dotenv/config ./server.js --watch ./server.js",
    "dev:remix": "remix watch",
    "start": "cross-env NODE_ENV=production node ./server.js",
    "typecheck": "tsc"
  },
  "dependencies": {
<<<<<<< HEAD
    "@remix-run/css-bundle": "^2.8.0",
    "@remix-run/express": "^2.8.0",
    "@remix-run/node": "^2.8.0",
    "@remix-run/react": "^2.8.0",
    "@remix-run/server-runtime": "^2.8.0",
    "@shopify/cli": "3.60.0",
=======
    "@remix-run/css-bundle": "^2.9.2",
    "@remix-run/express": "^2.9.2",
    "@remix-run/node": "^2.9.2",
    "@remix-run/react": "^2.9.2",
    "@remix-run/server-runtime": "^2.9.2",
    "@shopify/cli": "3.59.2",
>>>>>>> 32d4c33e
    "@shopify/cli-hydrogen": "^8.0.4",
    "@shopify/hydrogen": "2024.4.2",
    "compression": "^1.7.4",
    "cross-env": "^7.0.3",
    "express": "^4.19.2",
    "isbot": "^3.6.8",
    "morgan": "^1.10.0",
    "react": "^18.2.0",
    "react-dom": "^18.2.0"
  },
  "devDependencies": {
    "@remix-run/dev": "^2.9.2",
    "@remix-run/eslint-config": "^2.9.2",
    "@types/compression": "^1.7.2",
    "@types/express": "^4.17.17",
    "@types/morgan": "^1.9.4",
    "@types/react": "^18.2.22",
    "@types/react-dom": "^18.2.7",
    "dotenv": "^16.0.3",
    "eslint": "^8.38.0",
    "nodemon": "^2.0.22",
    "npm-run-all": "^4.1.5",
    "typescript": "^5.2.2"
  },
  "engines": {
    "node": ">=18.0.0"
  }
}<|MERGE_RESOLUTION|>--- conflicted
+++ resolved
@@ -11,21 +11,12 @@
     "typecheck": "tsc"
   },
   "dependencies": {
-<<<<<<< HEAD
-    "@remix-run/css-bundle": "^2.8.0",
-    "@remix-run/express": "^2.8.0",
-    "@remix-run/node": "^2.8.0",
-    "@remix-run/react": "^2.8.0",
-    "@remix-run/server-runtime": "^2.8.0",
-    "@shopify/cli": "3.60.0",
-=======
     "@remix-run/css-bundle": "^2.9.2",
     "@remix-run/express": "^2.9.2",
     "@remix-run/node": "^2.9.2",
     "@remix-run/react": "^2.9.2",
     "@remix-run/server-runtime": "^2.9.2",
-    "@shopify/cli": "3.59.2",
->>>>>>> 32d4c33e
+    "@shopify/cli": "3.60.0",
     "@shopify/cli-hydrogen": "^8.0.4",
     "@shopify/hydrogen": "2024.4.2",
     "compression": "^1.7.4",
