{
  "name": "example-hydrogen-express",
  "private": true,
  "sideEffects": false,
  "type": "module",
  "scripts": {
    "build": "react-router build",
    "dev": "cross-env NODE_ENV=development nodemon --require dotenv/config ./server.mjs --watch ./server.mjs",
    "start": "cross-env NODE_ENV=production node ./server.mjs",
    "typecheck": "react-router typegen && tsc"
  },
  "dependencies": {
    "@react-router/express": "^7.0.0",
    "@react-router/node": "^7.0.0",
    "@remix-run/eslint-config": "^2.16.1",
    "@shopify/hydrogen": "2025.1.3",
    "compression": "^1.7.4",
    "cross-env": "^7.0.3",
    "express": "^4.19.2",
    "isbot": "^5.1.21",
    "morgan": "^1.10.0",
    "react": "^18.2.0",
    "react-dom": "^18.2.0",
    "react-router": "^7.0.0"
  },
  "devDependencies": {
    "@eslint/js": "^9.18.0",
<<<<<<< HEAD
    "@react-router/dev": "^7.0.0",
    "@react-router/fs-routes": "^7.0.0",
    "@shopify/cli": "~3.77.1",
=======
    "@remix-run/dev": "^2.16.1",
    "@remix-run/fs-routes": "^2.16.1",
    "@remix-run/route-config": "^2.16.1",
    "@shopify/cli": "~3.78.1",
>>>>>>> bb04693e
    "@types/compression": "^1.7.2",
    "@types/express": "^4.17.17",
    "@types/morgan": "^1.9.4",
    "@types/react": "^18.2.22",
    "@types/react-dom": "^18.2.7",
    "dotenv": "^16.0.3",
    "nodemon": "^2.0.22",
    "npm-run-all": "^4.1.5",
    "typescript": "^5.2.2",
    "vite": "^6.2.4",
    "vite-tsconfig-paths": "^4.3.1"
  },
  "engines": {
    "node": ">=18.0.0"
  }
}<|MERGE_RESOLUTION|>--- conflicted
+++ resolved
@@ -25,16 +25,9 @@
   },
   "devDependencies": {
     "@eslint/js": "^9.18.0",
-<<<<<<< HEAD
     "@react-router/dev": "^7.0.0",
     "@react-router/fs-routes": "^7.0.0",
-    "@shopify/cli": "~3.77.1",
-=======
-    "@remix-run/dev": "^2.16.1",
-    "@remix-run/fs-routes": "^2.16.1",
-    "@remix-run/route-config": "^2.16.1",
     "@shopify/cli": "~3.78.1",
->>>>>>> bb04693e
     "@types/compression": "^1.7.2",
     "@types/express": "^4.17.17",
     "@types/morgan": "^1.9.4",
