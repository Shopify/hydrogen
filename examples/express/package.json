--- conflicted
+++ resolved
@@ -19,13 +19,8 @@
     "express": "^4.19.2",
     "isbot": "^5.1.21",
     "morgan": "^1.10.0",
-<<<<<<< HEAD
     "react": "18.3.1",
     "react-dom": "18.3.1",
-=======
-    "react": "^18.2.0",
-    "react-dom": "^18.2.0",
->>>>>>> 2002c6cd
     "react-router": "7.8.2"
   },
   "devDependencies": {
