{
  "name": "example-hydrogen-express",
  "private": true,
  "sideEffects": false,
  "type": "module",
  "scripts": {
    "build": "remix vite:build",
    "dev": "cross-env NODE_ENV=development nodemon --require dotenv/config ./server.mjs --watch ./server.mjs",
    "start": "cross-env NODE_ENV=production node ./server.mjs",
    "typecheck": "tsc"
  },
  "dependencies": {
<<<<<<< HEAD
    "@remix-run/express": "^2.15.2",
    "@remix-run/node": "^2.15.2",
    "@remix-run/react": "^2.15.2",
    "@remix-run/server-runtime": "^2.15.2",
    "@remix-run/eslint-config": "^2.15.2",
    "@remix-run/fs-routes": "^2.15.2",
    "@remix-run/route-config": "^2.15.2",
=======
    "@remix-run/express": "^2.15.3",
    "@remix-run/node": "^2.15.3",
    "@remix-run/react": "^2.15.3",
    "@remix-run/server-runtime": "^2.15.3",
>>>>>>> 3ea25820
    "@shopify/hydrogen": "2025.1.0",
    "compression": "^1.7.4",
    "cross-env": "^7.0.3",
    "express": "^4.19.2",
    "isbot": "^3.6.8",
    "morgan": "^1.10.0",
    "react": "^18.2.0",
    "react-dom": "^18.2.0"
  },
  "devDependencies": {
<<<<<<< HEAD
    "@remix-run/dev": "^2.15.2",
    "@shopify/cli": "~3.73.0",
=======
    "@remix-run/dev": "^2.15.3",
    "@remix-run/eslint-config": "^2.15.3",
    "@shopify/cli": "~3.74.1",
>>>>>>> 3ea25820
    "@types/compression": "^1.7.2",
    "@types/express": "^4.17.17",
    "@types/morgan": "^1.9.4",
    "@types/react": "^18.2.22",
    "@types/react-dom": "^18.2.7",
    "dotenv": "^16.0.3",
    "eslint": "^8.38.0",
    "nodemon": "^2.0.22",
    "npm-run-all": "^4.1.5",
    "typescript": "^5.2.2",
    "vite": "^5.1.8",
    "vite-tsconfig-paths": "^4.3.1"
  },
  "engines": {
    "node": ">=18.0.0"
  }
}<|MERGE_RESOLUTION|>--- conflicted
+++ resolved
@@ -10,20 +10,13 @@
     "typecheck": "tsc"
   },
   "dependencies": {
-<<<<<<< HEAD
-    "@remix-run/express": "^2.15.2",
-    "@remix-run/node": "^2.15.2",
-    "@remix-run/react": "^2.15.2",
-    "@remix-run/server-runtime": "^2.15.2",
-    "@remix-run/eslint-config": "^2.15.2",
-    "@remix-run/fs-routes": "^2.15.2",
-    "@remix-run/route-config": "^2.15.2",
-=======
     "@remix-run/express": "^2.15.3",
     "@remix-run/node": "^2.15.3",
     "@remix-run/react": "^2.15.3",
     "@remix-run/server-runtime": "^2.15.3",
->>>>>>> 3ea25820
+    "@remix-run/eslint-config": "^2.15.3",
+    "@remix-run/fs-routes": "^2.15.3",
+    "@remix-run/route-config": "^2.15.3",
     "@shopify/hydrogen": "2025.1.0",
     "compression": "^1.7.4",
     "cross-env": "^7.0.3",
@@ -34,14 +27,9 @@
     "react-dom": "^18.2.0"
   },
   "devDependencies": {
-<<<<<<< HEAD
-    "@remix-run/dev": "^2.15.2",
-    "@shopify/cli": "~3.73.0",
-=======
     "@remix-run/dev": "^2.15.3",
     "@remix-run/eslint-config": "^2.15.3",
     "@shopify/cli": "~3.74.1",
->>>>>>> 3ea25820
     "@types/compression": "^1.7.2",
     "@types/express": "^4.17.17",
     "@types/morgan": "^1.9.4",
