--- conflicted
+++ resolved
@@ -4,19 +4,12 @@
   "sideEffects": false,
   "type": "module",
   "scripts": {
-<<<<<<< HEAD
     "build": "react-router typegen && react-router build",
-    "dev": "cross-env NODE_ENV=development nodemon --require dotenv/config ./server.mjs --watch ./server.mjs",
-    "start": "cross-env NODE_ENV=production node ./server.mjs",
-    "typecheck": "react-router typegen && tsc --noEmit"
-=======
-    "build": "react-router build",
     "dev": "node ./scripts/dev.mjs",
     "dev:server": "cross-env NODE_ENV=development nodemon --require dotenv/config ./server.mjs --watch ./server.mjs",
     "start": "cross-env NODE_ENV=production node ./server.mjs",
     "typecheck": "react-router typegen && tsc --noEmit",
     "typegen": "react-router typegen"
->>>>>>> 0d4b5ecc
   },
   "dependencies": {
     "@react-router/express": "7.8.2",
