--- conflicted
+++ resolved
@@ -11,19 +11,11 @@
     "typecheck": "tsc"
   },
   "dependencies": {
-<<<<<<< HEAD
     "@remix-run/css-bundle": "1.17.1-pre.0",
     "@remix-run/express": "1.17.1-pre.0",
     "@remix-run/node": "1.17.1-pre.0",
     "@remix-run/react": "1.17.1-pre.0",
-    "@shopify/hydrogen": "^2023.4.3",
-=======
-    "@remix-run/css-bundle": "1.15.0",
-    "@remix-run/express": "1.15.0",
-    "@remix-run/node": "1.15.0",
-    "@remix-run/react": "1.15.0",
     "@shopify/hydrogen": "^2023.4.4",
->>>>>>> 180d7172
     "compression": "^1.7.4",
     "cross-env": "^7.0.3",
     "express": "^4.18.2",
