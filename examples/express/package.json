--- conflicted
+++ resolved
@@ -14,13 +14,8 @@
     "@remix-run/node": "^2.10.1",
     "@remix-run/react": "^2.10.1",
     "@remix-run/server-runtime": "^2.10.1",
-<<<<<<< HEAD
     "@shopify/cli": "^3.64.1",
-    "@shopify/hydrogen": "2024.7.1",
-=======
-    "@shopify/cli": "^3.64.0",
     "@shopify/hydrogen": "2024.7.2",
->>>>>>> a2d9acf9
     "compression": "^1.7.4",
     "cross-env": "^7.0.3",
     "express": "^4.19.2",
