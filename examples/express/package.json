--- conflicted
+++ resolved
@@ -10,20 +10,13 @@
     "typecheck": "tsc"
   },
   "dependencies": {
-<<<<<<< HEAD
-    "@remix-run/express": "^2.15.3",
-    "@remix-run/node": "^2.15.3",
-    "@remix-run/react": "^2.15.3",
-    "@remix-run/server-runtime": "^2.15.3",
-    "@remix-run/eslint-config": "^2.15.3",
-    "@remix-run/fs-routes": "^2.15.3",
-    "@remix-run/route-config": "^2.15.3",
-=======
     "@remix-run/express": "^2.16.1",
     "@remix-run/node": "^2.16.1",
     "@remix-run/react": "^2.16.1",
     "@remix-run/server-runtime": "^2.16.1",
->>>>>>> 0425e50d
+    "@remix-run/eslint-config": "^2.16.1",
+    "@remix-run/fs-routes": "^2.16.1",
+    "@remix-run/route-config": "^2.16.1",
     "@shopify/hydrogen": "2025.1.2",
     "compression": "^1.7.4",
     "cross-env": "^7.0.3",
