import {defineConfig} from 'vite';
import {hydrogen} from '@shopify/hydrogen/vite';
import {vitePlugin as remix} from '@remix-run/dev';
import tsconfigPaths from 'vite-tsconfig-paths';

export default defineConfig({
  plugins: [
    hydrogen(),
    remix({
      presets: [hydrogen.v3preset()],
      future: {
        v3_fetcherPersist: true,
        v3_relativeSplatPath: true,
        v3_throwAbortReason: true,
        v3_lazyRouteDiscovery: true,
<<<<<<< HEAD
        v3_routeConfig: true,
=======
        v3_singleFetch: true,
>>>>>>> 859153d6
      },
    }),
    tsconfigPaths(),
  ],
  build: {
    // Allow a strict Content-Security-Policy
    // withtout inlining assets as base64:
    assetsInlineLimit: 0,
    target: 'esnext',
  },
  ssr: {
    optimizeDeps: {
      /**
       * Include dependencies here if they throw CJS<>ESM errors.
       * For example, for the following error:
       *
       * > ReferenceError: module is not defined
       * >   at /Users/.../node_modules/example-dep/index.js:1:1
       *
       * Include 'example-dep' in the array below.
       * @see https://vitejs.dev/config/dep-optimization-options
       */
      include: [],
    },
  },
});<|MERGE_RESOLUTION|>--- conflicted
+++ resolved
@@ -13,11 +13,8 @@
         v3_relativeSplatPath: true,
         v3_throwAbortReason: true,
         v3_lazyRouteDiscovery: true,
-<<<<<<< HEAD
         v3_routeConfig: true,
-=======
         v3_singleFetch: true,
->>>>>>> 859153d6
       },
     }),
     tsconfigPaths(),
